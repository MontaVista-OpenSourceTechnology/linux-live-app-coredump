# SPDX-License-Identifier: (GPL-2.0 OR BSD-2-Clause)
%YAML 1.2
---
$id: "http://devicetree.org/schemas/soc/qcom/qcom,geni-se.yaml#"
$schema: "http://devicetree.org/meta-schemas/core.yaml#"

title: GENI Serial Engine QUP Wrapper Controller

maintainers:
  - Bjorn Andersson <bjorn.andersson@linaro.org>

description: |
 Generic Interface (GENI) based Qualcomm Universal Peripheral (QUP) wrapper
 is a programmable module for supporting a wide range of serial interfaces
 like UART, SPI, I2C, I3C, etc. A single QUP module can provide upto 8 Serial
 Interfaces, using its internal Serial Engines. The GENI Serial Engine QUP
 Wrapper controller is modeled as a node with zero or more child nodes each
 representing a serial engine.

properties:
  compatible:
    enum:
      - qcom,geni-se-qup

  reg:
    description: QUP wrapper common register address and length.
    maxItems: 1

  clock-names:
    items:
      - const: m-ahb
      - const: s-ahb

  clocks:
    items:
      - description: Master AHB Clock
      - description: Slave AHB Clock

  "#address-cells":
    const: 2

  "#size-cells":
    const: 2

  ranges: true

  interconnects:
    maxItems: 1

  interconnect-names:
    const: qup-core

  iommus:
    maxItems: 1

required:
  - compatible
  - reg
  - clock-names
  - clocks
  - "#address-cells"
  - "#size-cells"
  - ranges

patternProperties:
  "spi@[0-9a-f]+$":
    type: object
    description: GENI serial engine based SPI controller. SPI in master mode
                 supports up to 50MHz, up to four chip selects, programmable
                 data path from 4 bits to 32 bits and numerous protocol
                 variants.
<<<<<<< HEAD
    $ref: /schemas/spi/spi-controller.yaml#

    properties:
      compatible:
        enum:
          - qcom,geni-spi

      interrupts:
        maxItems: 1

      "#address-cells":
        const: 1

      "#size-cells":
        const: 0

    required:
      - compatible
      - interrupts
      - "#address-cells"
      - "#size-cells"
=======
    $ref: /schemas/spi/qcom,spi-geni-qcom.yaml#
>>>>>>> 88084a3d

  "i2c@[0-9a-f]+$":
    type: object
    description: GENI serial engine based I2C controller.
    $ref: /schemas/i2c/qcom,i2c-geni-qcom.yaml#

  "serial@[0-9a-f]+$":
    type: object
    description: GENI Serial Engine based UART Controller.
    $ref: /schemas/serial/qcom,serial-geni-qcom.yaml#

additionalProperties: false

examples:
  - |
    #include <dt-bindings/clock/qcom,gcc-sdm845.h>
    #include <dt-bindings/interrupt-controller/arm-gic.h>

    soc {
        #address-cells = <2>;
        #size-cells = <2>;

        geniqup@8c0000 {
            compatible = "qcom,geni-se-qup";
            reg = <0 0x008c0000 0 0x6000>;
            clock-names = "m-ahb", "s-ahb";
            clocks = <&gcc GCC_QUPV3_WRAP_0_M_AHB_CLK>,
                <&gcc GCC_QUPV3_WRAP_0_S_AHB_CLK>;
            #address-cells = <2>;
            #size-cells = <2>;
            ranges;

            i2c0: i2c@a94000 {
                compatible = "qcom,geni-i2c";
                reg = <0 0xa94000 0 0x4000>;
                interrupts = <GIC_SPI 358 IRQ_TYPE_LEVEL_HIGH>;
                clock-names = "se";
                clocks = <&gcc GCC_QUPV3_WRAP0_S5_CLK>;
                pinctrl-names = "default", "sleep";
                pinctrl-0 = <&qup_1_i2c_5_active>;
                pinctrl-1 = <&qup_1_i2c_5_sleep>;
                #address-cells = <1>;
                #size-cells = <0>;
            };

            uart0: serial@a88000 {
                compatible = "qcom,geni-uart";
                reg = <0 0xa88000 0 0x7000>;
                interrupts = <GIC_SPI 355 IRQ_TYPE_LEVEL_HIGH>;
                clock-names = "se";
                clocks = <&gcc GCC_QUPV3_WRAP0_S0_CLK>;
                pinctrl-names = "default", "sleep";
                pinctrl-0 = <&qup_1_uart_3_active>;
                pinctrl-1 = <&qup_1_uart_3_sleep>;
            };
        };
    };

...<|MERGE_RESOLUTION|>--- conflicted
+++ resolved
@@ -69,31 +69,7 @@
                  supports up to 50MHz, up to four chip selects, programmable
                  data path from 4 bits to 32 bits and numerous protocol
                  variants.
-<<<<<<< HEAD
-    $ref: /schemas/spi/spi-controller.yaml#
-
-    properties:
-      compatible:
-        enum:
-          - qcom,geni-spi
-
-      interrupts:
-        maxItems: 1
-
-      "#address-cells":
-        const: 1
-
-      "#size-cells":
-        const: 0
-
-    required:
-      - compatible
-      - interrupts
-      - "#address-cells"
-      - "#size-cells"
-=======
     $ref: /schemas/spi/qcom,spi-geni-qcom.yaml#
->>>>>>> 88084a3d
 
   "i2c@[0-9a-f]+$":
     type: object

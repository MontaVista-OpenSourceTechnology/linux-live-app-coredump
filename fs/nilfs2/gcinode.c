--- conflicted
+++ resolved
@@ -48,12 +48,6 @@
 #include "dat.h"
 #include "ifile.h"
 
-<<<<<<< HEAD
-static const struct address_space_operations def_gcinode_aops = {
-};
-
-=======
->>>>>>> d762f438
 /*
  * nilfs_gccache_submit_read_data() - add data buffer and submit read request
  * @inode - gc inode

--- conflicted
+++ resolved
@@ -225,32 +225,6 @@
 	dev_dbg(&pdev->dev, "prox %x:%x\n", st->prox_attr.index,
 			st->prox_attr.report_id);
 
-<<<<<<< HEAD
-	/* Set Sensitivity field ids, when there is no individual modifier */
-	if (st->common_attributes.sensitivity.index < 0) {
-		sensor_hub_input_get_attribute_info(hsdev,
-			HID_FEATURE_REPORT, usage_id,
-			HID_USAGE_SENSOR_DATA_MOD_CHANGE_SENSITIVITY_ABS |
-			HID_USAGE_SENSOR_DATA_PRESENCE,
-			&st->common_attributes.sensitivity);
-		dev_dbg(&pdev->dev, "Sensitivity index:report %d:%d\n",
-			st->common_attributes.sensitivity.index,
-			st->common_attributes.sensitivity.report_id);
-	}
-	if (st->common_attributes.sensitivity.index < 0)
-		sensor_hub_input_get_attribute_info(hsdev,
-			HID_FEATURE_REPORT, usage_id,
-			HID_USAGE_SENSOR_DATA_MOD_CHANGE_SENSITIVITY_ABS |
-			HID_USAGE_SENSOR_HUMAN_PRESENCE,
-			&st->common_attributes.sensitivity);
-
-	st->scale_precision = hid_sensor_format_scale(
-				hsdev->usage,
-				&st->prox_attr,
-				&st->scale_pre_decml, &st->scale_post_decml);
-
-=======
->>>>>>> 1b33dfa5
 	return ret;
 }
 

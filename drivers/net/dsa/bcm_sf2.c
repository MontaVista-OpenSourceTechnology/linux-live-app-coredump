--- conflicted
+++ resolved
@@ -797,11 +797,7 @@
 static void bcm_sf2_sw_get_wol(struct dsa_switch *ds, int port,
 			       struct ethtool_wolinfo *wol)
 {
-<<<<<<< HEAD
-	struct net_device *p = ds->dst[ds->index].cpu_dp->netdev;
-=======
 	struct net_device *p = ds->dst->cpu_dp->netdev;
->>>>>>> bb176f67
 	struct bcm_sf2_priv *priv = bcm_sf2_to_priv(ds);
 	struct ethtool_wolinfo pwol;
 
@@ -824,11 +820,7 @@
 static int bcm_sf2_sw_set_wol(struct dsa_switch *ds, int port,
 			      struct ethtool_wolinfo *wol)
 {
-<<<<<<< HEAD
-	struct net_device *p = ds->dst[ds->index].cpu_dp->netdev;
-=======
 	struct net_device *p = ds->dst->cpu_dp->netdev;
->>>>>>> bb176f67
 	struct bcm_sf2_priv *priv = bcm_sf2_to_priv(ds);
 	s8 cpu_port = ds->dst->cpu_dp->index;
 	struct ethtool_wolinfo pwol;

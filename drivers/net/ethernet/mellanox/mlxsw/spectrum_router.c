--- conflicted
+++ resolved
@@ -5554,19 +5554,11 @@
 	err = mlxsw_sp_fib_node_entry_link(mlxsw_sp, &fib6_entry->common);
 	if (err)
 		goto err_fib_node_entry_link;
-<<<<<<< HEAD
 
 	/* Nothing to replace */
 	if (!replaced)
 		return 0;
 
-=======
-
-	/* Nothing to replace */
-	if (!replaced)
-		return 0;
-
->>>>>>> 04d5ce62
 	mlxsw_sp_fib_entry_hw_flags_clear(mlxsw_sp, replaced);
 	fib6_replaced = container_of(replaced, struct mlxsw_sp_fib6_entry,
 				     common);

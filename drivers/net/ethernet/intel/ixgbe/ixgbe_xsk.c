// SPDX-License-Identifier: GPL-2.0
/* Copyright(c) 2018 Intel Corporation. */

#include <linux/bpf_trace.h>
#include <net/xdp_sock_drv.h>
#include <net/xdp.h>

#include "ixgbe.h"
#include "ixgbe_txrx_common.h"

struct xsk_buff_pool *ixgbe_xsk_pool(struct ixgbe_adapter *adapter,
				     struct ixgbe_ring *ring)
{
	bool xdp_on = READ_ONCE(adapter->xdp_prog);
	int qid = ring->ring_idx;

	if (!xdp_on || !test_bit(qid, adapter->af_xdp_zc_qps))
		return NULL;

	return xsk_get_pool_from_qid(adapter->netdev, qid);
}

static int ixgbe_xsk_pool_enable(struct ixgbe_adapter *adapter,
				 struct xsk_buff_pool *pool,
				 u16 qid)
{
	struct net_device *netdev = adapter->netdev;
	bool if_running;
	int err;

	if (qid >= adapter->num_rx_queues)
		return -EINVAL;

	if (qid >= netdev->real_num_rx_queues ||
	    qid >= netdev->real_num_tx_queues)
		return -EINVAL;

	err = xsk_pool_dma_map(pool, &adapter->pdev->dev, IXGBE_RX_DMA_ATTR);
	if (err)
		return err;

	if_running = netif_running(adapter->netdev) &&
		     ixgbe_enabled_xdp_adapter(adapter);

	if (if_running)
		ixgbe_txrx_ring_disable(adapter, qid);

	set_bit(qid, adapter->af_xdp_zc_qps);

	if (if_running) {
		ixgbe_txrx_ring_enable(adapter, qid);

		/* Kick start the NAPI context so that receiving will start */
		err = ixgbe_xsk_wakeup(adapter->netdev, qid, XDP_WAKEUP_RX);
		if (err)
			return err;
	}

	return 0;
}

static int ixgbe_xsk_pool_disable(struct ixgbe_adapter *adapter, u16 qid)
{
	struct xsk_buff_pool *pool;
	bool if_running;

	pool = xsk_get_pool_from_qid(adapter->netdev, qid);
	if (!pool)
		return -EINVAL;

	if_running = netif_running(adapter->netdev) &&
		     ixgbe_enabled_xdp_adapter(adapter);

	if (if_running)
		ixgbe_txrx_ring_disable(adapter, qid);

	clear_bit(qid, adapter->af_xdp_zc_qps);
	xsk_pool_dma_unmap(pool, IXGBE_RX_DMA_ATTR);

	if (if_running)
		ixgbe_txrx_ring_enable(adapter, qid);

	return 0;
}

int ixgbe_xsk_pool_setup(struct ixgbe_adapter *adapter,
			 struct xsk_buff_pool *pool,
			 u16 qid)
{
	return pool ? ixgbe_xsk_pool_enable(adapter, pool, qid) :
		ixgbe_xsk_pool_disable(adapter, qid);
}

static int ixgbe_run_xdp_zc(struct ixgbe_adapter *adapter,
			    struct ixgbe_ring *rx_ring,
			    struct xdp_buff *xdp)
{
	int err, result = IXGBE_XDP_PASS;
	struct bpf_prog *xdp_prog;
	struct xdp_frame *xdpf;
	u32 act;

	rcu_read_lock();
	xdp_prog = READ_ONCE(rx_ring->xdp_prog);
	act = bpf_prog_run_xdp(xdp_prog, xdp);

	if (likely(act == XDP_REDIRECT)) {
		err = xdp_do_redirect(rx_ring->netdev, xdp, xdp_prog);
<<<<<<< HEAD
		result = !err ? IXGBE_XDP_REDIR : IXGBE_XDP_CONSUMED;
		rcu_read_unlock();
		return result;
=======
		if (err)
			goto out_failure;
		rcu_read_unlock();
		return IXGBE_XDP_REDIR;
>>>>>>> 8e0eb2fb
	}

	switch (act) {
	case XDP_PASS:
		break;
	case XDP_TX:
		xdpf = xdp_convert_buff_to_frame(xdp);
		if (unlikely(!xdpf))
			goto out_failure;
		result = ixgbe_xmit_xdp_ring(adapter, xdpf);
<<<<<<< HEAD
=======
		if (result == IXGBE_XDP_CONSUMED)
			goto out_failure;
>>>>>>> 8e0eb2fb
		break;
	default:
		bpf_warn_invalid_xdp_action(act);
		fallthrough;
	case XDP_ABORTED:
out_failure:
		trace_xdp_exception(rx_ring->netdev, xdp_prog, act);
		fallthrough; /* handle aborts by dropping packet */
	case XDP_DROP:
		result = IXGBE_XDP_CONSUMED;
		break;
	}
	rcu_read_unlock();
	return result;
}

bool ixgbe_alloc_rx_buffers_zc(struct ixgbe_ring *rx_ring, u16 count)
{
	union ixgbe_adv_rx_desc *rx_desc;
	struct ixgbe_rx_buffer *bi;
	u16 i = rx_ring->next_to_use;
	dma_addr_t dma;
	bool ok = true;

	/* nothing to do */
	if (!count)
		return true;

	rx_desc = IXGBE_RX_DESC(rx_ring, i);
	bi = &rx_ring->rx_buffer_info[i];
	i -= rx_ring->count;

	do {
		bi->xdp = xsk_buff_alloc(rx_ring->xsk_pool);
		if (!bi->xdp) {
			ok = false;
			break;
		}

		dma = xsk_buff_xdp_get_dma(bi->xdp);

		/* Refresh the desc even if buffer_addrs didn't change
		 * because each write-back erases this info.
		 */
		rx_desc->read.pkt_addr = cpu_to_le64(dma);

		rx_desc++;
		bi++;
		i++;
		if (unlikely(!i)) {
			rx_desc = IXGBE_RX_DESC(rx_ring, 0);
			bi = rx_ring->rx_buffer_info;
			i -= rx_ring->count;
		}

		/* clear the length for the next_to_use descriptor */
		rx_desc->wb.upper.length = 0;

		count--;
	} while (count);

	i += rx_ring->count;

	if (rx_ring->next_to_use != i) {
		rx_ring->next_to_use = i;

		/* Force memory writes to complete before letting h/w
		 * know there are new descriptors to fetch.  (Only
		 * applicable for weak-ordered memory model archs,
		 * such as IA-64).
		 */
		wmb();
		writel(i, rx_ring->tail);
	}

	return ok;
}

static struct sk_buff *ixgbe_construct_skb_zc(struct ixgbe_ring *rx_ring,
					      struct ixgbe_rx_buffer *bi)
{
	unsigned int metasize = bi->xdp->data - bi->xdp->data_meta;
	unsigned int datasize = bi->xdp->data_end - bi->xdp->data;
	struct sk_buff *skb;

	/* allocate a skb to store the frags */
	skb = __napi_alloc_skb(&rx_ring->q_vector->napi,
			       bi->xdp->data_end - bi->xdp->data_hard_start,
			       GFP_ATOMIC | __GFP_NOWARN);
	if (unlikely(!skb))
		return NULL;

	skb_reserve(skb, bi->xdp->data - bi->xdp->data_hard_start);
	memcpy(__skb_put(skb, datasize), bi->xdp->data, datasize);
	if (metasize)
		skb_metadata_set(skb, metasize);

	xsk_buff_free(bi->xdp);
	bi->xdp = NULL;
	return skb;
}

static void ixgbe_inc_ntc(struct ixgbe_ring *rx_ring)
{
	u32 ntc = rx_ring->next_to_clean + 1;

	ntc = (ntc < rx_ring->count) ? ntc : 0;
	rx_ring->next_to_clean = ntc;
	prefetch(IXGBE_RX_DESC(rx_ring, ntc));
}

int ixgbe_clean_rx_irq_zc(struct ixgbe_q_vector *q_vector,
			  struct ixgbe_ring *rx_ring,
			  const int budget)
{
	unsigned int total_rx_bytes = 0, total_rx_packets = 0;
	struct ixgbe_adapter *adapter = q_vector->adapter;
	u16 cleaned_count = ixgbe_desc_unused(rx_ring);
	unsigned int xdp_res, xdp_xmit = 0;
	bool failure = false;
	struct sk_buff *skb;

	while (likely(total_rx_packets < budget)) {
		union ixgbe_adv_rx_desc *rx_desc;
		struct ixgbe_rx_buffer *bi;
		unsigned int size;

		/* return some buffers to hardware, one at a time is too slow */
		if (cleaned_count >= IXGBE_RX_BUFFER_WRITE) {
			failure = failure ||
				  !ixgbe_alloc_rx_buffers_zc(rx_ring,
							     cleaned_count);
			cleaned_count = 0;
		}

		rx_desc = IXGBE_RX_DESC(rx_ring, rx_ring->next_to_clean);
		size = le16_to_cpu(rx_desc->wb.upper.length);
		if (!size)
			break;

		/* This memory barrier is needed to keep us from reading
		 * any other fields out of the rx_desc until we know the
		 * descriptor has been written back
		 */
		dma_rmb();

		bi = &rx_ring->rx_buffer_info[rx_ring->next_to_clean];

		if (unlikely(!ixgbe_test_staterr(rx_desc,
						 IXGBE_RXD_STAT_EOP))) {
			struct ixgbe_rx_buffer *next_bi;

			xsk_buff_free(bi->xdp);
			bi->xdp = NULL;
			ixgbe_inc_ntc(rx_ring);
			next_bi =
			       &rx_ring->rx_buffer_info[rx_ring->next_to_clean];
			next_bi->discard = true;
			continue;
		}

		if (unlikely(bi->discard)) {
			xsk_buff_free(bi->xdp);
			bi->xdp = NULL;
			bi->discard = false;
			ixgbe_inc_ntc(rx_ring);
			continue;
		}

		bi->xdp->data_end = bi->xdp->data + size;
		xsk_buff_dma_sync_for_cpu(bi->xdp, rx_ring->xsk_pool);
		xdp_res = ixgbe_run_xdp_zc(adapter, rx_ring, bi->xdp);

		if (xdp_res) {
			if (xdp_res & (IXGBE_XDP_TX | IXGBE_XDP_REDIR))
				xdp_xmit |= xdp_res;
			else
				xsk_buff_free(bi->xdp);

			bi->xdp = NULL;
			total_rx_packets++;
			total_rx_bytes += size;

			cleaned_count++;
			ixgbe_inc_ntc(rx_ring);
			continue;
		}

		/* XDP_PASS path */
		skb = ixgbe_construct_skb_zc(rx_ring, bi);
		if (!skb) {
			rx_ring->rx_stats.alloc_rx_buff_failed++;
			break;
		}

		cleaned_count++;
		ixgbe_inc_ntc(rx_ring);

		if (eth_skb_pad(skb))
			continue;

		total_rx_bytes += skb->len;
		total_rx_packets++;

		ixgbe_process_skb_fields(rx_ring, rx_desc, skb);
		ixgbe_rx_skb(q_vector, skb);
	}

	if (xdp_xmit & IXGBE_XDP_REDIR)
		xdp_do_flush_map();

	if (xdp_xmit & IXGBE_XDP_TX) {
		struct ixgbe_ring *ring = adapter->xdp_ring[smp_processor_id()];

		/* Force memory writes to complete before letting h/w
		 * know there are new descriptors to fetch.
		 */
		wmb();
		writel(ring->next_to_use, ring->tail);
	}

	u64_stats_update_begin(&rx_ring->syncp);
	rx_ring->stats.packets += total_rx_packets;
	rx_ring->stats.bytes += total_rx_bytes;
	u64_stats_update_end(&rx_ring->syncp);
	q_vector->rx.total_packets += total_rx_packets;
	q_vector->rx.total_bytes += total_rx_bytes;

	if (xsk_uses_need_wakeup(rx_ring->xsk_pool)) {
		if (failure || rx_ring->next_to_clean == rx_ring->next_to_use)
			xsk_set_rx_need_wakeup(rx_ring->xsk_pool);
		else
			xsk_clear_rx_need_wakeup(rx_ring->xsk_pool);

		return (int)total_rx_packets;
	}
	return failure ? budget : (int)total_rx_packets;
}

void ixgbe_xsk_clean_rx_ring(struct ixgbe_ring *rx_ring)
{
	struct ixgbe_rx_buffer *bi;
	u16 i;

	for (i = 0; i < rx_ring->count; i++) {
		bi = &rx_ring->rx_buffer_info[i];

		if (!bi->xdp)
			continue;

		xsk_buff_free(bi->xdp);
		bi->xdp = NULL;
	}
}

static bool ixgbe_xmit_zc(struct ixgbe_ring *xdp_ring, unsigned int budget)
{
	struct xsk_buff_pool *pool = xdp_ring->xsk_pool;
	union ixgbe_adv_tx_desc *tx_desc = NULL;
	struct ixgbe_tx_buffer *tx_bi;
	bool work_done = true;
	struct xdp_desc desc;
	dma_addr_t dma;
	u32 cmd_type;

	while (budget-- > 0) {
		if (unlikely(!ixgbe_desc_unused(xdp_ring)) ||
		    !netif_carrier_ok(xdp_ring->netdev)) {
			work_done = false;
			break;
		}

		if (!xsk_tx_peek_desc(pool, &desc))
			break;

		dma = xsk_buff_raw_get_dma(pool, desc.addr);
		xsk_buff_raw_dma_sync_for_device(pool, dma, desc.len);

		tx_bi = &xdp_ring->tx_buffer_info[xdp_ring->next_to_use];
		tx_bi->bytecount = desc.len;
		tx_bi->xdpf = NULL;
		tx_bi->gso_segs = 1;

		tx_desc = IXGBE_TX_DESC(xdp_ring, xdp_ring->next_to_use);
		tx_desc->read.buffer_addr = cpu_to_le64(dma);

		/* put descriptor type bits */
		cmd_type = IXGBE_ADVTXD_DTYP_DATA |
			   IXGBE_ADVTXD_DCMD_DEXT |
			   IXGBE_ADVTXD_DCMD_IFCS;
		cmd_type |= desc.len | IXGBE_TXD_CMD;
		tx_desc->read.cmd_type_len = cpu_to_le32(cmd_type);
		tx_desc->read.olinfo_status =
			cpu_to_le32(desc.len << IXGBE_ADVTXD_PAYLEN_SHIFT);

		xdp_ring->next_to_use++;
		if (xdp_ring->next_to_use == xdp_ring->count)
			xdp_ring->next_to_use = 0;
	}

	if (tx_desc) {
		ixgbe_xdp_ring_update_tail(xdp_ring);
		xsk_tx_release(pool);
	}

	return !!budget && work_done;
}

static void ixgbe_clean_xdp_tx_buffer(struct ixgbe_ring *tx_ring,
				      struct ixgbe_tx_buffer *tx_bi)
{
	xdp_return_frame(tx_bi->xdpf);
	dma_unmap_single(tx_ring->dev,
			 dma_unmap_addr(tx_bi, dma),
			 dma_unmap_len(tx_bi, len), DMA_TO_DEVICE);
	dma_unmap_len_set(tx_bi, len, 0);
}

bool ixgbe_clean_xdp_tx_irq(struct ixgbe_q_vector *q_vector,
			    struct ixgbe_ring *tx_ring, int napi_budget)
{
	u16 ntc = tx_ring->next_to_clean, ntu = tx_ring->next_to_use;
	unsigned int total_packets = 0, total_bytes = 0;
	struct xsk_buff_pool *pool = tx_ring->xsk_pool;
	union ixgbe_adv_tx_desc *tx_desc;
	struct ixgbe_tx_buffer *tx_bi;
	u32 xsk_frames = 0;

	tx_bi = &tx_ring->tx_buffer_info[ntc];
	tx_desc = IXGBE_TX_DESC(tx_ring, ntc);

	while (ntc != ntu) {
		if (!(tx_desc->wb.status & cpu_to_le32(IXGBE_TXD_STAT_DD)))
			break;

		total_bytes += tx_bi->bytecount;
		total_packets += tx_bi->gso_segs;

		if (tx_bi->xdpf)
			ixgbe_clean_xdp_tx_buffer(tx_ring, tx_bi);
		else
			xsk_frames++;

		tx_bi->xdpf = NULL;

		tx_bi++;
		tx_desc++;
		ntc++;
		if (unlikely(ntc == tx_ring->count)) {
			ntc = 0;
			tx_bi = tx_ring->tx_buffer_info;
			tx_desc = IXGBE_TX_DESC(tx_ring, 0);
		}

		/* issue prefetch for next Tx descriptor */
		prefetch(tx_desc);
	}

	tx_ring->next_to_clean = ntc;

	u64_stats_update_begin(&tx_ring->syncp);
	tx_ring->stats.bytes += total_bytes;
	tx_ring->stats.packets += total_packets;
	u64_stats_update_end(&tx_ring->syncp);
	q_vector->tx.total_bytes += total_bytes;
	q_vector->tx.total_packets += total_packets;

	if (xsk_frames)
		xsk_tx_completed(pool, xsk_frames);

	if (xsk_uses_need_wakeup(pool))
		xsk_set_tx_need_wakeup(pool);

	return ixgbe_xmit_zc(tx_ring, q_vector->tx.work_limit);
}

int ixgbe_xsk_wakeup(struct net_device *dev, u32 qid, u32 flags)
{
	struct ixgbe_adapter *adapter = netdev_priv(dev);
	struct ixgbe_ring *ring;

	if (test_bit(__IXGBE_DOWN, &adapter->state))
		return -ENETDOWN;

	if (!READ_ONCE(adapter->xdp_prog))
		return -ENXIO;

	if (qid >= adapter->num_xdp_queues)
		return -ENXIO;

	ring = adapter->xdp_ring[qid];

	if (test_bit(__IXGBE_TX_DISABLED, &ring->state))
		return -ENETDOWN;

	if (!ring->xsk_pool)
		return -ENXIO;

	if (!napi_if_scheduled_mark_missed(&ring->q_vector->napi)) {
		u64 eics = BIT_ULL(ring->q_vector->v_idx);

		ixgbe_irq_rearm_queues(adapter, eics);
	}

	return 0;
}

void ixgbe_xsk_clean_tx_ring(struct ixgbe_ring *tx_ring)
{
	u16 ntc = tx_ring->next_to_clean, ntu = tx_ring->next_to_use;
	struct xsk_buff_pool *pool = tx_ring->xsk_pool;
	struct ixgbe_tx_buffer *tx_bi;
	u32 xsk_frames = 0;

	while (ntc != ntu) {
		tx_bi = &tx_ring->tx_buffer_info[ntc];

		if (tx_bi->xdpf)
			ixgbe_clean_xdp_tx_buffer(tx_ring, tx_bi);
		else
			xsk_frames++;

		tx_bi->xdpf = NULL;

		ntc++;
		if (ntc == tx_ring->count)
			ntc = 0;
	}

	if (xsk_frames)
		xsk_tx_completed(pool, xsk_frames);
}<|MERGE_RESOLUTION|>--- conflicted
+++ resolved
@@ -106,16 +106,10 @@
 
 	if (likely(act == XDP_REDIRECT)) {
 		err = xdp_do_redirect(rx_ring->netdev, xdp, xdp_prog);
-<<<<<<< HEAD
-		result = !err ? IXGBE_XDP_REDIR : IXGBE_XDP_CONSUMED;
-		rcu_read_unlock();
-		return result;
-=======
 		if (err)
 			goto out_failure;
 		rcu_read_unlock();
 		return IXGBE_XDP_REDIR;
->>>>>>> 8e0eb2fb
 	}
 
 	switch (act) {
@@ -126,11 +120,8 @@
 		if (unlikely(!xdpf))
 			goto out_failure;
 		result = ixgbe_xmit_xdp_ring(adapter, xdpf);
-<<<<<<< HEAD
-=======
 		if (result == IXGBE_XDP_CONSUMED)
 			goto out_failure;
->>>>>>> 8e0eb2fb
 		break;
 	default:
 		bpf_warn_invalid_xdp_action(act);

/*
 * tg3.c: Broadcom Tigon3 ethernet driver.
 *
 * Copyright (C) 2001, 2002, 2003, 2004 David S. Miller (davem@redhat.com)
 * Copyright (C) 2001, 2002, 2003 Jeff Garzik (jgarzik@pobox.com)
 * Copyright (C) 2004 Sun Microsystems Inc.
 * Copyright (C) 2005-2012 Broadcom Corporation.
 *
 * Firmware is:
 *	Derived from proprietary unpublished source code,
 *	Copyright (C) 2000-2003 Broadcom Corporation.
 *
 *	Permission is hereby granted for the distribution of this firmware
 *	data in hexadecimal or equivalent format, provided this copyright
 *	notice is accompanying it.
 */


#include <linux/module.h>
#include <linux/moduleparam.h>
#include <linux/stringify.h>
#include <linux/kernel.h>
#include <linux/types.h>
#include <linux/compiler.h>
#include <linux/slab.h>
#include <linux/delay.h>
#include <linux/in.h>
#include <linux/init.h>
#include <linux/interrupt.h>
#include <linux/ioport.h>
#include <linux/pci.h>
#include <linux/netdevice.h>
#include <linux/etherdevice.h>
#include <linux/skbuff.h>
#include <linux/ethtool.h>
#include <linux/mdio.h>
#include <linux/mii.h>
#include <linux/phy.h>
#include <linux/brcmphy.h>
#include <linux/if_vlan.h>
#include <linux/ip.h>
#include <linux/tcp.h>
#include <linux/workqueue.h>
#include <linux/prefetch.h>
#include <linux/dma-mapping.h>
#include <linux/firmware.h>

#include <net/checksum.h>
#include <net/ip.h>

#include <asm/system.h>
#include <linux/io.h>
#include <asm/byteorder.h>
#include <linux/uaccess.h>

#ifdef CONFIG_SPARC
#include <asm/idprom.h>
#include <asm/prom.h>
#endif

#define BAR_0	0
#define BAR_2	2

#include "tg3.h"

/* Functions & macros to verify TG3_FLAGS types */

static inline int _tg3_flag(enum TG3_FLAGS flag, unsigned long *bits)
{
	return test_bit(flag, bits);
}

static inline void _tg3_flag_set(enum TG3_FLAGS flag, unsigned long *bits)
{
	set_bit(flag, bits);
}

static inline void _tg3_flag_clear(enum TG3_FLAGS flag, unsigned long *bits)
{
	clear_bit(flag, bits);
}

#define tg3_flag(tp, flag)				\
	_tg3_flag(TG3_FLAG_##flag, (tp)->tg3_flags)
#define tg3_flag_set(tp, flag)				\
	_tg3_flag_set(TG3_FLAG_##flag, (tp)->tg3_flags)
#define tg3_flag_clear(tp, flag)			\
	_tg3_flag_clear(TG3_FLAG_##flag, (tp)->tg3_flags)

#define DRV_MODULE_NAME		"tg3"
#define TG3_MAJ_NUM			3
#define TG3_MIN_NUM			122
#define DRV_MODULE_VERSION	\
	__stringify(TG3_MAJ_NUM) "." __stringify(TG3_MIN_NUM)
#define DRV_MODULE_RELDATE	"December 7, 2011"

#define RESET_KIND_SHUTDOWN	0
#define RESET_KIND_INIT		1
#define RESET_KIND_SUSPEND	2

#define TG3_DEF_RX_MODE		0
#define TG3_DEF_TX_MODE		0
#define TG3_DEF_MSG_ENABLE	  \
	(NETIF_MSG_DRV		| \
	 NETIF_MSG_PROBE	| \
	 NETIF_MSG_LINK		| \
	 NETIF_MSG_TIMER	| \
	 NETIF_MSG_IFDOWN	| \
	 NETIF_MSG_IFUP		| \
	 NETIF_MSG_RX_ERR	| \
	 NETIF_MSG_TX_ERR)

#define TG3_GRC_LCLCTL_PWRSW_DELAY	100

/* length of time before we decide the hardware is borked,
 * and dev->tx_timeout() should be called to fix the problem
 */

#define TG3_TX_TIMEOUT			(5 * HZ)

/* hardware minimum and maximum for a single frame's data payload */
#define TG3_MIN_MTU			60
#define TG3_MAX_MTU(tp)	\
	(tg3_flag(tp, JUMBO_CAPABLE) ? 9000 : 1500)

/* These numbers seem to be hard coded in the NIC firmware somehow.
 * You can't change the ring sizes, but you can change where you place
 * them in the NIC onboard memory.
 */
#define TG3_RX_STD_RING_SIZE(tp) \
	(tg3_flag(tp, LRG_PROD_RING_CAP) ? \
	 TG3_RX_STD_MAX_SIZE_5717 : TG3_RX_STD_MAX_SIZE_5700)
#define TG3_DEF_RX_RING_PENDING		200
#define TG3_RX_JMB_RING_SIZE(tp) \
	(tg3_flag(tp, LRG_PROD_RING_CAP) ? \
	 TG3_RX_JMB_MAX_SIZE_5717 : TG3_RX_JMB_MAX_SIZE_5700)
#define TG3_DEF_RX_JUMBO_RING_PENDING	100

/* Do not place this n-ring entries value into the tp struct itself,
 * we really want to expose these constants to GCC so that modulo et
 * al.  operations are done with shifts and masks instead of with
 * hw multiply/modulo instructions.  Another solution would be to
 * replace things like '% foo' with '& (foo - 1)'.
 */

#define TG3_TX_RING_SIZE		512
#define TG3_DEF_TX_RING_PENDING		(TG3_TX_RING_SIZE - 1)

#define TG3_RX_STD_RING_BYTES(tp) \
	(sizeof(struct tg3_rx_buffer_desc) * TG3_RX_STD_RING_SIZE(tp))
#define TG3_RX_JMB_RING_BYTES(tp) \
	(sizeof(struct tg3_ext_rx_buffer_desc) * TG3_RX_JMB_RING_SIZE(tp))
#define TG3_RX_RCB_RING_BYTES(tp) \
	(sizeof(struct tg3_rx_buffer_desc) * (tp->rx_ret_ring_mask + 1))
#define TG3_TX_RING_BYTES	(sizeof(struct tg3_tx_buffer_desc) * \
				 TG3_TX_RING_SIZE)
#define NEXT_TX(N)		(((N) + 1) & (TG3_TX_RING_SIZE - 1))

#define TG3_DMA_BYTE_ENAB		64

#define TG3_RX_STD_DMA_SZ		1536
#define TG3_RX_JMB_DMA_SZ		9046

#define TG3_RX_DMA_TO_MAP_SZ(x)		((x) + TG3_DMA_BYTE_ENAB)

#define TG3_RX_STD_MAP_SZ		TG3_RX_DMA_TO_MAP_SZ(TG3_RX_STD_DMA_SZ)
#define TG3_RX_JMB_MAP_SZ		TG3_RX_DMA_TO_MAP_SZ(TG3_RX_JMB_DMA_SZ)

#define TG3_RX_STD_BUFF_RING_SIZE(tp) \
	(sizeof(struct ring_info) * TG3_RX_STD_RING_SIZE(tp))

#define TG3_RX_JMB_BUFF_RING_SIZE(tp) \
	(sizeof(struct ring_info) * TG3_RX_JMB_RING_SIZE(tp))

/* Due to a hardware bug, the 5701 can only DMA to memory addresses
 * that are at least dword aligned when used in PCIX mode.  The driver
 * works around this bug by double copying the packet.  This workaround
 * is built into the normal double copy length check for efficiency.
 *
 * However, the double copy is only necessary on those architectures
 * where unaligned memory accesses are inefficient.  For those architectures
 * where unaligned memory accesses incur little penalty, we can reintegrate
 * the 5701 in the normal rx path.  Doing so saves a device structure
 * dereference by hardcoding the double copy threshold in place.
 */
#define TG3_RX_COPY_THRESHOLD		256
#if NET_IP_ALIGN == 0 || defined(CONFIG_HAVE_EFFICIENT_UNALIGNED_ACCESS)
	#define TG3_RX_COPY_THRESH(tp)	TG3_RX_COPY_THRESHOLD
#else
	#define TG3_RX_COPY_THRESH(tp)	((tp)->rx_copy_thresh)
#endif

#if (NET_IP_ALIGN != 0)
#define TG3_RX_OFFSET(tp)	((tp)->rx_offset)
#else
#define TG3_RX_OFFSET(tp)	(NET_SKB_PAD)
#endif

/* minimum number of free TX descriptors required to wake up TX process */
#define TG3_TX_WAKEUP_THRESH(tnapi)		((tnapi)->tx_pending / 4)
#define TG3_TX_BD_DMA_MAX_2K		2048
#define TG3_TX_BD_DMA_MAX_4K		4096

#define TG3_RAW_IP_ALIGN 2

#define TG3_FW_UPDATE_TIMEOUT_SEC	5
#define TG3_FW_UPDATE_FREQ_SEC		(TG3_FW_UPDATE_TIMEOUT_SEC / 2)

#define FIRMWARE_TG3		"tigon/tg3.bin"
#define FIRMWARE_TG3TSO		"tigon/tg3_tso.bin"
#define FIRMWARE_TG3TSO5	"tigon/tg3_tso5.bin"

static char version[] __devinitdata =
	DRV_MODULE_NAME ".c:v" DRV_MODULE_VERSION " (" DRV_MODULE_RELDATE ")";

MODULE_AUTHOR("David S. Miller (davem@redhat.com) and Jeff Garzik (jgarzik@pobox.com)");
MODULE_DESCRIPTION("Broadcom Tigon3 ethernet driver");
MODULE_LICENSE("GPL");
MODULE_VERSION(DRV_MODULE_VERSION);
MODULE_FIRMWARE(FIRMWARE_TG3);
MODULE_FIRMWARE(FIRMWARE_TG3TSO);
MODULE_FIRMWARE(FIRMWARE_TG3TSO5);

static int tg3_debug = -1;	/* -1 == use TG3_DEF_MSG_ENABLE as value */
module_param(tg3_debug, int, 0);
MODULE_PARM_DESC(tg3_debug, "Tigon3 bitmapped debugging message enable value");

static DEFINE_PCI_DEVICE_TABLE(tg3_pci_tbl) = {
	{PCI_DEVICE(PCI_VENDOR_ID_BROADCOM, PCI_DEVICE_ID_TIGON3_5700)},
	{PCI_DEVICE(PCI_VENDOR_ID_BROADCOM, PCI_DEVICE_ID_TIGON3_5701)},
	{PCI_DEVICE(PCI_VENDOR_ID_BROADCOM, PCI_DEVICE_ID_TIGON3_5702)},
	{PCI_DEVICE(PCI_VENDOR_ID_BROADCOM, PCI_DEVICE_ID_TIGON3_5703)},
	{PCI_DEVICE(PCI_VENDOR_ID_BROADCOM, PCI_DEVICE_ID_TIGON3_5704)},
	{PCI_DEVICE(PCI_VENDOR_ID_BROADCOM, PCI_DEVICE_ID_TIGON3_5702FE)},
	{PCI_DEVICE(PCI_VENDOR_ID_BROADCOM, PCI_DEVICE_ID_TIGON3_5705)},
	{PCI_DEVICE(PCI_VENDOR_ID_BROADCOM, PCI_DEVICE_ID_TIGON3_5705_2)},
	{PCI_DEVICE(PCI_VENDOR_ID_BROADCOM, PCI_DEVICE_ID_TIGON3_5705M)},
	{PCI_DEVICE(PCI_VENDOR_ID_BROADCOM, PCI_DEVICE_ID_TIGON3_5705M_2)},
	{PCI_DEVICE(PCI_VENDOR_ID_BROADCOM, PCI_DEVICE_ID_TIGON3_5702X)},
	{PCI_DEVICE(PCI_VENDOR_ID_BROADCOM, PCI_DEVICE_ID_TIGON3_5703X)},
	{PCI_DEVICE(PCI_VENDOR_ID_BROADCOM, PCI_DEVICE_ID_TIGON3_5704S)},
	{PCI_DEVICE(PCI_VENDOR_ID_BROADCOM, PCI_DEVICE_ID_TIGON3_5702A3)},
	{PCI_DEVICE(PCI_VENDOR_ID_BROADCOM, PCI_DEVICE_ID_TIGON3_5703A3)},
	{PCI_DEVICE(PCI_VENDOR_ID_BROADCOM, PCI_DEVICE_ID_TIGON3_5782)},
	{PCI_DEVICE(PCI_VENDOR_ID_BROADCOM, PCI_DEVICE_ID_TIGON3_5788)},
	{PCI_DEVICE(PCI_VENDOR_ID_BROADCOM, PCI_DEVICE_ID_TIGON3_5789)},
	{PCI_DEVICE(PCI_VENDOR_ID_BROADCOM, PCI_DEVICE_ID_TIGON3_5901)},
	{PCI_DEVICE(PCI_VENDOR_ID_BROADCOM, PCI_DEVICE_ID_TIGON3_5901_2)},
	{PCI_DEVICE(PCI_VENDOR_ID_BROADCOM, PCI_DEVICE_ID_TIGON3_5704S_2)},
	{PCI_DEVICE(PCI_VENDOR_ID_BROADCOM, PCI_DEVICE_ID_TIGON3_5705F)},
	{PCI_DEVICE(PCI_VENDOR_ID_BROADCOM, PCI_DEVICE_ID_TIGON3_5721)},
	{PCI_DEVICE(PCI_VENDOR_ID_BROADCOM, PCI_DEVICE_ID_TIGON3_5722)},
	{PCI_DEVICE(PCI_VENDOR_ID_BROADCOM, PCI_DEVICE_ID_TIGON3_5751)},
	{PCI_DEVICE(PCI_VENDOR_ID_BROADCOM, PCI_DEVICE_ID_TIGON3_5751M)},
	{PCI_DEVICE(PCI_VENDOR_ID_BROADCOM, PCI_DEVICE_ID_TIGON3_5751F)},
	{PCI_DEVICE(PCI_VENDOR_ID_BROADCOM, PCI_DEVICE_ID_TIGON3_5752)},
	{PCI_DEVICE(PCI_VENDOR_ID_BROADCOM, PCI_DEVICE_ID_TIGON3_5752M)},
	{PCI_DEVICE(PCI_VENDOR_ID_BROADCOM, PCI_DEVICE_ID_TIGON3_5753)},
	{PCI_DEVICE(PCI_VENDOR_ID_BROADCOM, PCI_DEVICE_ID_TIGON3_5753M)},
	{PCI_DEVICE(PCI_VENDOR_ID_BROADCOM, PCI_DEVICE_ID_TIGON3_5753F)},
	{PCI_DEVICE(PCI_VENDOR_ID_BROADCOM, PCI_DEVICE_ID_TIGON3_5754)},
	{PCI_DEVICE(PCI_VENDOR_ID_BROADCOM, PCI_DEVICE_ID_TIGON3_5754M)},
	{PCI_DEVICE(PCI_VENDOR_ID_BROADCOM, PCI_DEVICE_ID_TIGON3_5755)},
	{PCI_DEVICE(PCI_VENDOR_ID_BROADCOM, PCI_DEVICE_ID_TIGON3_5755M)},
	{PCI_DEVICE(PCI_VENDOR_ID_BROADCOM, PCI_DEVICE_ID_TIGON3_5756)},
	{PCI_DEVICE(PCI_VENDOR_ID_BROADCOM, PCI_DEVICE_ID_TIGON3_5786)},
	{PCI_DEVICE(PCI_VENDOR_ID_BROADCOM, PCI_DEVICE_ID_TIGON3_5787)},
	{PCI_DEVICE(PCI_VENDOR_ID_BROADCOM, PCI_DEVICE_ID_TIGON3_5787M)},
	{PCI_DEVICE(PCI_VENDOR_ID_BROADCOM, PCI_DEVICE_ID_TIGON3_5787F)},
	{PCI_DEVICE(PCI_VENDOR_ID_BROADCOM, PCI_DEVICE_ID_TIGON3_5714)},
	{PCI_DEVICE(PCI_VENDOR_ID_BROADCOM, PCI_DEVICE_ID_TIGON3_5714S)},
	{PCI_DEVICE(PCI_VENDOR_ID_BROADCOM, PCI_DEVICE_ID_TIGON3_5715)},
	{PCI_DEVICE(PCI_VENDOR_ID_BROADCOM, PCI_DEVICE_ID_TIGON3_5715S)},
	{PCI_DEVICE(PCI_VENDOR_ID_BROADCOM, PCI_DEVICE_ID_TIGON3_5780)},
	{PCI_DEVICE(PCI_VENDOR_ID_BROADCOM, PCI_DEVICE_ID_TIGON3_5780S)},
	{PCI_DEVICE(PCI_VENDOR_ID_BROADCOM, PCI_DEVICE_ID_TIGON3_5781)},
	{PCI_DEVICE(PCI_VENDOR_ID_BROADCOM, PCI_DEVICE_ID_TIGON3_5906)},
	{PCI_DEVICE(PCI_VENDOR_ID_BROADCOM, PCI_DEVICE_ID_TIGON3_5906M)},
	{PCI_DEVICE(PCI_VENDOR_ID_BROADCOM, PCI_DEVICE_ID_TIGON3_5784)},
	{PCI_DEVICE(PCI_VENDOR_ID_BROADCOM, PCI_DEVICE_ID_TIGON3_5764)},
	{PCI_DEVICE(PCI_VENDOR_ID_BROADCOM, PCI_DEVICE_ID_TIGON3_5723)},
	{PCI_DEVICE(PCI_VENDOR_ID_BROADCOM, PCI_DEVICE_ID_TIGON3_5761)},
	{PCI_DEVICE(PCI_VENDOR_ID_BROADCOM, PCI_DEVICE_ID_TIGON3_5761E)},
	{PCI_DEVICE(PCI_VENDOR_ID_BROADCOM, TG3PCI_DEVICE_TIGON3_5761S)},
	{PCI_DEVICE(PCI_VENDOR_ID_BROADCOM, TG3PCI_DEVICE_TIGON3_5761SE)},
	{PCI_DEVICE(PCI_VENDOR_ID_BROADCOM, TG3PCI_DEVICE_TIGON3_5785_G)},
	{PCI_DEVICE(PCI_VENDOR_ID_BROADCOM, TG3PCI_DEVICE_TIGON3_5785_F)},
	{PCI_DEVICE(PCI_VENDOR_ID_BROADCOM, TG3PCI_DEVICE_TIGON3_57780)},
	{PCI_DEVICE(PCI_VENDOR_ID_BROADCOM, TG3PCI_DEVICE_TIGON3_57760)},
	{PCI_DEVICE(PCI_VENDOR_ID_BROADCOM, TG3PCI_DEVICE_TIGON3_57790)},
	{PCI_DEVICE(PCI_VENDOR_ID_BROADCOM, TG3PCI_DEVICE_TIGON3_57788)},
	{PCI_DEVICE(PCI_VENDOR_ID_BROADCOM, TG3PCI_DEVICE_TIGON3_5717)},
	{PCI_DEVICE(PCI_VENDOR_ID_BROADCOM, TG3PCI_DEVICE_TIGON3_5718)},
	{PCI_DEVICE(PCI_VENDOR_ID_BROADCOM, TG3PCI_DEVICE_TIGON3_57781)},
	{PCI_DEVICE(PCI_VENDOR_ID_BROADCOM, TG3PCI_DEVICE_TIGON3_57785)},
	{PCI_DEVICE(PCI_VENDOR_ID_BROADCOM, TG3PCI_DEVICE_TIGON3_57761)},
	{PCI_DEVICE(PCI_VENDOR_ID_BROADCOM, TG3PCI_DEVICE_TIGON3_57765)},
	{PCI_DEVICE(PCI_VENDOR_ID_BROADCOM, TG3PCI_DEVICE_TIGON3_57791)},
	{PCI_DEVICE(PCI_VENDOR_ID_BROADCOM, TG3PCI_DEVICE_TIGON3_57795)},
	{PCI_DEVICE(PCI_VENDOR_ID_BROADCOM, TG3PCI_DEVICE_TIGON3_5719)},
	{PCI_DEVICE(PCI_VENDOR_ID_BROADCOM, TG3PCI_DEVICE_TIGON3_5720)},
	{PCI_DEVICE(PCI_VENDOR_ID_SYSKONNECT, PCI_DEVICE_ID_SYSKONNECT_9DXX)},
	{PCI_DEVICE(PCI_VENDOR_ID_SYSKONNECT, PCI_DEVICE_ID_SYSKONNECT_9MXX)},
	{PCI_DEVICE(PCI_VENDOR_ID_ALTIMA, PCI_DEVICE_ID_ALTIMA_AC1000)},
	{PCI_DEVICE(PCI_VENDOR_ID_ALTIMA, PCI_DEVICE_ID_ALTIMA_AC1001)},
	{PCI_DEVICE(PCI_VENDOR_ID_ALTIMA, PCI_DEVICE_ID_ALTIMA_AC1003)},
	{PCI_DEVICE(PCI_VENDOR_ID_ALTIMA, PCI_DEVICE_ID_ALTIMA_AC9100)},
	{PCI_DEVICE(PCI_VENDOR_ID_APPLE, PCI_DEVICE_ID_APPLE_TIGON3)},
	{PCI_DEVICE(0x10cf, 0x11a2)}, /* Fujitsu 1000base-SX with BCM5703SKHB */
	{}
};

MODULE_DEVICE_TABLE(pci, tg3_pci_tbl);

static const struct {
	const char string[ETH_GSTRING_LEN];
} ethtool_stats_keys[] = {
	{ "rx_octets" },
	{ "rx_fragments" },
	{ "rx_ucast_packets" },
	{ "rx_mcast_packets" },
	{ "rx_bcast_packets" },
	{ "rx_fcs_errors" },
	{ "rx_align_errors" },
	{ "rx_xon_pause_rcvd" },
	{ "rx_xoff_pause_rcvd" },
	{ "rx_mac_ctrl_rcvd" },
	{ "rx_xoff_entered" },
	{ "rx_frame_too_long_errors" },
	{ "rx_jabbers" },
	{ "rx_undersize_packets" },
	{ "rx_in_length_errors" },
	{ "rx_out_length_errors" },
	{ "rx_64_or_less_octet_packets" },
	{ "rx_65_to_127_octet_packets" },
	{ "rx_128_to_255_octet_packets" },
	{ "rx_256_to_511_octet_packets" },
	{ "rx_512_to_1023_octet_packets" },
	{ "rx_1024_to_1522_octet_packets" },
	{ "rx_1523_to_2047_octet_packets" },
	{ "rx_2048_to_4095_octet_packets" },
	{ "rx_4096_to_8191_octet_packets" },
	{ "rx_8192_to_9022_octet_packets" },

	{ "tx_octets" },
	{ "tx_collisions" },

	{ "tx_xon_sent" },
	{ "tx_xoff_sent" },
	{ "tx_flow_control" },
	{ "tx_mac_errors" },
	{ "tx_single_collisions" },
	{ "tx_mult_collisions" },
	{ "tx_deferred" },
	{ "tx_excessive_collisions" },
	{ "tx_late_collisions" },
	{ "tx_collide_2times" },
	{ "tx_collide_3times" },
	{ "tx_collide_4times" },
	{ "tx_collide_5times" },
	{ "tx_collide_6times" },
	{ "tx_collide_7times" },
	{ "tx_collide_8times" },
	{ "tx_collide_9times" },
	{ "tx_collide_10times" },
	{ "tx_collide_11times" },
	{ "tx_collide_12times" },
	{ "tx_collide_13times" },
	{ "tx_collide_14times" },
	{ "tx_collide_15times" },
	{ "tx_ucast_packets" },
	{ "tx_mcast_packets" },
	{ "tx_bcast_packets" },
	{ "tx_carrier_sense_errors" },
	{ "tx_discards" },
	{ "tx_errors" },

	{ "dma_writeq_full" },
	{ "dma_write_prioq_full" },
	{ "rxbds_empty" },
	{ "rx_discards" },
	{ "rx_errors" },
	{ "rx_threshold_hit" },

	{ "dma_readq_full" },
	{ "dma_read_prioq_full" },
	{ "tx_comp_queue_full" },

	{ "ring_set_send_prod_index" },
	{ "ring_status_update" },
	{ "nic_irqs" },
	{ "nic_avoided_irqs" },
	{ "nic_tx_threshold_hit" },

	{ "mbuf_lwm_thresh_hit" },
};

#define TG3_NUM_STATS	ARRAY_SIZE(ethtool_stats_keys)


static const struct {
	const char string[ETH_GSTRING_LEN];
} ethtool_test_keys[] = {
	{ "nvram test        (online) " },
	{ "link test         (online) " },
	{ "register test     (offline)" },
	{ "memory test       (offline)" },
	{ "mac loopback test (offline)" },
	{ "phy loopback test (offline)" },
	{ "ext loopback test (offline)" },
	{ "interrupt test    (offline)" },
};

#define TG3_NUM_TEST	ARRAY_SIZE(ethtool_test_keys)


static void tg3_write32(struct tg3 *tp, u32 off, u32 val)
{
	writel(val, tp->regs + off);
}

static u32 tg3_read32(struct tg3 *tp, u32 off)
{
	return readl(tp->regs + off);
}

static void tg3_ape_write32(struct tg3 *tp, u32 off, u32 val)
{
	writel(val, tp->aperegs + off);
}

static u32 tg3_ape_read32(struct tg3 *tp, u32 off)
{
	return readl(tp->aperegs + off);
}

static void tg3_write_indirect_reg32(struct tg3 *tp, u32 off, u32 val)
{
	unsigned long flags;

	spin_lock_irqsave(&tp->indirect_lock, flags);
	pci_write_config_dword(tp->pdev, TG3PCI_REG_BASE_ADDR, off);
	pci_write_config_dword(tp->pdev, TG3PCI_REG_DATA, val);
	spin_unlock_irqrestore(&tp->indirect_lock, flags);
}

static void tg3_write_flush_reg32(struct tg3 *tp, u32 off, u32 val)
{
	writel(val, tp->regs + off);
	readl(tp->regs + off);
}

static u32 tg3_read_indirect_reg32(struct tg3 *tp, u32 off)
{
	unsigned long flags;
	u32 val;

	spin_lock_irqsave(&tp->indirect_lock, flags);
	pci_write_config_dword(tp->pdev, TG3PCI_REG_BASE_ADDR, off);
	pci_read_config_dword(tp->pdev, TG3PCI_REG_DATA, &val);
	spin_unlock_irqrestore(&tp->indirect_lock, flags);
	return val;
}

static void tg3_write_indirect_mbox(struct tg3 *tp, u32 off, u32 val)
{
	unsigned long flags;

	if (off == (MAILBOX_RCVRET_CON_IDX_0 + TG3_64BIT_REG_LOW)) {
		pci_write_config_dword(tp->pdev, TG3PCI_RCV_RET_RING_CON_IDX +
				       TG3_64BIT_REG_LOW, val);
		return;
	}
	if (off == TG3_RX_STD_PROD_IDX_REG) {
		pci_write_config_dword(tp->pdev, TG3PCI_STD_RING_PROD_IDX +
				       TG3_64BIT_REG_LOW, val);
		return;
	}

	spin_lock_irqsave(&tp->indirect_lock, flags);
	pci_write_config_dword(tp->pdev, TG3PCI_REG_BASE_ADDR, off + 0x5600);
	pci_write_config_dword(tp->pdev, TG3PCI_REG_DATA, val);
	spin_unlock_irqrestore(&tp->indirect_lock, flags);

	/* In indirect mode when disabling interrupts, we also need
	 * to clear the interrupt bit in the GRC local ctrl register.
	 */
	if ((off == (MAILBOX_INTERRUPT_0 + TG3_64BIT_REG_LOW)) &&
	    (val == 0x1)) {
		pci_write_config_dword(tp->pdev, TG3PCI_MISC_LOCAL_CTRL,
				       tp->grc_local_ctrl|GRC_LCLCTRL_CLEARINT);
	}
}

static u32 tg3_read_indirect_mbox(struct tg3 *tp, u32 off)
{
	unsigned long flags;
	u32 val;

	spin_lock_irqsave(&tp->indirect_lock, flags);
	pci_write_config_dword(tp->pdev, TG3PCI_REG_BASE_ADDR, off + 0x5600);
	pci_read_config_dword(tp->pdev, TG3PCI_REG_DATA, &val);
	spin_unlock_irqrestore(&tp->indirect_lock, flags);
	return val;
}

/* usec_wait specifies the wait time in usec when writing to certain registers
 * where it is unsafe to read back the register without some delay.
 * GRC_LOCAL_CTRL is one example if the GPIOs are toggled to switch power.
 * TG3PCI_CLOCK_CTRL is another example if the clock frequencies are changed.
 */
static void _tw32_flush(struct tg3 *tp, u32 off, u32 val, u32 usec_wait)
{
	if (tg3_flag(tp, PCIX_TARGET_HWBUG) || tg3_flag(tp, ICH_WORKAROUND))
		/* Non-posted methods */
		tp->write32(tp, off, val);
	else {
		/* Posted method */
		tg3_write32(tp, off, val);
		if (usec_wait)
			udelay(usec_wait);
		tp->read32(tp, off);
	}
	/* Wait again after the read for the posted method to guarantee that
	 * the wait time is met.
	 */
	if (usec_wait)
		udelay(usec_wait);
}

static inline void tw32_mailbox_flush(struct tg3 *tp, u32 off, u32 val)
{
	tp->write32_mbox(tp, off, val);
	if (!tg3_flag(tp, MBOX_WRITE_REORDER) && !tg3_flag(tp, ICH_WORKAROUND))
		tp->read32_mbox(tp, off);
}

static void tg3_write32_tx_mbox(struct tg3 *tp, u32 off, u32 val)
{
	void __iomem *mbox = tp->regs + off;
	writel(val, mbox);
	if (tg3_flag(tp, TXD_MBOX_HWBUG))
		writel(val, mbox);
	if (tg3_flag(tp, MBOX_WRITE_REORDER))
		readl(mbox);
}

static u32 tg3_read32_mbox_5906(struct tg3 *tp, u32 off)
{
	return readl(tp->regs + off + GRCMBOX_BASE);
}

static void tg3_write32_mbox_5906(struct tg3 *tp, u32 off, u32 val)
{
	writel(val, tp->regs + off + GRCMBOX_BASE);
}

#define tw32_mailbox(reg, val)		tp->write32_mbox(tp, reg, val)
#define tw32_mailbox_f(reg, val)	tw32_mailbox_flush(tp, (reg), (val))
#define tw32_rx_mbox(reg, val)		tp->write32_rx_mbox(tp, reg, val)
#define tw32_tx_mbox(reg, val)		tp->write32_tx_mbox(tp, reg, val)
#define tr32_mailbox(reg)		tp->read32_mbox(tp, reg)

#define tw32(reg, val)			tp->write32(tp, reg, val)
#define tw32_f(reg, val)		_tw32_flush(tp, (reg), (val), 0)
#define tw32_wait_f(reg, val, us)	_tw32_flush(tp, (reg), (val), (us))
#define tr32(reg)			tp->read32(tp, reg)

static void tg3_write_mem(struct tg3 *tp, u32 off, u32 val)
{
	unsigned long flags;

	if (GET_ASIC_REV(tp->pci_chip_rev_id) == ASIC_REV_5906 &&
	    (off >= NIC_SRAM_STATS_BLK) && (off < NIC_SRAM_TX_BUFFER_DESC))
		return;

	spin_lock_irqsave(&tp->indirect_lock, flags);
	if (tg3_flag(tp, SRAM_USE_CONFIG)) {
		pci_write_config_dword(tp->pdev, TG3PCI_MEM_WIN_BASE_ADDR, off);
		pci_write_config_dword(tp->pdev, TG3PCI_MEM_WIN_DATA, val);

		/* Always leave this as zero. */
		pci_write_config_dword(tp->pdev, TG3PCI_MEM_WIN_BASE_ADDR, 0);
	} else {
		tw32_f(TG3PCI_MEM_WIN_BASE_ADDR, off);
		tw32_f(TG3PCI_MEM_WIN_DATA, val);

		/* Always leave this as zero. */
		tw32_f(TG3PCI_MEM_WIN_BASE_ADDR, 0);
	}
	spin_unlock_irqrestore(&tp->indirect_lock, flags);
}

static void tg3_read_mem(struct tg3 *tp, u32 off, u32 *val)
{
	unsigned long flags;

	if (GET_ASIC_REV(tp->pci_chip_rev_id) == ASIC_REV_5906 &&
	    (off >= NIC_SRAM_STATS_BLK) && (off < NIC_SRAM_TX_BUFFER_DESC)) {
		*val = 0;
		return;
	}

	spin_lock_irqsave(&tp->indirect_lock, flags);
	if (tg3_flag(tp, SRAM_USE_CONFIG)) {
		pci_write_config_dword(tp->pdev, TG3PCI_MEM_WIN_BASE_ADDR, off);
		pci_read_config_dword(tp->pdev, TG3PCI_MEM_WIN_DATA, val);

		/* Always leave this as zero. */
		pci_write_config_dword(tp->pdev, TG3PCI_MEM_WIN_BASE_ADDR, 0);
	} else {
		tw32_f(TG3PCI_MEM_WIN_BASE_ADDR, off);
		*val = tr32(TG3PCI_MEM_WIN_DATA);

		/* Always leave this as zero. */
		tw32_f(TG3PCI_MEM_WIN_BASE_ADDR, 0);
	}
	spin_unlock_irqrestore(&tp->indirect_lock, flags);
}

static void tg3_ape_lock_init(struct tg3 *tp)
{
	int i;
	u32 regbase, bit;

	if (GET_ASIC_REV(tp->pci_chip_rev_id) == ASIC_REV_5761)
		regbase = TG3_APE_LOCK_GRANT;
	else
		regbase = TG3_APE_PER_LOCK_GRANT;

	/* Make sure the driver hasn't any stale locks. */
	for (i = TG3_APE_LOCK_PHY0; i <= TG3_APE_LOCK_GPIO; i++) {
		switch (i) {
		case TG3_APE_LOCK_PHY0:
		case TG3_APE_LOCK_PHY1:
		case TG3_APE_LOCK_PHY2:
		case TG3_APE_LOCK_PHY3:
			bit = APE_LOCK_GRANT_DRIVER;
			break;
		default:
			if (!tp->pci_fn)
				bit = APE_LOCK_GRANT_DRIVER;
			else
				bit = 1 << tp->pci_fn;
		}
		tg3_ape_write32(tp, regbase + 4 * i, bit);
	}

}

static int tg3_ape_lock(struct tg3 *tp, int locknum)
{
	int i, off;
	int ret = 0;
	u32 status, req, gnt, bit;

	if (!tg3_flag(tp, ENABLE_APE))
		return 0;

	switch (locknum) {
	case TG3_APE_LOCK_GPIO:
		if (GET_ASIC_REV(tp->pci_chip_rev_id) == ASIC_REV_5761)
			return 0;
	case TG3_APE_LOCK_GRC:
	case TG3_APE_LOCK_MEM:
		if (!tp->pci_fn)
			bit = APE_LOCK_REQ_DRIVER;
		else
			bit = 1 << tp->pci_fn;
		break;
	default:
		return -EINVAL;
	}

	if (GET_ASIC_REV(tp->pci_chip_rev_id) == ASIC_REV_5761) {
		req = TG3_APE_LOCK_REQ;
		gnt = TG3_APE_LOCK_GRANT;
	} else {
		req = TG3_APE_PER_LOCK_REQ;
		gnt = TG3_APE_PER_LOCK_GRANT;
	}

	off = 4 * locknum;

	tg3_ape_write32(tp, req + off, bit);

	/* Wait for up to 1 millisecond to acquire lock. */
	for (i = 0; i < 100; i++) {
		status = tg3_ape_read32(tp, gnt + off);
		if (status == bit)
			break;
		udelay(10);
	}

	if (status != bit) {
		/* Revoke the lock request. */
		tg3_ape_write32(tp, gnt + off, bit);
		ret = -EBUSY;
	}

	return ret;
}

static void tg3_ape_unlock(struct tg3 *tp, int locknum)
{
	u32 gnt, bit;

	if (!tg3_flag(tp, ENABLE_APE))
		return;

	switch (locknum) {
	case TG3_APE_LOCK_GPIO:
		if (GET_ASIC_REV(tp->pci_chip_rev_id) == ASIC_REV_5761)
			return;
	case TG3_APE_LOCK_GRC:
	case TG3_APE_LOCK_MEM:
		if (!tp->pci_fn)
			bit = APE_LOCK_GRANT_DRIVER;
		else
			bit = 1 << tp->pci_fn;
		break;
	default:
		return;
	}

	if (GET_ASIC_REV(tp->pci_chip_rev_id) == ASIC_REV_5761)
		gnt = TG3_APE_LOCK_GRANT;
	else
		gnt = TG3_APE_PER_LOCK_GRANT;

	tg3_ape_write32(tp, gnt + 4 * locknum, bit);
}

static void tg3_ape_send_event(struct tg3 *tp, u32 event)
{
	int i;
	u32 apedata;

	/* NCSI does not support APE events */
	if (tg3_flag(tp, APE_HAS_NCSI))
		return;

	apedata = tg3_ape_read32(tp, TG3_APE_SEG_SIG);
	if (apedata != APE_SEG_SIG_MAGIC)
		return;

	apedata = tg3_ape_read32(tp, TG3_APE_FW_STATUS);
	if (!(apedata & APE_FW_STATUS_READY))
		return;

	/* Wait for up to 1 millisecond for APE to service previous event. */
	for (i = 0; i < 10; i++) {
		if (tg3_ape_lock(tp, TG3_APE_LOCK_MEM))
			return;

		apedata = tg3_ape_read32(tp, TG3_APE_EVENT_STATUS);

		if (!(apedata & APE_EVENT_STATUS_EVENT_PENDING))
			tg3_ape_write32(tp, TG3_APE_EVENT_STATUS,
					event | APE_EVENT_STATUS_EVENT_PENDING);

		tg3_ape_unlock(tp, TG3_APE_LOCK_MEM);

		if (!(apedata & APE_EVENT_STATUS_EVENT_PENDING))
			break;

		udelay(100);
	}

	if (!(apedata & APE_EVENT_STATUS_EVENT_PENDING))
		tg3_ape_write32(tp, TG3_APE_EVENT, APE_EVENT_1);
}

static void tg3_ape_driver_state_change(struct tg3 *tp, int kind)
{
	u32 event;
	u32 apedata;

	if (!tg3_flag(tp, ENABLE_APE))
		return;

	switch (kind) {
	case RESET_KIND_INIT:
		tg3_ape_write32(tp, TG3_APE_HOST_SEG_SIG,
				APE_HOST_SEG_SIG_MAGIC);
		tg3_ape_write32(tp, TG3_APE_HOST_SEG_LEN,
				APE_HOST_SEG_LEN_MAGIC);
		apedata = tg3_ape_read32(tp, TG3_APE_HOST_INIT_COUNT);
		tg3_ape_write32(tp, TG3_APE_HOST_INIT_COUNT, ++apedata);
		tg3_ape_write32(tp, TG3_APE_HOST_DRIVER_ID,
			APE_HOST_DRIVER_ID_MAGIC(TG3_MAJ_NUM, TG3_MIN_NUM));
		tg3_ape_write32(tp, TG3_APE_HOST_BEHAVIOR,
				APE_HOST_BEHAV_NO_PHYLOCK);
		tg3_ape_write32(tp, TG3_APE_HOST_DRVR_STATE,
				    TG3_APE_HOST_DRVR_STATE_START);

		event = APE_EVENT_STATUS_STATE_START;
		break;
	case RESET_KIND_SHUTDOWN:
		/* With the interface we are currently using,
		 * APE does not track driver state.  Wiping
		 * out the HOST SEGMENT SIGNATURE forces
		 * the APE to assume OS absent status.
		 */
		tg3_ape_write32(tp, TG3_APE_HOST_SEG_SIG, 0x0);

		if (device_may_wakeup(&tp->pdev->dev) &&
		    tg3_flag(tp, WOL_ENABLE)) {
			tg3_ape_write32(tp, TG3_APE_HOST_WOL_SPEED,
					    TG3_APE_HOST_WOL_SPEED_AUTO);
			apedata = TG3_APE_HOST_DRVR_STATE_WOL;
		} else
			apedata = TG3_APE_HOST_DRVR_STATE_UNLOAD;

		tg3_ape_write32(tp, TG3_APE_HOST_DRVR_STATE, apedata);

		event = APE_EVENT_STATUS_STATE_UNLOAD;
		break;
	case RESET_KIND_SUSPEND:
		event = APE_EVENT_STATUS_STATE_SUSPEND;
		break;
	default:
		return;
	}

	event |= APE_EVENT_STATUS_DRIVER_EVNT | APE_EVENT_STATUS_STATE_CHNGE;

	tg3_ape_send_event(tp, event);
}

static void tg3_disable_ints(struct tg3 *tp)
{
	int i;

	tw32(TG3PCI_MISC_HOST_CTRL,
	     (tp->misc_host_ctrl | MISC_HOST_CTRL_MASK_PCI_INT));
	for (i = 0; i < tp->irq_max; i++)
		tw32_mailbox_f(tp->napi[i].int_mbox, 0x00000001);
}

static void tg3_enable_ints(struct tg3 *tp)
{
	int i;

	tp->irq_sync = 0;
	wmb();

	tw32(TG3PCI_MISC_HOST_CTRL,
	     (tp->misc_host_ctrl & ~MISC_HOST_CTRL_MASK_PCI_INT));

	tp->coal_now = tp->coalesce_mode | HOSTCC_MODE_ENABLE;
	for (i = 0; i < tp->irq_cnt; i++) {
		struct tg3_napi *tnapi = &tp->napi[i];

		tw32_mailbox_f(tnapi->int_mbox, tnapi->last_tag << 24);
		if (tg3_flag(tp, 1SHOT_MSI))
			tw32_mailbox_f(tnapi->int_mbox, tnapi->last_tag << 24);

		tp->coal_now |= tnapi->coal_now;
	}

	/* Force an initial interrupt */
	if (!tg3_flag(tp, TAGGED_STATUS) &&
	    (tp->napi[0].hw_status->status & SD_STATUS_UPDATED))
		tw32(GRC_LOCAL_CTRL, tp->grc_local_ctrl | GRC_LCLCTRL_SETINT);
	else
		tw32(HOSTCC_MODE, tp->coal_now);

	tp->coal_now &= ~(tp->napi[0].coal_now | tp->napi[1].coal_now);
}

static inline unsigned int tg3_has_work(struct tg3_napi *tnapi)
{
	struct tg3 *tp = tnapi->tp;
	struct tg3_hw_status *sblk = tnapi->hw_status;
	unsigned int work_exists = 0;

	/* check for phy events */
	if (!(tg3_flag(tp, USE_LINKCHG_REG) || tg3_flag(tp, POLL_SERDES))) {
		if (sblk->status & SD_STATUS_LINK_CHG)
			work_exists = 1;
	}
	/* check for RX/TX work to do */
	if (sblk->idx[0].tx_consumer != tnapi->tx_cons ||
	    *(tnapi->rx_rcb_prod_idx) != tnapi->rx_rcb_ptr)
		work_exists = 1;

	return work_exists;
}

/* tg3_int_reenable
 *  similar to tg3_enable_ints, but it accurately determines whether there
 *  is new work pending and can return without flushing the PIO write
 *  which reenables interrupts
 */
static void tg3_int_reenable(struct tg3_napi *tnapi)
{
	struct tg3 *tp = tnapi->tp;

	tw32_mailbox(tnapi->int_mbox, tnapi->last_tag << 24);
	mmiowb();

	/* When doing tagged status, this work check is unnecessary.
	 * The last_tag we write above tells the chip which piece of
	 * work we've completed.
	 */
	if (!tg3_flag(tp, TAGGED_STATUS) && tg3_has_work(tnapi))
		tw32(HOSTCC_MODE, tp->coalesce_mode |
		     HOSTCC_MODE_ENABLE | tnapi->coal_now);
}

static void tg3_switch_clocks(struct tg3 *tp)
{
	u32 clock_ctrl;
	u32 orig_clock_ctrl;

	if (tg3_flag(tp, CPMU_PRESENT) || tg3_flag(tp, 5780_CLASS))
		return;

	clock_ctrl = tr32(TG3PCI_CLOCK_CTRL);

	orig_clock_ctrl = clock_ctrl;
	clock_ctrl &= (CLOCK_CTRL_FORCE_CLKRUN |
		       CLOCK_CTRL_CLKRUN_OENABLE |
		       0x1f);
	tp->pci_clock_ctrl = clock_ctrl;

	if (tg3_flag(tp, 5705_PLUS)) {
		if (orig_clock_ctrl & CLOCK_CTRL_625_CORE) {
			tw32_wait_f(TG3PCI_CLOCK_CTRL,
				    clock_ctrl | CLOCK_CTRL_625_CORE, 40);
		}
	} else if ((orig_clock_ctrl & CLOCK_CTRL_44MHZ_CORE) != 0) {
		tw32_wait_f(TG3PCI_CLOCK_CTRL,
			    clock_ctrl |
			    (CLOCK_CTRL_44MHZ_CORE | CLOCK_CTRL_ALTCLK),
			    40);
		tw32_wait_f(TG3PCI_CLOCK_CTRL,
			    clock_ctrl | (CLOCK_CTRL_ALTCLK),
			    40);
	}
	tw32_wait_f(TG3PCI_CLOCK_CTRL, clock_ctrl, 40);
}

#define PHY_BUSY_LOOPS	5000

static int tg3_readphy(struct tg3 *tp, int reg, u32 *val)
{
	u32 frame_val;
	unsigned int loops;
	int ret;

	if ((tp->mi_mode & MAC_MI_MODE_AUTO_POLL) != 0) {
		tw32_f(MAC_MI_MODE,
		     (tp->mi_mode & ~MAC_MI_MODE_AUTO_POLL));
		udelay(80);
	}

	*val = 0x0;

	frame_val  = ((tp->phy_addr << MI_COM_PHY_ADDR_SHIFT) &
		      MI_COM_PHY_ADDR_MASK);
	frame_val |= ((reg << MI_COM_REG_ADDR_SHIFT) &
		      MI_COM_REG_ADDR_MASK);
	frame_val |= (MI_COM_CMD_READ | MI_COM_START);

	tw32_f(MAC_MI_COM, frame_val);

	loops = PHY_BUSY_LOOPS;
	while (loops != 0) {
		udelay(10);
		frame_val = tr32(MAC_MI_COM);

		if ((frame_val & MI_COM_BUSY) == 0) {
			udelay(5);
			frame_val = tr32(MAC_MI_COM);
			break;
		}
		loops -= 1;
	}

	ret = -EBUSY;
	if (loops != 0) {
		*val = frame_val & MI_COM_DATA_MASK;
		ret = 0;
	}

	if ((tp->mi_mode & MAC_MI_MODE_AUTO_POLL) != 0) {
		tw32_f(MAC_MI_MODE, tp->mi_mode);
		udelay(80);
	}

	return ret;
}

static int tg3_writephy(struct tg3 *tp, int reg, u32 val)
{
	u32 frame_val;
	unsigned int loops;
	int ret;

	if ((tp->phy_flags & TG3_PHYFLG_IS_FET) &&
	    (reg == MII_CTRL1000 || reg == MII_TG3_AUX_CTRL))
		return 0;

	if ((tp->mi_mode & MAC_MI_MODE_AUTO_POLL) != 0) {
		tw32_f(MAC_MI_MODE,
		     (tp->mi_mode & ~MAC_MI_MODE_AUTO_POLL));
		udelay(80);
	}

	frame_val  = ((tp->phy_addr << MI_COM_PHY_ADDR_SHIFT) &
		      MI_COM_PHY_ADDR_MASK);
	frame_val |= ((reg << MI_COM_REG_ADDR_SHIFT) &
		      MI_COM_REG_ADDR_MASK);
	frame_val |= (val & MI_COM_DATA_MASK);
	frame_val |= (MI_COM_CMD_WRITE | MI_COM_START);

	tw32_f(MAC_MI_COM, frame_val);

	loops = PHY_BUSY_LOOPS;
	while (loops != 0) {
		udelay(10);
		frame_val = tr32(MAC_MI_COM);
		if ((frame_val & MI_COM_BUSY) == 0) {
			udelay(5);
			frame_val = tr32(MAC_MI_COM);
			break;
		}
		loops -= 1;
	}

	ret = -EBUSY;
	if (loops != 0)
		ret = 0;

	if ((tp->mi_mode & MAC_MI_MODE_AUTO_POLL) != 0) {
		tw32_f(MAC_MI_MODE, tp->mi_mode);
		udelay(80);
	}

	return ret;
}

static int tg3_phy_cl45_write(struct tg3 *tp, u32 devad, u32 addr, u32 val)
{
	int err;

	err = tg3_writephy(tp, MII_TG3_MMD_CTRL, devad);
	if (err)
		goto done;

	err = tg3_writephy(tp, MII_TG3_MMD_ADDRESS, addr);
	if (err)
		goto done;

	err = tg3_writephy(tp, MII_TG3_MMD_CTRL,
			   MII_TG3_MMD_CTRL_DATA_NOINC | devad);
	if (err)
		goto done;

	err = tg3_writephy(tp, MII_TG3_MMD_ADDRESS, val);

done:
	return err;
}

static int tg3_phy_cl45_read(struct tg3 *tp, u32 devad, u32 addr, u32 *val)
{
	int err;

	err = tg3_writephy(tp, MII_TG3_MMD_CTRL, devad);
	if (err)
		goto done;

	err = tg3_writephy(tp, MII_TG3_MMD_ADDRESS, addr);
	if (err)
		goto done;

	err = tg3_writephy(tp, MII_TG3_MMD_CTRL,
			   MII_TG3_MMD_CTRL_DATA_NOINC | devad);
	if (err)
		goto done;

	err = tg3_readphy(tp, MII_TG3_MMD_ADDRESS, val);

done:
	return err;
}

static int tg3_phydsp_read(struct tg3 *tp, u32 reg, u32 *val)
{
	int err;

	err = tg3_writephy(tp, MII_TG3_DSP_ADDRESS, reg);
	if (!err)
		err = tg3_readphy(tp, MII_TG3_DSP_RW_PORT, val);

	return err;
}

static int tg3_phydsp_write(struct tg3 *tp, u32 reg, u32 val)
{
	int err;

	err = tg3_writephy(tp, MII_TG3_DSP_ADDRESS, reg);
	if (!err)
		err = tg3_writephy(tp, MII_TG3_DSP_RW_PORT, val);

	return err;
}

static int tg3_phy_auxctl_read(struct tg3 *tp, int reg, u32 *val)
{
	int err;

	err = tg3_writephy(tp, MII_TG3_AUX_CTRL,
			   (reg << MII_TG3_AUXCTL_MISC_RDSEL_SHIFT) |
			   MII_TG3_AUXCTL_SHDWSEL_MISC);
	if (!err)
		err = tg3_readphy(tp, MII_TG3_AUX_CTRL, val);

	return err;
}

static int tg3_phy_auxctl_write(struct tg3 *tp, int reg, u32 set)
{
	if (reg == MII_TG3_AUXCTL_SHDWSEL_MISC)
		set |= MII_TG3_AUXCTL_MISC_WREN;

	return tg3_writephy(tp, MII_TG3_AUX_CTRL, set | reg);
}

#define TG3_PHY_AUXCTL_SMDSP_ENABLE(tp) \
	tg3_phy_auxctl_write((tp), MII_TG3_AUXCTL_SHDWSEL_AUXCTL, \
			     MII_TG3_AUXCTL_ACTL_SMDSP_ENA | \
			     MII_TG3_AUXCTL_ACTL_TX_6DB)

#define TG3_PHY_AUXCTL_SMDSP_DISABLE(tp) \
	tg3_phy_auxctl_write((tp), MII_TG3_AUXCTL_SHDWSEL_AUXCTL, \
			     MII_TG3_AUXCTL_ACTL_TX_6DB);

static int tg3_bmcr_reset(struct tg3 *tp)
{
	u32 phy_control;
	int limit, err;

	/* OK, reset it, and poll the BMCR_RESET bit until it
	 * clears or we time out.
	 */
	phy_control = BMCR_RESET;
	err = tg3_writephy(tp, MII_BMCR, phy_control);
	if (err != 0)
		return -EBUSY;

	limit = 5000;
	while (limit--) {
		err = tg3_readphy(tp, MII_BMCR, &phy_control);
		if (err != 0)
			return -EBUSY;

		if ((phy_control & BMCR_RESET) == 0) {
			udelay(40);
			break;
		}
		udelay(10);
	}
	if (limit < 0)
		return -EBUSY;

	return 0;
}

static int tg3_mdio_read(struct mii_bus *bp, int mii_id, int reg)
{
	struct tg3 *tp = bp->priv;
	u32 val;

	spin_lock_bh(&tp->lock);

	if (tg3_readphy(tp, reg, &val))
		val = -EIO;

	spin_unlock_bh(&tp->lock);

	return val;
}

static int tg3_mdio_write(struct mii_bus *bp, int mii_id, int reg, u16 val)
{
	struct tg3 *tp = bp->priv;
	u32 ret = 0;

	spin_lock_bh(&tp->lock);

	if (tg3_writephy(tp, reg, val))
		ret = -EIO;

	spin_unlock_bh(&tp->lock);

	return ret;
}

static int tg3_mdio_reset(struct mii_bus *bp)
{
	return 0;
}

static void tg3_mdio_config_5785(struct tg3 *tp)
{
	u32 val;
	struct phy_device *phydev;

	phydev = tp->mdio_bus->phy_map[TG3_PHY_MII_ADDR];
	switch (phydev->drv->phy_id & phydev->drv->phy_id_mask) {
	case PHY_ID_BCM50610:
	case PHY_ID_BCM50610M:
		val = MAC_PHYCFG2_50610_LED_MODES;
		break;
	case PHY_ID_BCMAC131:
		val = MAC_PHYCFG2_AC131_LED_MODES;
		break;
	case PHY_ID_RTL8211C:
		val = MAC_PHYCFG2_RTL8211C_LED_MODES;
		break;
	case PHY_ID_RTL8201E:
		val = MAC_PHYCFG2_RTL8201E_LED_MODES;
		break;
	default:
		return;
	}

	if (phydev->interface != PHY_INTERFACE_MODE_RGMII) {
		tw32(MAC_PHYCFG2, val);

		val = tr32(MAC_PHYCFG1);
		val &= ~(MAC_PHYCFG1_RGMII_INT |
			 MAC_PHYCFG1_RXCLK_TO_MASK | MAC_PHYCFG1_TXCLK_TO_MASK);
		val |= MAC_PHYCFG1_RXCLK_TIMEOUT | MAC_PHYCFG1_TXCLK_TIMEOUT;
		tw32(MAC_PHYCFG1, val);

		return;
	}

	if (!tg3_flag(tp, RGMII_INBAND_DISABLE))
		val |= MAC_PHYCFG2_EMODE_MASK_MASK |
		       MAC_PHYCFG2_FMODE_MASK_MASK |
		       MAC_PHYCFG2_GMODE_MASK_MASK |
		       MAC_PHYCFG2_ACT_MASK_MASK   |
		       MAC_PHYCFG2_QUAL_MASK_MASK |
		       MAC_PHYCFG2_INBAND_ENABLE;

	tw32(MAC_PHYCFG2, val);

	val = tr32(MAC_PHYCFG1);
	val &= ~(MAC_PHYCFG1_RXCLK_TO_MASK | MAC_PHYCFG1_TXCLK_TO_MASK |
		 MAC_PHYCFG1_RGMII_EXT_RX_DEC | MAC_PHYCFG1_RGMII_SND_STAT_EN);
	if (!tg3_flag(tp, RGMII_INBAND_DISABLE)) {
		if (tg3_flag(tp, RGMII_EXT_IBND_RX_EN))
			val |= MAC_PHYCFG1_RGMII_EXT_RX_DEC;
		if (tg3_flag(tp, RGMII_EXT_IBND_TX_EN))
			val |= MAC_PHYCFG1_RGMII_SND_STAT_EN;
	}
	val |= MAC_PHYCFG1_RXCLK_TIMEOUT | MAC_PHYCFG1_TXCLK_TIMEOUT |
	       MAC_PHYCFG1_RGMII_INT | MAC_PHYCFG1_TXC_DRV;
	tw32(MAC_PHYCFG1, val);

	val = tr32(MAC_EXT_RGMII_MODE);
	val &= ~(MAC_RGMII_MODE_RX_INT_B |
		 MAC_RGMII_MODE_RX_QUALITY |
		 MAC_RGMII_MODE_RX_ACTIVITY |
		 MAC_RGMII_MODE_RX_ENG_DET |
		 MAC_RGMII_MODE_TX_ENABLE |
		 MAC_RGMII_MODE_TX_LOWPWR |
		 MAC_RGMII_MODE_TX_RESET);
	if (!tg3_flag(tp, RGMII_INBAND_DISABLE)) {
		if (tg3_flag(tp, RGMII_EXT_IBND_RX_EN))
			val |= MAC_RGMII_MODE_RX_INT_B |
			       MAC_RGMII_MODE_RX_QUALITY |
			       MAC_RGMII_MODE_RX_ACTIVITY |
			       MAC_RGMII_MODE_RX_ENG_DET;
		if (tg3_flag(tp, RGMII_EXT_IBND_TX_EN))
			val |= MAC_RGMII_MODE_TX_ENABLE |
			       MAC_RGMII_MODE_TX_LOWPWR |
			       MAC_RGMII_MODE_TX_RESET;
	}
	tw32(MAC_EXT_RGMII_MODE, val);
}

static void tg3_mdio_start(struct tg3 *tp)
{
	tp->mi_mode &= ~MAC_MI_MODE_AUTO_POLL;
	tw32_f(MAC_MI_MODE, tp->mi_mode);
	udelay(80);

	if (tg3_flag(tp, MDIOBUS_INITED) &&
	    GET_ASIC_REV(tp->pci_chip_rev_id) == ASIC_REV_5785)
		tg3_mdio_config_5785(tp);
}

static int tg3_mdio_init(struct tg3 *tp)
{
	int i;
	u32 reg;
	struct phy_device *phydev;

	if (tg3_flag(tp, 5717_PLUS)) {
		u32 is_serdes;

		tp->phy_addr = tp->pci_fn + 1;

		if (tp->pci_chip_rev_id != CHIPREV_ID_5717_A0)
			is_serdes = tr32(SG_DIG_STATUS) & SG_DIG_IS_SERDES;
		else
			is_serdes = tr32(TG3_CPMU_PHY_STRAP) &
				    TG3_CPMU_PHY_STRAP_IS_SERDES;
		if (is_serdes)
			tp->phy_addr += 7;
	} else
		tp->phy_addr = TG3_PHY_MII_ADDR;

	tg3_mdio_start(tp);

	if (!tg3_flag(tp, USE_PHYLIB) || tg3_flag(tp, MDIOBUS_INITED))
		return 0;

	tp->mdio_bus = mdiobus_alloc();
	if (tp->mdio_bus == NULL)
		return -ENOMEM;

	tp->mdio_bus->name     = "tg3 mdio bus";
	snprintf(tp->mdio_bus->id, MII_BUS_ID_SIZE, "%x",
		 (tp->pdev->bus->number << 8) | tp->pdev->devfn);
	tp->mdio_bus->priv     = tp;
	tp->mdio_bus->parent   = &tp->pdev->dev;
	tp->mdio_bus->read     = &tg3_mdio_read;
	tp->mdio_bus->write    = &tg3_mdio_write;
	tp->mdio_bus->reset    = &tg3_mdio_reset;
	tp->mdio_bus->phy_mask = ~(1 << TG3_PHY_MII_ADDR);
	tp->mdio_bus->irq      = &tp->mdio_irq[0];

	for (i = 0; i < PHY_MAX_ADDR; i++)
		tp->mdio_bus->irq[i] = PHY_POLL;

	/* The bus registration will look for all the PHYs on the mdio bus.
	 * Unfortunately, it does not ensure the PHY is powered up before
	 * accessing the PHY ID registers.  A chip reset is the
	 * quickest way to bring the device back to an operational state..
	 */
	if (tg3_readphy(tp, MII_BMCR, &reg) || (reg & BMCR_PDOWN))
		tg3_bmcr_reset(tp);

	i = mdiobus_register(tp->mdio_bus);
	if (i) {
		dev_warn(&tp->pdev->dev, "mdiobus_reg failed (0x%x)\n", i);
		mdiobus_free(tp->mdio_bus);
		return i;
	}

	phydev = tp->mdio_bus->phy_map[TG3_PHY_MII_ADDR];

	if (!phydev || !phydev->drv) {
		dev_warn(&tp->pdev->dev, "No PHY devices\n");
		mdiobus_unregister(tp->mdio_bus);
		mdiobus_free(tp->mdio_bus);
		return -ENODEV;
	}

	switch (phydev->drv->phy_id & phydev->drv->phy_id_mask) {
	case PHY_ID_BCM57780:
		phydev->interface = PHY_INTERFACE_MODE_GMII;
		phydev->dev_flags |= PHY_BRCM_AUTO_PWRDWN_ENABLE;
		break;
	case PHY_ID_BCM50610:
	case PHY_ID_BCM50610M:
		phydev->dev_flags |= PHY_BRCM_CLEAR_RGMII_MODE |
				     PHY_BRCM_RX_REFCLK_UNUSED |
				     PHY_BRCM_DIS_TXCRXC_NOENRGY |
				     PHY_BRCM_AUTO_PWRDWN_ENABLE;
		if (tg3_flag(tp, RGMII_INBAND_DISABLE))
			phydev->dev_flags |= PHY_BRCM_STD_IBND_DISABLE;
		if (tg3_flag(tp, RGMII_EXT_IBND_RX_EN))
			phydev->dev_flags |= PHY_BRCM_EXT_IBND_RX_ENABLE;
		if (tg3_flag(tp, RGMII_EXT_IBND_TX_EN))
			phydev->dev_flags |= PHY_BRCM_EXT_IBND_TX_ENABLE;
		/* fallthru */
	case PHY_ID_RTL8211C:
		phydev->interface = PHY_INTERFACE_MODE_RGMII;
		break;
	case PHY_ID_RTL8201E:
	case PHY_ID_BCMAC131:
		phydev->interface = PHY_INTERFACE_MODE_MII;
		phydev->dev_flags |= PHY_BRCM_AUTO_PWRDWN_ENABLE;
		tp->phy_flags |= TG3_PHYFLG_IS_FET;
		break;
	}

	tg3_flag_set(tp, MDIOBUS_INITED);

	if (GET_ASIC_REV(tp->pci_chip_rev_id) == ASIC_REV_5785)
		tg3_mdio_config_5785(tp);

	return 0;
}

static void tg3_mdio_fini(struct tg3 *tp)
{
	if (tg3_flag(tp, MDIOBUS_INITED)) {
		tg3_flag_clear(tp, MDIOBUS_INITED);
		mdiobus_unregister(tp->mdio_bus);
		mdiobus_free(tp->mdio_bus);
	}
}

/* tp->lock is held. */
static inline void tg3_generate_fw_event(struct tg3 *tp)
{
	u32 val;

	val = tr32(GRC_RX_CPU_EVENT);
	val |= GRC_RX_CPU_DRIVER_EVENT;
	tw32_f(GRC_RX_CPU_EVENT, val);

	tp->last_event_jiffies = jiffies;
}

#define TG3_FW_EVENT_TIMEOUT_USEC 2500

/* tp->lock is held. */
static void tg3_wait_for_event_ack(struct tg3 *tp)
{
	int i;
	unsigned int delay_cnt;
	long time_remain;

	/* If enough time has passed, no wait is necessary. */
	time_remain = (long)(tp->last_event_jiffies + 1 +
		      usecs_to_jiffies(TG3_FW_EVENT_TIMEOUT_USEC)) -
		      (long)jiffies;
	if (time_remain < 0)
		return;

	/* Check if we can shorten the wait time. */
	delay_cnt = jiffies_to_usecs(time_remain);
	if (delay_cnt > TG3_FW_EVENT_TIMEOUT_USEC)
		delay_cnt = TG3_FW_EVENT_TIMEOUT_USEC;
	delay_cnt = (delay_cnt >> 3) + 1;

	for (i = 0; i < delay_cnt; i++) {
		if (!(tr32(GRC_RX_CPU_EVENT) & GRC_RX_CPU_DRIVER_EVENT))
			break;
		udelay(8);
	}
}

/* tp->lock is held. */
static void tg3_phy_gather_ump_data(struct tg3 *tp, u32 *data)
{
	u32 reg, val;

	val = 0;
	if (!tg3_readphy(tp, MII_BMCR, &reg))
		val = reg << 16;
	if (!tg3_readphy(tp, MII_BMSR, &reg))
		val |= (reg & 0xffff);
	*data++ = val;

	val = 0;
	if (!tg3_readphy(tp, MII_ADVERTISE, &reg))
		val = reg << 16;
	if (!tg3_readphy(tp, MII_LPA, &reg))
		val |= (reg & 0xffff);
	*data++ = val;

	val = 0;
	if (!(tp->phy_flags & TG3_PHYFLG_MII_SERDES)) {
		if (!tg3_readphy(tp, MII_CTRL1000, &reg))
			val = reg << 16;
		if (!tg3_readphy(tp, MII_STAT1000, &reg))
			val |= (reg & 0xffff);
	}
	*data++ = val;

	if (!tg3_readphy(tp, MII_PHYADDR, &reg))
		val = reg << 16;
	else
		val = 0;
	*data++ = val;
}

/* tp->lock is held. */
static void tg3_ump_link_report(struct tg3 *tp)
{
	u32 data[4];

	if (!tg3_flag(tp, 5780_CLASS) || !tg3_flag(tp, ENABLE_ASF))
		return;

	tg3_phy_gather_ump_data(tp, data);

	tg3_wait_for_event_ack(tp);

	tg3_write_mem(tp, NIC_SRAM_FW_CMD_MBOX, FWCMD_NICDRV_LINK_UPDATE);
	tg3_write_mem(tp, NIC_SRAM_FW_CMD_LEN_MBOX, 14);
	tg3_write_mem(tp, NIC_SRAM_FW_CMD_DATA_MBOX + 0x0, data[0]);
	tg3_write_mem(tp, NIC_SRAM_FW_CMD_DATA_MBOX + 0x4, data[1]);
	tg3_write_mem(tp, NIC_SRAM_FW_CMD_DATA_MBOX + 0x8, data[2]);
	tg3_write_mem(tp, NIC_SRAM_FW_CMD_DATA_MBOX + 0xc, data[3]);

	tg3_generate_fw_event(tp);
}

/* tp->lock is held. */
static void tg3_stop_fw(struct tg3 *tp)
{
	if (tg3_flag(tp, ENABLE_ASF) && !tg3_flag(tp, ENABLE_APE)) {
		/* Wait for RX cpu to ACK the previous event. */
		tg3_wait_for_event_ack(tp);

		tg3_write_mem(tp, NIC_SRAM_FW_CMD_MBOX, FWCMD_NICDRV_PAUSE_FW);

		tg3_generate_fw_event(tp);

		/* Wait for RX cpu to ACK this event. */
		tg3_wait_for_event_ack(tp);
	}
}

/* tp->lock is held. */
static void tg3_write_sig_pre_reset(struct tg3 *tp, int kind)
{
	tg3_write_mem(tp, NIC_SRAM_FIRMWARE_MBOX,
		      NIC_SRAM_FIRMWARE_MBOX_MAGIC1);

	if (tg3_flag(tp, ASF_NEW_HANDSHAKE)) {
		switch (kind) {
		case RESET_KIND_INIT:
			tg3_write_mem(tp, NIC_SRAM_FW_DRV_STATE_MBOX,
				      DRV_STATE_START);
			break;

		case RESET_KIND_SHUTDOWN:
			tg3_write_mem(tp, NIC_SRAM_FW_DRV_STATE_MBOX,
				      DRV_STATE_UNLOAD);
			break;

		case RESET_KIND_SUSPEND:
			tg3_write_mem(tp, NIC_SRAM_FW_DRV_STATE_MBOX,
				      DRV_STATE_SUSPEND);
			break;

		default:
			break;
		}
	}

	if (kind == RESET_KIND_INIT ||
	    kind == RESET_KIND_SUSPEND)
		tg3_ape_driver_state_change(tp, kind);
}

/* tp->lock is held. */
static void tg3_write_sig_post_reset(struct tg3 *tp, int kind)
{
	if (tg3_flag(tp, ASF_NEW_HANDSHAKE)) {
		switch (kind) {
		case RESET_KIND_INIT:
			tg3_write_mem(tp, NIC_SRAM_FW_DRV_STATE_MBOX,
				      DRV_STATE_START_DONE);
			break;

		case RESET_KIND_SHUTDOWN:
			tg3_write_mem(tp, NIC_SRAM_FW_DRV_STATE_MBOX,
				      DRV_STATE_UNLOAD_DONE);
			break;

		default:
			break;
		}
	}

	if (kind == RESET_KIND_SHUTDOWN)
		tg3_ape_driver_state_change(tp, kind);
}

/* tp->lock is held. */
static void tg3_write_sig_legacy(struct tg3 *tp, int kind)
{
	if (tg3_flag(tp, ENABLE_ASF)) {
		switch (kind) {
		case RESET_KIND_INIT:
			tg3_write_mem(tp, NIC_SRAM_FW_DRV_STATE_MBOX,
				      DRV_STATE_START);
			break;

		case RESET_KIND_SHUTDOWN:
			tg3_write_mem(tp, NIC_SRAM_FW_DRV_STATE_MBOX,
				      DRV_STATE_UNLOAD);
			break;

		case RESET_KIND_SUSPEND:
			tg3_write_mem(tp, NIC_SRAM_FW_DRV_STATE_MBOX,
				      DRV_STATE_SUSPEND);
			break;

		default:
			break;
		}
	}
}

static int tg3_poll_fw(struct tg3 *tp)
{
	int i;
	u32 val;

	if (GET_ASIC_REV(tp->pci_chip_rev_id) == ASIC_REV_5906) {
		/* Wait up to 20ms for init done. */
		for (i = 0; i < 200; i++) {
			if (tr32(VCPU_STATUS) & VCPU_STATUS_INIT_DONE)
				return 0;
			udelay(100);
		}
		return -ENODEV;
	}

	/* Wait for firmware initialization to complete. */
	for (i = 0; i < 100000; i++) {
		tg3_read_mem(tp, NIC_SRAM_FIRMWARE_MBOX, &val);
		if (val == ~NIC_SRAM_FIRMWARE_MBOX_MAGIC1)
			break;
		udelay(10);
	}

	/* Chip might not be fitted with firmware.  Some Sun onboard
	 * parts are configured like that.  So don't signal the timeout
	 * of the above loop as an error, but do report the lack of
	 * running firmware once.
	 */
	if (i >= 100000 && !tg3_flag(tp, NO_FWARE_REPORTED)) {
		tg3_flag_set(tp, NO_FWARE_REPORTED);

		netdev_info(tp->dev, "No firmware running\n");
	}

	if (tp->pci_chip_rev_id == CHIPREV_ID_57765_A0) {
		/* The 57765 A0 needs a little more
		 * time to do some important work.
		 */
		mdelay(10);
	}

	return 0;
}

static void tg3_link_report(struct tg3 *tp)
{
	if (!netif_carrier_ok(tp->dev)) {
		netif_info(tp, link, tp->dev, "Link is down\n");
		tg3_ump_link_report(tp);
	} else if (netif_msg_link(tp)) {
		netdev_info(tp->dev, "Link is up at %d Mbps, %s duplex\n",
			    (tp->link_config.active_speed == SPEED_1000 ?
			     1000 :
			     (tp->link_config.active_speed == SPEED_100 ?
			      100 : 10)),
			    (tp->link_config.active_duplex == DUPLEX_FULL ?
			     "full" : "half"));

		netdev_info(tp->dev, "Flow control is %s for TX and %s for RX\n",
			    (tp->link_config.active_flowctrl & FLOW_CTRL_TX) ?
			    "on" : "off",
			    (tp->link_config.active_flowctrl & FLOW_CTRL_RX) ?
			    "on" : "off");

		if (tp->phy_flags & TG3_PHYFLG_EEE_CAP)
			netdev_info(tp->dev, "EEE is %s\n",
				    tp->setlpicnt ? "enabled" : "disabled");

		tg3_ump_link_report(tp);
	}
}

static u16 tg3_advert_flowctrl_1000X(u8 flow_ctrl)
{
	u16 miireg;

	if ((flow_ctrl & FLOW_CTRL_TX) && (flow_ctrl & FLOW_CTRL_RX))
		miireg = ADVERTISE_1000XPAUSE;
	else if (flow_ctrl & FLOW_CTRL_TX)
		miireg = ADVERTISE_1000XPSE_ASYM;
	else if (flow_ctrl & FLOW_CTRL_RX)
		miireg = ADVERTISE_1000XPAUSE | ADVERTISE_1000XPSE_ASYM;
	else
		miireg = 0;

	return miireg;
}

static u8 tg3_resolve_flowctrl_1000X(u16 lcladv, u16 rmtadv)
{
	u8 cap = 0;

	if (lcladv & rmtadv & ADVERTISE_1000XPAUSE) {
		cap = FLOW_CTRL_TX | FLOW_CTRL_RX;
	} else if (lcladv & rmtadv & ADVERTISE_1000XPSE_ASYM) {
		if (lcladv & ADVERTISE_1000XPAUSE)
			cap = FLOW_CTRL_RX;
		if (rmtadv & ADVERTISE_1000XPAUSE)
			cap = FLOW_CTRL_TX;
	}

	return cap;
}

static void tg3_setup_flow_control(struct tg3 *tp, u32 lcladv, u32 rmtadv)
{
	u8 autoneg;
	u8 flowctrl = 0;
	u32 old_rx_mode = tp->rx_mode;
	u32 old_tx_mode = tp->tx_mode;

	if (tg3_flag(tp, USE_PHYLIB))
		autoneg = tp->mdio_bus->phy_map[TG3_PHY_MII_ADDR]->autoneg;
	else
		autoneg = tp->link_config.autoneg;

	if (autoneg == AUTONEG_ENABLE && tg3_flag(tp, PAUSE_AUTONEG)) {
		if (tp->phy_flags & TG3_PHYFLG_ANY_SERDES)
			flowctrl = tg3_resolve_flowctrl_1000X(lcladv, rmtadv);
		else
			flowctrl = mii_resolve_flowctrl_fdx(lcladv, rmtadv);
	} else
		flowctrl = tp->link_config.flowctrl;

	tp->link_config.active_flowctrl = flowctrl;

	if (flowctrl & FLOW_CTRL_RX)
		tp->rx_mode |= RX_MODE_FLOW_CTRL_ENABLE;
	else
		tp->rx_mode &= ~RX_MODE_FLOW_CTRL_ENABLE;

	if (old_rx_mode != tp->rx_mode)
		tw32_f(MAC_RX_MODE, tp->rx_mode);

	if (flowctrl & FLOW_CTRL_TX)
		tp->tx_mode |= TX_MODE_FLOW_CTRL_ENABLE;
	else
		tp->tx_mode &= ~TX_MODE_FLOW_CTRL_ENABLE;

	if (old_tx_mode != tp->tx_mode)
		tw32_f(MAC_TX_MODE, tp->tx_mode);
}

static void tg3_adjust_link(struct net_device *dev)
{
	u8 oldflowctrl, linkmesg = 0;
	u32 mac_mode, lcl_adv, rmt_adv;
	struct tg3 *tp = netdev_priv(dev);
	struct phy_device *phydev = tp->mdio_bus->phy_map[TG3_PHY_MII_ADDR];

	spin_lock_bh(&tp->lock);

	mac_mode = tp->mac_mode & ~(MAC_MODE_PORT_MODE_MASK |
				    MAC_MODE_HALF_DUPLEX);

	oldflowctrl = tp->link_config.active_flowctrl;

	if (phydev->link) {
		lcl_adv = 0;
		rmt_adv = 0;

		if (phydev->speed == SPEED_100 || phydev->speed == SPEED_10)
			mac_mode |= MAC_MODE_PORT_MODE_MII;
		else if (phydev->speed == SPEED_1000 ||
			 GET_ASIC_REV(tp->pci_chip_rev_id) != ASIC_REV_5785)
			mac_mode |= MAC_MODE_PORT_MODE_GMII;
		else
			mac_mode |= MAC_MODE_PORT_MODE_MII;

		if (phydev->duplex == DUPLEX_HALF)
			mac_mode |= MAC_MODE_HALF_DUPLEX;
		else {
			lcl_adv = mii_advertise_flowctrl(
				  tp->link_config.flowctrl);

			if (phydev->pause)
				rmt_adv = LPA_PAUSE_CAP;
			if (phydev->asym_pause)
				rmt_adv |= LPA_PAUSE_ASYM;
		}

		tg3_setup_flow_control(tp, lcl_adv, rmt_adv);
	} else
		mac_mode |= MAC_MODE_PORT_MODE_GMII;

	if (mac_mode != tp->mac_mode) {
		tp->mac_mode = mac_mode;
		tw32_f(MAC_MODE, tp->mac_mode);
		udelay(40);
	}

	if (GET_ASIC_REV(tp->pci_chip_rev_id) == ASIC_REV_5785) {
		if (phydev->speed == SPEED_10)
			tw32(MAC_MI_STAT,
			     MAC_MI_STAT_10MBPS_MODE |
			     MAC_MI_STAT_LNKSTAT_ATTN_ENAB);
		else
			tw32(MAC_MI_STAT, MAC_MI_STAT_LNKSTAT_ATTN_ENAB);
	}

	if (phydev->speed == SPEED_1000 && phydev->duplex == DUPLEX_HALF)
		tw32(MAC_TX_LENGTHS,
		     ((2 << TX_LENGTHS_IPG_CRS_SHIFT) |
		      (6 << TX_LENGTHS_IPG_SHIFT) |
		      (0xff << TX_LENGTHS_SLOT_TIME_SHIFT)));
	else
		tw32(MAC_TX_LENGTHS,
		     ((2 << TX_LENGTHS_IPG_CRS_SHIFT) |
		      (6 << TX_LENGTHS_IPG_SHIFT) |
		      (32 << TX_LENGTHS_SLOT_TIME_SHIFT)));

	if (phydev->link != tp->old_link ||
	    phydev->speed != tp->link_config.active_speed ||
	    phydev->duplex != tp->link_config.active_duplex ||
	    oldflowctrl != tp->link_config.active_flowctrl)
		linkmesg = 1;

	tp->old_link = phydev->link;
	tp->link_config.active_speed = phydev->speed;
	tp->link_config.active_duplex = phydev->duplex;

	spin_unlock_bh(&tp->lock);

	if (linkmesg)
		tg3_link_report(tp);
}

static int tg3_phy_init(struct tg3 *tp)
{
	struct phy_device *phydev;

	if (tp->phy_flags & TG3_PHYFLG_IS_CONNECTED)
		return 0;

	/* Bring the PHY back to a known state. */
	tg3_bmcr_reset(tp);

	phydev = tp->mdio_bus->phy_map[TG3_PHY_MII_ADDR];

	/* Attach the MAC to the PHY. */
	phydev = phy_connect(tp->dev, dev_name(&phydev->dev), tg3_adjust_link,
			     phydev->dev_flags, phydev->interface);
	if (IS_ERR(phydev)) {
		dev_err(&tp->pdev->dev, "Could not attach to PHY\n");
		return PTR_ERR(phydev);
	}

	/* Mask with MAC supported features. */
	switch (phydev->interface) {
	case PHY_INTERFACE_MODE_GMII:
	case PHY_INTERFACE_MODE_RGMII:
		if (!(tp->phy_flags & TG3_PHYFLG_10_100_ONLY)) {
			phydev->supported &= (PHY_GBIT_FEATURES |
					      SUPPORTED_Pause |
					      SUPPORTED_Asym_Pause);
			break;
		}
		/* fallthru */
	case PHY_INTERFACE_MODE_MII:
		phydev->supported &= (PHY_BASIC_FEATURES |
				      SUPPORTED_Pause |
				      SUPPORTED_Asym_Pause);
		break;
	default:
		phy_disconnect(tp->mdio_bus->phy_map[TG3_PHY_MII_ADDR]);
		return -EINVAL;
	}

	tp->phy_flags |= TG3_PHYFLG_IS_CONNECTED;

	phydev->advertising = phydev->supported;

	return 0;
}

static void tg3_phy_start(struct tg3 *tp)
{
	struct phy_device *phydev;

	if (!(tp->phy_flags & TG3_PHYFLG_IS_CONNECTED))
		return;

	phydev = tp->mdio_bus->phy_map[TG3_PHY_MII_ADDR];

	if (tp->phy_flags & TG3_PHYFLG_IS_LOW_POWER) {
		tp->phy_flags &= ~TG3_PHYFLG_IS_LOW_POWER;
		phydev->speed = tp->link_config.speed;
		phydev->duplex = tp->link_config.duplex;
		phydev->autoneg = tp->link_config.autoneg;
		phydev->advertising = tp->link_config.advertising;
	}

	phy_start(phydev);

	phy_start_aneg(phydev);
}

static void tg3_phy_stop(struct tg3 *tp)
{
	if (!(tp->phy_flags & TG3_PHYFLG_IS_CONNECTED))
		return;

	phy_stop(tp->mdio_bus->phy_map[TG3_PHY_MII_ADDR]);
}

static void tg3_phy_fini(struct tg3 *tp)
{
	if (tp->phy_flags & TG3_PHYFLG_IS_CONNECTED) {
		phy_disconnect(tp->mdio_bus->phy_map[TG3_PHY_MII_ADDR]);
		tp->phy_flags &= ~TG3_PHYFLG_IS_CONNECTED;
	}
}

static int tg3_phy_set_extloopbk(struct tg3 *tp)
{
	int err;
	u32 val;

	if (tp->phy_flags & TG3_PHYFLG_IS_FET)
		return 0;

	if ((tp->phy_id & TG3_PHY_ID_MASK) == TG3_PHY_ID_BCM5401) {
		/* Cannot do read-modify-write on 5401 */
		err = tg3_phy_auxctl_write(tp,
					   MII_TG3_AUXCTL_SHDWSEL_AUXCTL,
					   MII_TG3_AUXCTL_ACTL_EXTLOOPBK |
					   0x4c20);
		goto done;
	}

	err = tg3_phy_auxctl_read(tp,
				  MII_TG3_AUXCTL_SHDWSEL_AUXCTL, &val);
	if (err)
		return err;

	val |= MII_TG3_AUXCTL_ACTL_EXTLOOPBK;
	err = tg3_phy_auxctl_write(tp,
				   MII_TG3_AUXCTL_SHDWSEL_AUXCTL, val);

done:
	return err;
}

static void tg3_phy_fet_toggle_apd(struct tg3 *tp, bool enable)
{
	u32 phytest;

	if (!tg3_readphy(tp, MII_TG3_FET_TEST, &phytest)) {
		u32 phy;

		tg3_writephy(tp, MII_TG3_FET_TEST,
			     phytest | MII_TG3_FET_SHADOW_EN);
		if (!tg3_readphy(tp, MII_TG3_FET_SHDW_AUXSTAT2, &phy)) {
			if (enable)
				phy |= MII_TG3_FET_SHDW_AUXSTAT2_APD;
			else
				phy &= ~MII_TG3_FET_SHDW_AUXSTAT2_APD;
			tg3_writephy(tp, MII_TG3_FET_SHDW_AUXSTAT2, phy);
		}
		tg3_writephy(tp, MII_TG3_FET_TEST, phytest);
	}
}

static void tg3_phy_toggle_apd(struct tg3 *tp, bool enable)
{
	u32 reg;

	if (!tg3_flag(tp, 5705_PLUS) ||
	    (tg3_flag(tp, 5717_PLUS) &&
	     (tp->phy_flags & TG3_PHYFLG_MII_SERDES)))
		return;

	if (tp->phy_flags & TG3_PHYFLG_IS_FET) {
		tg3_phy_fet_toggle_apd(tp, enable);
		return;
	}

	reg = MII_TG3_MISC_SHDW_WREN |
	      MII_TG3_MISC_SHDW_SCR5_SEL |
	      MII_TG3_MISC_SHDW_SCR5_LPED |
	      MII_TG3_MISC_SHDW_SCR5_DLPTLM |
	      MII_TG3_MISC_SHDW_SCR5_SDTL |
	      MII_TG3_MISC_SHDW_SCR5_C125OE;
	if (GET_ASIC_REV(tp->pci_chip_rev_id) != ASIC_REV_5784 || !enable)
		reg |= MII_TG3_MISC_SHDW_SCR5_DLLAPD;

	tg3_writephy(tp, MII_TG3_MISC_SHDW, reg);


	reg = MII_TG3_MISC_SHDW_WREN |
	      MII_TG3_MISC_SHDW_APD_SEL |
	      MII_TG3_MISC_SHDW_APD_WKTM_84MS;
	if (enable)
		reg |= MII_TG3_MISC_SHDW_APD_ENABLE;

	tg3_writephy(tp, MII_TG3_MISC_SHDW, reg);
}

static void tg3_phy_toggle_automdix(struct tg3 *tp, int enable)
{
	u32 phy;

	if (!tg3_flag(tp, 5705_PLUS) ||
	    (tp->phy_flags & TG3_PHYFLG_ANY_SERDES))
		return;

	if (tp->phy_flags & TG3_PHYFLG_IS_FET) {
		u32 ephy;

		if (!tg3_readphy(tp, MII_TG3_FET_TEST, &ephy)) {
			u32 reg = MII_TG3_FET_SHDW_MISCCTRL;

			tg3_writephy(tp, MII_TG3_FET_TEST,
				     ephy | MII_TG3_FET_SHADOW_EN);
			if (!tg3_readphy(tp, reg, &phy)) {
				if (enable)
					phy |= MII_TG3_FET_SHDW_MISCCTRL_MDIX;
				else
					phy &= ~MII_TG3_FET_SHDW_MISCCTRL_MDIX;
				tg3_writephy(tp, reg, phy);
			}
			tg3_writephy(tp, MII_TG3_FET_TEST, ephy);
		}
	} else {
		int ret;

		ret = tg3_phy_auxctl_read(tp,
					  MII_TG3_AUXCTL_SHDWSEL_MISC, &phy);
		if (!ret) {
			if (enable)
				phy |= MII_TG3_AUXCTL_MISC_FORCE_AMDIX;
			else
				phy &= ~MII_TG3_AUXCTL_MISC_FORCE_AMDIX;
			tg3_phy_auxctl_write(tp,
					     MII_TG3_AUXCTL_SHDWSEL_MISC, phy);
		}
	}
}

static void tg3_phy_set_wirespeed(struct tg3 *tp)
{
	int ret;
	u32 val;

	if (tp->phy_flags & TG3_PHYFLG_NO_ETH_WIRE_SPEED)
		return;

	ret = tg3_phy_auxctl_read(tp, MII_TG3_AUXCTL_SHDWSEL_MISC, &val);
	if (!ret)
		tg3_phy_auxctl_write(tp, MII_TG3_AUXCTL_SHDWSEL_MISC,
				     val | MII_TG3_AUXCTL_MISC_WIRESPD_EN);
}

static void tg3_phy_apply_otp(struct tg3 *tp)
{
	u32 otp, phy;

	if (!tp->phy_otp)
		return;

	otp = tp->phy_otp;

	if (TG3_PHY_AUXCTL_SMDSP_ENABLE(tp))
		return;

	phy = ((otp & TG3_OTP_AGCTGT_MASK) >> TG3_OTP_AGCTGT_SHIFT);
	phy |= MII_TG3_DSP_TAP1_AGCTGT_DFLT;
	tg3_phydsp_write(tp, MII_TG3_DSP_TAP1, phy);

	phy = ((otp & TG3_OTP_HPFFLTR_MASK) >> TG3_OTP_HPFFLTR_SHIFT) |
	      ((otp & TG3_OTP_HPFOVER_MASK) >> TG3_OTP_HPFOVER_SHIFT);
	tg3_phydsp_write(tp, MII_TG3_DSP_AADJ1CH0, phy);

	phy = ((otp & TG3_OTP_LPFDIS_MASK) >> TG3_OTP_LPFDIS_SHIFT);
	phy |= MII_TG3_DSP_AADJ1CH3_ADCCKADJ;
	tg3_phydsp_write(tp, MII_TG3_DSP_AADJ1CH3, phy);

	phy = ((otp & TG3_OTP_VDAC_MASK) >> TG3_OTP_VDAC_SHIFT);
	tg3_phydsp_write(tp, MII_TG3_DSP_EXP75, phy);

	phy = ((otp & TG3_OTP_10BTAMP_MASK) >> TG3_OTP_10BTAMP_SHIFT);
	tg3_phydsp_write(tp, MII_TG3_DSP_EXP96, phy);

	phy = ((otp & TG3_OTP_ROFF_MASK) >> TG3_OTP_ROFF_SHIFT) |
	      ((otp & TG3_OTP_RCOFF_MASK) >> TG3_OTP_RCOFF_SHIFT);
	tg3_phydsp_write(tp, MII_TG3_DSP_EXP97, phy);

	TG3_PHY_AUXCTL_SMDSP_DISABLE(tp);
}

static void tg3_phy_eee_adjust(struct tg3 *tp, u32 current_link_up)
{
	u32 val;

	if (!(tp->phy_flags & TG3_PHYFLG_EEE_CAP))
		return;

	tp->setlpicnt = 0;

	if (tp->link_config.autoneg == AUTONEG_ENABLE &&
	    current_link_up == 1 &&
	    tp->link_config.active_duplex == DUPLEX_FULL &&
	    (tp->link_config.active_speed == SPEED_100 ||
	     tp->link_config.active_speed == SPEED_1000)) {
		u32 eeectl;

		if (tp->link_config.active_speed == SPEED_1000)
			eeectl = TG3_CPMU_EEE_CTRL_EXIT_16_5_US;
		else
			eeectl = TG3_CPMU_EEE_CTRL_EXIT_36_US;

		tw32(TG3_CPMU_EEE_CTRL, eeectl);

		tg3_phy_cl45_read(tp, MDIO_MMD_AN,
				  TG3_CL45_D7_EEERES_STAT, &val);

		if (val == TG3_CL45_D7_EEERES_STAT_LP_1000T ||
		    val == TG3_CL45_D7_EEERES_STAT_LP_100TX)
			tp->setlpicnt = 2;
	}

	if (!tp->setlpicnt) {
		if (current_link_up == 1 &&
		   !TG3_PHY_AUXCTL_SMDSP_ENABLE(tp)) {
			tg3_phydsp_write(tp, MII_TG3_DSP_TAP26, 0x0000);
			TG3_PHY_AUXCTL_SMDSP_DISABLE(tp);
		}

		val = tr32(TG3_CPMU_EEE_MODE);
		tw32(TG3_CPMU_EEE_MODE, val & ~TG3_CPMU_EEEMD_LPI_ENABLE);
	}
}

static void tg3_phy_eee_enable(struct tg3 *tp)
{
	u32 val;

	if (tp->link_config.active_speed == SPEED_1000 &&
	    (GET_ASIC_REV(tp->pci_chip_rev_id) == ASIC_REV_5717 ||
	     GET_ASIC_REV(tp->pci_chip_rev_id) == ASIC_REV_5719 ||
	     tg3_flag(tp, 57765_CLASS)) &&
	    !TG3_PHY_AUXCTL_SMDSP_ENABLE(tp)) {
		val = MII_TG3_DSP_TAP26_ALNOKO |
		      MII_TG3_DSP_TAP26_RMRXSTO;
		tg3_phydsp_write(tp, MII_TG3_DSP_TAP26, val);
		TG3_PHY_AUXCTL_SMDSP_DISABLE(tp);
	}

	val = tr32(TG3_CPMU_EEE_MODE);
	tw32(TG3_CPMU_EEE_MODE, val | TG3_CPMU_EEEMD_LPI_ENABLE);
}

static int tg3_wait_macro_done(struct tg3 *tp)
{
	int limit = 100;

	while (limit--) {
		u32 tmp32;

		if (!tg3_readphy(tp, MII_TG3_DSP_CONTROL, &tmp32)) {
			if ((tmp32 & 0x1000) == 0)
				break;
		}
	}
	if (limit < 0)
		return -EBUSY;

	return 0;
}

static int tg3_phy_write_and_check_testpat(struct tg3 *tp, int *resetp)
{
	static const u32 test_pat[4][6] = {
	{ 0x00005555, 0x00000005, 0x00002aaa, 0x0000000a, 0x00003456, 0x00000003 },
	{ 0x00002aaa, 0x0000000a, 0x00003333, 0x00000003, 0x0000789a, 0x00000005 },
	{ 0x00005a5a, 0x00000005, 0x00002a6a, 0x0000000a, 0x00001bcd, 0x00000003 },
	{ 0x00002a5a, 0x0000000a, 0x000033c3, 0x00000003, 0x00002ef1, 0x00000005 }
	};
	int chan;

	for (chan = 0; chan < 4; chan++) {
		int i;

		tg3_writephy(tp, MII_TG3_DSP_ADDRESS,
			     (chan * 0x2000) | 0x0200);
		tg3_writephy(tp, MII_TG3_DSP_CONTROL, 0x0002);

		for (i = 0; i < 6; i++)
			tg3_writephy(tp, MII_TG3_DSP_RW_PORT,
				     test_pat[chan][i]);

		tg3_writephy(tp, MII_TG3_DSP_CONTROL, 0x0202);
		if (tg3_wait_macro_done(tp)) {
			*resetp = 1;
			return -EBUSY;
		}

		tg3_writephy(tp, MII_TG3_DSP_ADDRESS,
			     (chan * 0x2000) | 0x0200);
		tg3_writephy(tp, MII_TG3_DSP_CONTROL, 0x0082);
		if (tg3_wait_macro_done(tp)) {
			*resetp = 1;
			return -EBUSY;
		}

		tg3_writephy(tp, MII_TG3_DSP_CONTROL, 0x0802);
		if (tg3_wait_macro_done(tp)) {
			*resetp = 1;
			return -EBUSY;
		}

		for (i = 0; i < 6; i += 2) {
			u32 low, high;

			if (tg3_readphy(tp, MII_TG3_DSP_RW_PORT, &low) ||
			    tg3_readphy(tp, MII_TG3_DSP_RW_PORT, &high) ||
			    tg3_wait_macro_done(tp)) {
				*resetp = 1;
				return -EBUSY;
			}
			low &= 0x7fff;
			high &= 0x000f;
			if (low != test_pat[chan][i] ||
			    high != test_pat[chan][i+1]) {
				tg3_writephy(tp, MII_TG3_DSP_ADDRESS, 0x000b);
				tg3_writephy(tp, MII_TG3_DSP_RW_PORT, 0x4001);
				tg3_writephy(tp, MII_TG3_DSP_RW_PORT, 0x4005);

				return -EBUSY;
			}
		}
	}

	return 0;
}

static int tg3_phy_reset_chanpat(struct tg3 *tp)
{
	int chan;

	for (chan = 0; chan < 4; chan++) {
		int i;

		tg3_writephy(tp, MII_TG3_DSP_ADDRESS,
			     (chan * 0x2000) | 0x0200);
		tg3_writephy(tp, MII_TG3_DSP_CONTROL, 0x0002);
		for (i = 0; i < 6; i++)
			tg3_writephy(tp, MII_TG3_DSP_RW_PORT, 0x000);
		tg3_writephy(tp, MII_TG3_DSP_CONTROL, 0x0202);
		if (tg3_wait_macro_done(tp))
			return -EBUSY;
	}

	return 0;
}

static int tg3_phy_reset_5703_4_5(struct tg3 *tp)
{
	u32 reg32, phy9_orig;
	int retries, do_phy_reset, err;

	retries = 10;
	do_phy_reset = 1;
	do {
		if (do_phy_reset) {
			err = tg3_bmcr_reset(tp);
			if (err)
				return err;
			do_phy_reset = 0;
		}

		/* Disable transmitter and interrupt.  */
		if (tg3_readphy(tp, MII_TG3_EXT_CTRL, &reg32))
			continue;

		reg32 |= 0x3000;
		tg3_writephy(tp, MII_TG3_EXT_CTRL, reg32);

		/* Set full-duplex, 1000 mbps.  */
		tg3_writephy(tp, MII_BMCR,
			     BMCR_FULLDPLX | BMCR_SPEED1000);

		/* Set to master mode.  */
		if (tg3_readphy(tp, MII_CTRL1000, &phy9_orig))
			continue;

		tg3_writephy(tp, MII_CTRL1000,
			     CTL1000_AS_MASTER | CTL1000_ENABLE_MASTER);

		err = TG3_PHY_AUXCTL_SMDSP_ENABLE(tp);
		if (err)
			return err;

		/* Block the PHY control access.  */
		tg3_phydsp_write(tp, 0x8005, 0x0800);

		err = tg3_phy_write_and_check_testpat(tp, &do_phy_reset);
		if (!err)
			break;
	} while (--retries);

	err = tg3_phy_reset_chanpat(tp);
	if (err)
		return err;

	tg3_phydsp_write(tp, 0x8005, 0x0000);

	tg3_writephy(tp, MII_TG3_DSP_ADDRESS, 0x8200);
	tg3_writephy(tp, MII_TG3_DSP_CONTROL, 0x0000);

	TG3_PHY_AUXCTL_SMDSP_DISABLE(tp);

	tg3_writephy(tp, MII_CTRL1000, phy9_orig);

	if (!tg3_readphy(tp, MII_TG3_EXT_CTRL, &reg32)) {
		reg32 &= ~0x3000;
		tg3_writephy(tp, MII_TG3_EXT_CTRL, reg32);
	} else if (!err)
		err = -EBUSY;

	return err;
}

/* This will reset the tigon3 PHY if there is no valid
 * link unless the FORCE argument is non-zero.
 */
static int tg3_phy_reset(struct tg3 *tp)
{
	u32 val, cpmuctrl;
	int err;

	if (GET_ASIC_REV(tp->pci_chip_rev_id) == ASIC_REV_5906) {
		val = tr32(GRC_MISC_CFG);
		tw32_f(GRC_MISC_CFG, val & ~GRC_MISC_CFG_EPHY_IDDQ);
		udelay(40);
	}
	err  = tg3_readphy(tp, MII_BMSR, &val);
	err |= tg3_readphy(tp, MII_BMSR, &val);
	if (err != 0)
		return -EBUSY;

	if (netif_running(tp->dev) && netif_carrier_ok(tp->dev)) {
		netif_carrier_off(tp->dev);
		tg3_link_report(tp);
	}

	if (GET_ASIC_REV(tp->pci_chip_rev_id) == ASIC_REV_5703 ||
	    GET_ASIC_REV(tp->pci_chip_rev_id) == ASIC_REV_5704 ||
	    GET_ASIC_REV(tp->pci_chip_rev_id) == ASIC_REV_5705) {
		err = tg3_phy_reset_5703_4_5(tp);
		if (err)
			return err;
		goto out;
	}

	cpmuctrl = 0;
	if (GET_ASIC_REV(tp->pci_chip_rev_id) == ASIC_REV_5784 &&
	    GET_CHIP_REV(tp->pci_chip_rev_id) != CHIPREV_5784_AX) {
		cpmuctrl = tr32(TG3_CPMU_CTRL);
		if (cpmuctrl & CPMU_CTRL_GPHY_10MB_RXONLY)
			tw32(TG3_CPMU_CTRL,
			     cpmuctrl & ~CPMU_CTRL_GPHY_10MB_RXONLY);
	}

	err = tg3_bmcr_reset(tp);
	if (err)
		return err;

	if (cpmuctrl & CPMU_CTRL_GPHY_10MB_RXONLY) {
		val = MII_TG3_DSP_EXP8_AEDW | MII_TG3_DSP_EXP8_REJ2MHz;
		tg3_phydsp_write(tp, MII_TG3_DSP_EXP8, val);

		tw32(TG3_CPMU_CTRL, cpmuctrl);
	}

	if (GET_CHIP_REV(tp->pci_chip_rev_id) == CHIPREV_5784_AX ||
	    GET_CHIP_REV(tp->pci_chip_rev_id) == CHIPREV_5761_AX) {
		val = tr32(TG3_CPMU_LSPD_1000MB_CLK);
		if ((val & CPMU_LSPD_1000MB_MACCLK_MASK) ==
		    CPMU_LSPD_1000MB_MACCLK_12_5) {
			val &= ~CPMU_LSPD_1000MB_MACCLK_MASK;
			udelay(40);
			tw32_f(TG3_CPMU_LSPD_1000MB_CLK, val);
		}
	}

	if (tg3_flag(tp, 5717_PLUS) &&
	    (tp->phy_flags & TG3_PHYFLG_MII_SERDES))
		return 0;

	tg3_phy_apply_otp(tp);

	if (tp->phy_flags & TG3_PHYFLG_ENABLE_APD)
		tg3_phy_toggle_apd(tp, true);
	else
		tg3_phy_toggle_apd(tp, false);

out:
	if ((tp->phy_flags & TG3_PHYFLG_ADC_BUG) &&
	    !TG3_PHY_AUXCTL_SMDSP_ENABLE(tp)) {
		tg3_phydsp_write(tp, 0x201f, 0x2aaa);
		tg3_phydsp_write(tp, 0x000a, 0x0323);
		TG3_PHY_AUXCTL_SMDSP_DISABLE(tp);
	}

	if (tp->phy_flags & TG3_PHYFLG_5704_A0_BUG) {
		tg3_writephy(tp, MII_TG3_MISC_SHDW, 0x8d68);
		tg3_writephy(tp, MII_TG3_MISC_SHDW, 0x8d68);
	}

	if (tp->phy_flags & TG3_PHYFLG_BER_BUG) {
		if (!TG3_PHY_AUXCTL_SMDSP_ENABLE(tp)) {
			tg3_phydsp_write(tp, 0x000a, 0x310b);
			tg3_phydsp_write(tp, 0x201f, 0x9506);
			tg3_phydsp_write(tp, 0x401f, 0x14e2);
			TG3_PHY_AUXCTL_SMDSP_DISABLE(tp);
		}
	} else if (tp->phy_flags & TG3_PHYFLG_JITTER_BUG) {
		if (!TG3_PHY_AUXCTL_SMDSP_ENABLE(tp)) {
			tg3_writephy(tp, MII_TG3_DSP_ADDRESS, 0x000a);
			if (tp->phy_flags & TG3_PHYFLG_ADJUST_TRIM) {
				tg3_writephy(tp, MII_TG3_DSP_RW_PORT, 0x110b);
				tg3_writephy(tp, MII_TG3_TEST1,
					     MII_TG3_TEST1_TRIM_EN | 0x4);
			} else
				tg3_writephy(tp, MII_TG3_DSP_RW_PORT, 0x010b);

			TG3_PHY_AUXCTL_SMDSP_DISABLE(tp);
		}
	}

	/* Set Extended packet length bit (bit 14) on all chips that */
	/* support jumbo frames */
	if ((tp->phy_id & TG3_PHY_ID_MASK) == TG3_PHY_ID_BCM5401) {
		/* Cannot do read-modify-write on 5401 */
		tg3_phy_auxctl_write(tp, MII_TG3_AUXCTL_SHDWSEL_AUXCTL, 0x4c20);
	} else if (tg3_flag(tp, JUMBO_CAPABLE)) {
		/* Set bit 14 with read-modify-write to preserve other bits */
		err = tg3_phy_auxctl_read(tp,
					  MII_TG3_AUXCTL_SHDWSEL_AUXCTL, &val);
		if (!err)
			tg3_phy_auxctl_write(tp, MII_TG3_AUXCTL_SHDWSEL_AUXCTL,
					   val | MII_TG3_AUXCTL_ACTL_EXTPKTLEN);
	}

	/* Set phy register 0x10 bit 0 to high fifo elasticity to support
	 * jumbo frames transmission.
	 */
	if (tg3_flag(tp, JUMBO_CAPABLE)) {
		if (!tg3_readphy(tp, MII_TG3_EXT_CTRL, &val))
			tg3_writephy(tp, MII_TG3_EXT_CTRL,
				     val | MII_TG3_EXT_CTRL_FIFO_ELASTIC);
	}

	if (GET_ASIC_REV(tp->pci_chip_rev_id) == ASIC_REV_5906) {
		/* adjust output voltage */
		tg3_writephy(tp, MII_TG3_FET_PTEST, 0x12);
	}

	tg3_phy_toggle_automdix(tp, 1);
	tg3_phy_set_wirespeed(tp);
	return 0;
}

#define TG3_GPIO_MSG_DRVR_PRES		 0x00000001
#define TG3_GPIO_MSG_NEED_VAUX		 0x00000002
#define TG3_GPIO_MSG_MASK		 (TG3_GPIO_MSG_DRVR_PRES | \
					  TG3_GPIO_MSG_NEED_VAUX)
#define TG3_GPIO_MSG_ALL_DRVR_PRES_MASK \
	((TG3_GPIO_MSG_DRVR_PRES << 0) | \
	 (TG3_GPIO_MSG_DRVR_PRES << 4) | \
	 (TG3_GPIO_MSG_DRVR_PRES << 8) | \
	 (TG3_GPIO_MSG_DRVR_PRES << 12))

#define TG3_GPIO_MSG_ALL_NEED_VAUX_MASK \
	((TG3_GPIO_MSG_NEED_VAUX << 0) | \
	 (TG3_GPIO_MSG_NEED_VAUX << 4) | \
	 (TG3_GPIO_MSG_NEED_VAUX << 8) | \
	 (TG3_GPIO_MSG_NEED_VAUX << 12))

static inline u32 tg3_set_function_status(struct tg3 *tp, u32 newstat)
{
	u32 status, shift;

	if (GET_ASIC_REV(tp->pci_chip_rev_id) == ASIC_REV_5717 ||
	    GET_ASIC_REV(tp->pci_chip_rev_id) == ASIC_REV_5719)
		status = tg3_ape_read32(tp, TG3_APE_GPIO_MSG);
	else
		status = tr32(TG3_CPMU_DRV_STATUS);

	shift = TG3_APE_GPIO_MSG_SHIFT + 4 * tp->pci_fn;
	status &= ~(TG3_GPIO_MSG_MASK << shift);
	status |= (newstat << shift);

	if (GET_ASIC_REV(tp->pci_chip_rev_id) == ASIC_REV_5717 ||
	    GET_ASIC_REV(tp->pci_chip_rev_id) == ASIC_REV_5719)
		tg3_ape_write32(tp, TG3_APE_GPIO_MSG, status);
	else
		tw32(TG3_CPMU_DRV_STATUS, status);

	return status >> TG3_APE_GPIO_MSG_SHIFT;
}

static inline int tg3_pwrsrc_switch_to_vmain(struct tg3 *tp)
{
	if (!tg3_flag(tp, IS_NIC))
		return 0;

	if (GET_ASIC_REV(tp->pci_chip_rev_id) == ASIC_REV_5717 ||
	    GET_ASIC_REV(tp->pci_chip_rev_id) == ASIC_REV_5719 ||
	    GET_ASIC_REV(tp->pci_chip_rev_id) == ASIC_REV_5720) {
		if (tg3_ape_lock(tp, TG3_APE_LOCK_GPIO))
			return -EIO;

		tg3_set_function_status(tp, TG3_GPIO_MSG_DRVR_PRES);

		tw32_wait_f(GRC_LOCAL_CTRL, tp->grc_local_ctrl,
			    TG3_GRC_LCLCTL_PWRSW_DELAY);

		tg3_ape_unlock(tp, TG3_APE_LOCK_GPIO);
	} else {
		tw32_wait_f(GRC_LOCAL_CTRL, tp->grc_local_ctrl,
			    TG3_GRC_LCLCTL_PWRSW_DELAY);
	}

	return 0;
}

static void tg3_pwrsrc_die_with_vmain(struct tg3 *tp)
{
	u32 grc_local_ctrl;

	if (!tg3_flag(tp, IS_NIC) ||
	    GET_ASIC_REV(tp->pci_chip_rev_id) == ASIC_REV_5700 ||
	    GET_ASIC_REV(tp->pci_chip_rev_id) == ASIC_REV_5701)
		return;

	grc_local_ctrl = tp->grc_local_ctrl | GRC_LCLCTRL_GPIO_OE1;

	tw32_wait_f(GRC_LOCAL_CTRL,
		    grc_local_ctrl | GRC_LCLCTRL_GPIO_OUTPUT1,
		    TG3_GRC_LCLCTL_PWRSW_DELAY);

	tw32_wait_f(GRC_LOCAL_CTRL,
		    grc_local_ctrl,
		    TG3_GRC_LCLCTL_PWRSW_DELAY);

	tw32_wait_f(GRC_LOCAL_CTRL,
		    grc_local_ctrl | GRC_LCLCTRL_GPIO_OUTPUT1,
		    TG3_GRC_LCLCTL_PWRSW_DELAY);
}

static void tg3_pwrsrc_switch_to_vaux(struct tg3 *tp)
{
	if (!tg3_flag(tp, IS_NIC))
		return;

	if (GET_ASIC_REV(tp->pci_chip_rev_id) == ASIC_REV_5700 ||
	    GET_ASIC_REV(tp->pci_chip_rev_id) == ASIC_REV_5701) {
		tw32_wait_f(GRC_LOCAL_CTRL, tp->grc_local_ctrl |
			    (GRC_LCLCTRL_GPIO_OE0 |
			     GRC_LCLCTRL_GPIO_OE1 |
			     GRC_LCLCTRL_GPIO_OE2 |
			     GRC_LCLCTRL_GPIO_OUTPUT0 |
			     GRC_LCLCTRL_GPIO_OUTPUT1),
			    TG3_GRC_LCLCTL_PWRSW_DELAY);
	} else if (tp->pdev->device == PCI_DEVICE_ID_TIGON3_5761 ||
		   tp->pdev->device == TG3PCI_DEVICE_TIGON3_5761S) {
		/* The 5761 non-e device swaps GPIO 0 and GPIO 2. */
		u32 grc_local_ctrl = GRC_LCLCTRL_GPIO_OE0 |
				     GRC_LCLCTRL_GPIO_OE1 |
				     GRC_LCLCTRL_GPIO_OE2 |
				     GRC_LCLCTRL_GPIO_OUTPUT0 |
				     GRC_LCLCTRL_GPIO_OUTPUT1 |
				     tp->grc_local_ctrl;
		tw32_wait_f(GRC_LOCAL_CTRL, grc_local_ctrl,
			    TG3_GRC_LCLCTL_PWRSW_DELAY);

		grc_local_ctrl |= GRC_LCLCTRL_GPIO_OUTPUT2;
		tw32_wait_f(GRC_LOCAL_CTRL, grc_local_ctrl,
			    TG3_GRC_LCLCTL_PWRSW_DELAY);

		grc_local_ctrl &= ~GRC_LCLCTRL_GPIO_OUTPUT0;
		tw32_wait_f(GRC_LOCAL_CTRL, grc_local_ctrl,
			    TG3_GRC_LCLCTL_PWRSW_DELAY);
	} else {
		u32 no_gpio2;
		u32 grc_local_ctrl = 0;

		/* Workaround to prevent overdrawing Amps. */
		if (GET_ASIC_REV(tp->pci_chip_rev_id) == ASIC_REV_5714) {
			grc_local_ctrl |= GRC_LCLCTRL_GPIO_OE3;
			tw32_wait_f(GRC_LOCAL_CTRL, tp->grc_local_ctrl |
				    grc_local_ctrl,
				    TG3_GRC_LCLCTL_PWRSW_DELAY);
		}

		/* On 5753 and variants, GPIO2 cannot be used. */
		no_gpio2 = tp->nic_sram_data_cfg &
			   NIC_SRAM_DATA_CFG_NO_GPIO2;

		grc_local_ctrl |= GRC_LCLCTRL_GPIO_OE0 |
				  GRC_LCLCTRL_GPIO_OE1 |
				  GRC_LCLCTRL_GPIO_OE2 |
				  GRC_LCLCTRL_GPIO_OUTPUT1 |
				  GRC_LCLCTRL_GPIO_OUTPUT2;
		if (no_gpio2) {
			grc_local_ctrl &= ~(GRC_LCLCTRL_GPIO_OE2 |
					    GRC_LCLCTRL_GPIO_OUTPUT2);
		}
		tw32_wait_f(GRC_LOCAL_CTRL,
			    tp->grc_local_ctrl | grc_local_ctrl,
			    TG3_GRC_LCLCTL_PWRSW_DELAY);

		grc_local_ctrl |= GRC_LCLCTRL_GPIO_OUTPUT0;

		tw32_wait_f(GRC_LOCAL_CTRL,
			    tp->grc_local_ctrl | grc_local_ctrl,
			    TG3_GRC_LCLCTL_PWRSW_DELAY);

		if (!no_gpio2) {
			grc_local_ctrl &= ~GRC_LCLCTRL_GPIO_OUTPUT2;
			tw32_wait_f(GRC_LOCAL_CTRL,
				    tp->grc_local_ctrl | grc_local_ctrl,
				    TG3_GRC_LCLCTL_PWRSW_DELAY);
		}
	}
}

static void tg3_frob_aux_power_5717(struct tg3 *tp, bool wol_enable)
{
	u32 msg = 0;

	/* Serialize power state transitions */
	if (tg3_ape_lock(tp, TG3_APE_LOCK_GPIO))
		return;

	if (tg3_flag(tp, ENABLE_ASF) || tg3_flag(tp, ENABLE_APE) || wol_enable)
		msg = TG3_GPIO_MSG_NEED_VAUX;

	msg = tg3_set_function_status(tp, msg);

	if (msg & TG3_GPIO_MSG_ALL_DRVR_PRES_MASK)
		goto done;

	if (msg & TG3_GPIO_MSG_ALL_NEED_VAUX_MASK)
		tg3_pwrsrc_switch_to_vaux(tp);
	else
		tg3_pwrsrc_die_with_vmain(tp);

done:
	tg3_ape_unlock(tp, TG3_APE_LOCK_GPIO);
}

static void tg3_frob_aux_power(struct tg3 *tp, bool include_wol)
{
	bool need_vaux = false;

	/* The GPIOs do something completely different on 57765. */
	if (!tg3_flag(tp, IS_NIC) || tg3_flag(tp, 57765_CLASS))
		return;

	if (GET_ASIC_REV(tp->pci_chip_rev_id) == ASIC_REV_5717 ||
	    GET_ASIC_REV(tp->pci_chip_rev_id) == ASIC_REV_5719 ||
	    GET_ASIC_REV(tp->pci_chip_rev_id) == ASIC_REV_5720) {
		tg3_frob_aux_power_5717(tp, include_wol ?
					tg3_flag(tp, WOL_ENABLE) != 0 : 0);
		return;
	}

	if (tp->pdev_peer && tp->pdev_peer != tp->pdev) {
		struct net_device *dev_peer;

		dev_peer = pci_get_drvdata(tp->pdev_peer);

		/* remove_one() may have been run on the peer. */
		if (dev_peer) {
			struct tg3 *tp_peer = netdev_priv(dev_peer);

			if (tg3_flag(tp_peer, INIT_COMPLETE))
				return;

			if ((include_wol && tg3_flag(tp_peer, WOL_ENABLE)) ||
			    tg3_flag(tp_peer, ENABLE_ASF))
				need_vaux = true;
		}
	}

	if ((include_wol && tg3_flag(tp, WOL_ENABLE)) ||
	    tg3_flag(tp, ENABLE_ASF))
		need_vaux = true;

	if (need_vaux)
		tg3_pwrsrc_switch_to_vaux(tp);
	else
		tg3_pwrsrc_die_with_vmain(tp);
}

static int tg3_5700_link_polarity(struct tg3 *tp, u32 speed)
{
	if (tp->led_ctrl == LED_CTRL_MODE_PHY_2)
		return 1;
	else if ((tp->phy_id & TG3_PHY_ID_MASK) == TG3_PHY_ID_BCM5411) {
		if (speed != SPEED_10)
			return 1;
	} else if (speed == SPEED_10)
		return 1;

	return 0;
}

static void tg3_power_down_phy(struct tg3 *tp, bool do_low_power)
{
	u32 val;

	if (tp->phy_flags & TG3_PHYFLG_PHY_SERDES) {
		if (GET_ASIC_REV(tp->pci_chip_rev_id) == ASIC_REV_5704) {
			u32 sg_dig_ctrl = tr32(SG_DIG_CTRL);
			u32 serdes_cfg = tr32(MAC_SERDES_CFG);

			sg_dig_ctrl |=
				SG_DIG_USING_HW_AUTONEG | SG_DIG_SOFT_RESET;
			tw32(SG_DIG_CTRL, sg_dig_ctrl);
			tw32(MAC_SERDES_CFG, serdes_cfg | (1 << 15));
		}
		return;
	}

	if (GET_ASIC_REV(tp->pci_chip_rev_id) == ASIC_REV_5906) {
		tg3_bmcr_reset(tp);
		val = tr32(GRC_MISC_CFG);
		tw32_f(GRC_MISC_CFG, val | GRC_MISC_CFG_EPHY_IDDQ);
		udelay(40);
		return;
	} else if (tp->phy_flags & TG3_PHYFLG_IS_FET) {
		u32 phytest;
		if (!tg3_readphy(tp, MII_TG3_FET_TEST, &phytest)) {
			u32 phy;

			tg3_writephy(tp, MII_ADVERTISE, 0);
			tg3_writephy(tp, MII_BMCR,
				     BMCR_ANENABLE | BMCR_ANRESTART);

			tg3_writephy(tp, MII_TG3_FET_TEST,
				     phytest | MII_TG3_FET_SHADOW_EN);
			if (!tg3_readphy(tp, MII_TG3_FET_SHDW_AUXMODE4, &phy)) {
				phy |= MII_TG3_FET_SHDW_AUXMODE4_SBPD;
				tg3_writephy(tp,
					     MII_TG3_FET_SHDW_AUXMODE4,
					     phy);
			}
			tg3_writephy(tp, MII_TG3_FET_TEST, phytest);
		}
		return;
	} else if (do_low_power) {
		tg3_writephy(tp, MII_TG3_EXT_CTRL,
			     MII_TG3_EXT_CTRL_FORCE_LED_OFF);

		val = MII_TG3_AUXCTL_PCTL_100TX_LPWR |
		      MII_TG3_AUXCTL_PCTL_SPR_ISOLATE |
		      MII_TG3_AUXCTL_PCTL_VREG_11V;
		tg3_phy_auxctl_write(tp, MII_TG3_AUXCTL_SHDWSEL_PWRCTL, val);
	}

	/* The PHY should not be powered down on some chips because
	 * of bugs.
	 */
	if (GET_ASIC_REV(tp->pci_chip_rev_id) == ASIC_REV_5700 ||
	    GET_ASIC_REV(tp->pci_chip_rev_id) == ASIC_REV_5704 ||
	    (GET_ASIC_REV(tp->pci_chip_rev_id) == ASIC_REV_5780 &&
	     (tp->phy_flags & TG3_PHYFLG_MII_SERDES)))
		return;

	if (GET_CHIP_REV(tp->pci_chip_rev_id) == CHIPREV_5784_AX ||
	    GET_CHIP_REV(tp->pci_chip_rev_id) == CHIPREV_5761_AX) {
		val = tr32(TG3_CPMU_LSPD_1000MB_CLK);
		val &= ~CPMU_LSPD_1000MB_MACCLK_MASK;
		val |= CPMU_LSPD_1000MB_MACCLK_12_5;
		tw32_f(TG3_CPMU_LSPD_1000MB_CLK, val);
	}

	tg3_writephy(tp, MII_BMCR, BMCR_PDOWN);
}

/* tp->lock is held. */
static int tg3_nvram_lock(struct tg3 *tp)
{
	if (tg3_flag(tp, NVRAM)) {
		int i;

		if (tp->nvram_lock_cnt == 0) {
			tw32(NVRAM_SWARB, SWARB_REQ_SET1);
			for (i = 0; i < 8000; i++) {
				if (tr32(NVRAM_SWARB) & SWARB_GNT1)
					break;
				udelay(20);
			}
			if (i == 8000) {
				tw32(NVRAM_SWARB, SWARB_REQ_CLR1);
				return -ENODEV;
			}
		}
		tp->nvram_lock_cnt++;
	}
	return 0;
}

/* tp->lock is held. */
static void tg3_nvram_unlock(struct tg3 *tp)
{
	if (tg3_flag(tp, NVRAM)) {
		if (tp->nvram_lock_cnt > 0)
			tp->nvram_lock_cnt--;
		if (tp->nvram_lock_cnt == 0)
			tw32_f(NVRAM_SWARB, SWARB_REQ_CLR1);
	}
}

/* tp->lock is held. */
static void tg3_enable_nvram_access(struct tg3 *tp)
{
	if (tg3_flag(tp, 5750_PLUS) && !tg3_flag(tp, PROTECTED_NVRAM)) {
		u32 nvaccess = tr32(NVRAM_ACCESS);

		tw32(NVRAM_ACCESS, nvaccess | ACCESS_ENABLE);
	}
}

/* tp->lock is held. */
static void tg3_disable_nvram_access(struct tg3 *tp)
{
	if (tg3_flag(tp, 5750_PLUS) && !tg3_flag(tp, PROTECTED_NVRAM)) {
		u32 nvaccess = tr32(NVRAM_ACCESS);

		tw32(NVRAM_ACCESS, nvaccess & ~ACCESS_ENABLE);
	}
}

static int tg3_nvram_read_using_eeprom(struct tg3 *tp,
					u32 offset, u32 *val)
{
	u32 tmp;
	int i;

	if (offset > EEPROM_ADDR_ADDR_MASK || (offset % 4) != 0)
		return -EINVAL;

	tmp = tr32(GRC_EEPROM_ADDR) & ~(EEPROM_ADDR_ADDR_MASK |
					EEPROM_ADDR_DEVID_MASK |
					EEPROM_ADDR_READ);
	tw32(GRC_EEPROM_ADDR,
	     tmp |
	     (0 << EEPROM_ADDR_DEVID_SHIFT) |
	     ((offset << EEPROM_ADDR_ADDR_SHIFT) &
	      EEPROM_ADDR_ADDR_MASK) |
	     EEPROM_ADDR_READ | EEPROM_ADDR_START);

	for (i = 0; i < 1000; i++) {
		tmp = tr32(GRC_EEPROM_ADDR);

		if (tmp & EEPROM_ADDR_COMPLETE)
			break;
		msleep(1);
	}
	if (!(tmp & EEPROM_ADDR_COMPLETE))
		return -EBUSY;

	tmp = tr32(GRC_EEPROM_DATA);

	/*
	 * The data will always be opposite the native endian
	 * format.  Perform a blind byteswap to compensate.
	 */
	*val = swab32(tmp);

	return 0;
}

#define NVRAM_CMD_TIMEOUT 10000

static int tg3_nvram_exec_cmd(struct tg3 *tp, u32 nvram_cmd)
{
	int i;

	tw32(NVRAM_CMD, nvram_cmd);
	for (i = 0; i < NVRAM_CMD_TIMEOUT; i++) {
		udelay(10);
		if (tr32(NVRAM_CMD) & NVRAM_CMD_DONE) {
			udelay(10);
			break;
		}
	}

	if (i == NVRAM_CMD_TIMEOUT)
		return -EBUSY;

	return 0;
}

static u32 tg3_nvram_phys_addr(struct tg3 *tp, u32 addr)
{
	if (tg3_flag(tp, NVRAM) &&
	    tg3_flag(tp, NVRAM_BUFFERED) &&
	    tg3_flag(tp, FLASH) &&
	    !tg3_flag(tp, NO_NVRAM_ADDR_TRANS) &&
	    (tp->nvram_jedecnum == JEDEC_ATMEL))

		addr = ((addr / tp->nvram_pagesize) <<
			ATMEL_AT45DB0X1B_PAGE_POS) +
		       (addr % tp->nvram_pagesize);

	return addr;
}

static u32 tg3_nvram_logical_addr(struct tg3 *tp, u32 addr)
{
	if (tg3_flag(tp, NVRAM) &&
	    tg3_flag(tp, NVRAM_BUFFERED) &&
	    tg3_flag(tp, FLASH) &&
	    !tg3_flag(tp, NO_NVRAM_ADDR_TRANS) &&
	    (tp->nvram_jedecnum == JEDEC_ATMEL))

		addr = ((addr >> ATMEL_AT45DB0X1B_PAGE_POS) *
			tp->nvram_pagesize) +
		       (addr & ((1 << ATMEL_AT45DB0X1B_PAGE_POS) - 1));

	return addr;
}

/* NOTE: Data read in from NVRAM is byteswapped according to
 * the byteswapping settings for all other register accesses.
 * tg3 devices are BE devices, so on a BE machine, the data
 * returned will be exactly as it is seen in NVRAM.  On a LE
 * machine, the 32-bit value will be byteswapped.
 */
static int tg3_nvram_read(struct tg3 *tp, u32 offset, u32 *val)
{
	int ret;

	if (!tg3_flag(tp, NVRAM))
		return tg3_nvram_read_using_eeprom(tp, offset, val);

	offset = tg3_nvram_phys_addr(tp, offset);

	if (offset > NVRAM_ADDR_MSK)
		return -EINVAL;

	ret = tg3_nvram_lock(tp);
	if (ret)
		return ret;

	tg3_enable_nvram_access(tp);

	tw32(NVRAM_ADDR, offset);
	ret = tg3_nvram_exec_cmd(tp, NVRAM_CMD_RD | NVRAM_CMD_GO |
		NVRAM_CMD_FIRST | NVRAM_CMD_LAST | NVRAM_CMD_DONE);

	if (ret == 0)
		*val = tr32(NVRAM_RDDATA);

	tg3_disable_nvram_access(tp);

	tg3_nvram_unlock(tp);

	return ret;
}

/* Ensures NVRAM data is in bytestream format. */
static int tg3_nvram_read_be32(struct tg3 *tp, u32 offset, __be32 *val)
{
	u32 v;
	int res = tg3_nvram_read(tp, offset, &v);
	if (!res)
		*val = cpu_to_be32(v);
	return res;
}

static int tg3_nvram_write_block_using_eeprom(struct tg3 *tp,
				    u32 offset, u32 len, u8 *buf)
{
	int i, j, rc = 0;
	u32 val;

	for (i = 0; i < len; i += 4) {
		u32 addr;
		__be32 data;

		addr = offset + i;

		memcpy(&data, buf + i, 4);

		/*
		 * The SEEPROM interface expects the data to always be opposite
		 * the native endian format.  We accomplish this by reversing
		 * all the operations that would have been performed on the
		 * data from a call to tg3_nvram_read_be32().
		 */
		tw32(GRC_EEPROM_DATA, swab32(be32_to_cpu(data)));

		val = tr32(GRC_EEPROM_ADDR);
		tw32(GRC_EEPROM_ADDR, val | EEPROM_ADDR_COMPLETE);

		val &= ~(EEPROM_ADDR_ADDR_MASK | EEPROM_ADDR_DEVID_MASK |
			EEPROM_ADDR_READ);
		tw32(GRC_EEPROM_ADDR, val |
			(0 << EEPROM_ADDR_DEVID_SHIFT) |
			(addr & EEPROM_ADDR_ADDR_MASK) |
			EEPROM_ADDR_START |
			EEPROM_ADDR_WRITE);

		for (j = 0; j < 1000; j++) {
			val = tr32(GRC_EEPROM_ADDR);

			if (val & EEPROM_ADDR_COMPLETE)
				break;
			msleep(1);
		}
		if (!(val & EEPROM_ADDR_COMPLETE)) {
			rc = -EBUSY;
			break;
		}
	}

	return rc;
}

/* offset and length are dword aligned */
static int tg3_nvram_write_block_unbuffered(struct tg3 *tp, u32 offset, u32 len,
		u8 *buf)
{
	int ret = 0;
	u32 pagesize = tp->nvram_pagesize;
	u32 pagemask = pagesize - 1;
	u32 nvram_cmd;
	u8 *tmp;

	tmp = kmalloc(pagesize, GFP_KERNEL);
	if (tmp == NULL)
		return -ENOMEM;

	while (len) {
		int j;
		u32 phy_addr, page_off, size;

		phy_addr = offset & ~pagemask;

		for (j = 0; j < pagesize; j += 4) {
			ret = tg3_nvram_read_be32(tp, phy_addr + j,
						  (__be32 *) (tmp + j));
			if (ret)
				break;
		}
		if (ret)
			break;

		page_off = offset & pagemask;
		size = pagesize;
		if (len < size)
			size = len;

		len -= size;

		memcpy(tmp + page_off, buf, size);

		offset = offset + (pagesize - page_off);

		tg3_enable_nvram_access(tp);

		/*
		 * Before we can erase the flash page, we need
		 * to issue a special "write enable" command.
		 */
		nvram_cmd = NVRAM_CMD_WREN | NVRAM_CMD_GO | NVRAM_CMD_DONE;

		if (tg3_nvram_exec_cmd(tp, nvram_cmd))
			break;

		/* Erase the target page */
		tw32(NVRAM_ADDR, phy_addr);

		nvram_cmd = NVRAM_CMD_GO | NVRAM_CMD_DONE | NVRAM_CMD_WR |
			NVRAM_CMD_FIRST | NVRAM_CMD_LAST | NVRAM_CMD_ERASE;

		if (tg3_nvram_exec_cmd(tp, nvram_cmd))
			break;

		/* Issue another write enable to start the write. */
		nvram_cmd = NVRAM_CMD_WREN | NVRAM_CMD_GO | NVRAM_CMD_DONE;

		if (tg3_nvram_exec_cmd(tp, nvram_cmd))
			break;

		for (j = 0; j < pagesize; j += 4) {
			__be32 data;

			data = *((__be32 *) (tmp + j));

			tw32(NVRAM_WRDATA, be32_to_cpu(data));

			tw32(NVRAM_ADDR, phy_addr + j);

			nvram_cmd = NVRAM_CMD_GO | NVRAM_CMD_DONE |
				NVRAM_CMD_WR;

			if (j == 0)
				nvram_cmd |= NVRAM_CMD_FIRST;
			else if (j == (pagesize - 4))
				nvram_cmd |= NVRAM_CMD_LAST;

			ret = tg3_nvram_exec_cmd(tp, nvram_cmd);
			if (ret)
				break;
		}
		if (ret)
			break;
	}

	nvram_cmd = NVRAM_CMD_WRDI | NVRAM_CMD_GO | NVRAM_CMD_DONE;
	tg3_nvram_exec_cmd(tp, nvram_cmd);

	kfree(tmp);

	return ret;
}

/* offset and length are dword aligned */
static int tg3_nvram_write_block_buffered(struct tg3 *tp, u32 offset, u32 len,
		u8 *buf)
{
	int i, ret = 0;

	for (i = 0; i < len; i += 4, offset += 4) {
		u32 page_off, phy_addr, nvram_cmd;
		__be32 data;

		memcpy(&data, buf + i, 4);
		tw32(NVRAM_WRDATA, be32_to_cpu(data));

		page_off = offset % tp->nvram_pagesize;

		phy_addr = tg3_nvram_phys_addr(tp, offset);

		nvram_cmd = NVRAM_CMD_GO | NVRAM_CMD_DONE | NVRAM_CMD_WR;

		if (page_off == 0 || i == 0)
			nvram_cmd |= NVRAM_CMD_FIRST;
		if (page_off == (tp->nvram_pagesize - 4))
			nvram_cmd |= NVRAM_CMD_LAST;

		if (i == (len - 4))
			nvram_cmd |= NVRAM_CMD_LAST;

		if ((nvram_cmd & NVRAM_CMD_FIRST) ||
		    !tg3_flag(tp, FLASH) ||
		    !tg3_flag(tp, 57765_PLUS))
			tw32(NVRAM_ADDR, phy_addr);

		if (GET_ASIC_REV(tp->pci_chip_rev_id) != ASIC_REV_5752 &&
		    !tg3_flag(tp, 5755_PLUS) &&
		    (tp->nvram_jedecnum == JEDEC_ST) &&
		    (nvram_cmd & NVRAM_CMD_FIRST)) {
			u32 cmd;

			cmd = NVRAM_CMD_WREN | NVRAM_CMD_GO | NVRAM_CMD_DONE;
			ret = tg3_nvram_exec_cmd(tp, cmd);
			if (ret)
				break;
		}
		if (!tg3_flag(tp, FLASH)) {
			/* We always do complete word writes to eeprom. */
			nvram_cmd |= (NVRAM_CMD_FIRST | NVRAM_CMD_LAST);
		}

		ret = tg3_nvram_exec_cmd(tp, nvram_cmd);
		if (ret)
			break;
	}
	return ret;
}

/* offset and length are dword aligned */
static int tg3_nvram_write_block(struct tg3 *tp, u32 offset, u32 len, u8 *buf)
{
	int ret;

	if (tg3_flag(tp, EEPROM_WRITE_PROT)) {
		tw32_f(GRC_LOCAL_CTRL, tp->grc_local_ctrl &
		       ~GRC_LCLCTRL_GPIO_OUTPUT1);
		udelay(40);
	}

	if (!tg3_flag(tp, NVRAM)) {
		ret = tg3_nvram_write_block_using_eeprom(tp, offset, len, buf);
	} else {
		u32 grc_mode;

		ret = tg3_nvram_lock(tp);
		if (ret)
			return ret;

		tg3_enable_nvram_access(tp);
		if (tg3_flag(tp, 5750_PLUS) && !tg3_flag(tp, PROTECTED_NVRAM))
			tw32(NVRAM_WRITE1, 0x406);

		grc_mode = tr32(GRC_MODE);
		tw32(GRC_MODE, grc_mode | GRC_MODE_NVRAM_WR_ENABLE);

		if (tg3_flag(tp, NVRAM_BUFFERED) || !tg3_flag(tp, FLASH)) {
			ret = tg3_nvram_write_block_buffered(tp, offset, len,
				buf);
		} else {
			ret = tg3_nvram_write_block_unbuffered(tp, offset, len,
				buf);
		}

		grc_mode = tr32(GRC_MODE);
		tw32(GRC_MODE, grc_mode & ~GRC_MODE_NVRAM_WR_ENABLE);

		tg3_disable_nvram_access(tp);
		tg3_nvram_unlock(tp);
	}

	if (tg3_flag(tp, EEPROM_WRITE_PROT)) {
		tw32_f(GRC_LOCAL_CTRL, tp->grc_local_ctrl);
		udelay(40);
	}

	return ret;
}

#define RX_CPU_SCRATCH_BASE	0x30000
#define RX_CPU_SCRATCH_SIZE	0x04000
#define TX_CPU_SCRATCH_BASE	0x34000
#define TX_CPU_SCRATCH_SIZE	0x04000

/* tp->lock is held. */
static int tg3_halt_cpu(struct tg3 *tp, u32 offset)
{
	int i;

	BUG_ON(offset == TX_CPU_BASE && tg3_flag(tp, 5705_PLUS));

	if (GET_ASIC_REV(tp->pci_chip_rev_id) == ASIC_REV_5906) {
		u32 val = tr32(GRC_VCPU_EXT_CTRL);

		tw32(GRC_VCPU_EXT_CTRL, val | GRC_VCPU_EXT_CTRL_HALT_CPU);
		return 0;
	}
	if (offset == RX_CPU_BASE) {
		for (i = 0; i < 10000; i++) {
			tw32(offset + CPU_STATE, 0xffffffff);
			tw32(offset + CPU_MODE,  CPU_MODE_HALT);
			if (tr32(offset + CPU_MODE) & CPU_MODE_HALT)
				break;
		}

		tw32(offset + CPU_STATE, 0xffffffff);
		tw32_f(offset + CPU_MODE,  CPU_MODE_HALT);
		udelay(10);
	} else {
		for (i = 0; i < 10000; i++) {
			tw32(offset + CPU_STATE, 0xffffffff);
			tw32(offset + CPU_MODE,  CPU_MODE_HALT);
			if (tr32(offset + CPU_MODE) & CPU_MODE_HALT)
				break;
		}
	}

	if (i >= 10000) {
		netdev_err(tp->dev, "%s timed out, %s CPU\n",
			   __func__, offset == RX_CPU_BASE ? "RX" : "TX");
		return -ENODEV;
	}

	/* Clear firmware's nvram arbitration. */
	if (tg3_flag(tp, NVRAM))
		tw32(NVRAM_SWARB, SWARB_REQ_CLR0);
	return 0;
}

struct fw_info {
	unsigned int fw_base;
	unsigned int fw_len;
	const __be32 *fw_data;
};

/* tp->lock is held. */
static int tg3_load_firmware_cpu(struct tg3 *tp, u32 cpu_base,
				 u32 cpu_scratch_base, int cpu_scratch_size,
				 struct fw_info *info)
{
	int err, lock_err, i;
	void (*write_op)(struct tg3 *, u32, u32);

	if (cpu_base == TX_CPU_BASE && tg3_flag(tp, 5705_PLUS)) {
		netdev_err(tp->dev,
			   "%s: Trying to load TX cpu firmware which is 5705\n",
			   __func__);
		return -EINVAL;
	}

	if (tg3_flag(tp, 5705_PLUS))
		write_op = tg3_write_mem;
	else
		write_op = tg3_write_indirect_reg32;

	/* It is possible that bootcode is still loading at this point.
	 * Get the nvram lock first before halting the cpu.
	 */
	lock_err = tg3_nvram_lock(tp);
	err = tg3_halt_cpu(tp, cpu_base);
	if (!lock_err)
		tg3_nvram_unlock(tp);
	if (err)
		goto out;

	for (i = 0; i < cpu_scratch_size; i += sizeof(u32))
		write_op(tp, cpu_scratch_base + i, 0);
	tw32(cpu_base + CPU_STATE, 0xffffffff);
	tw32(cpu_base + CPU_MODE, tr32(cpu_base+CPU_MODE)|CPU_MODE_HALT);
	for (i = 0; i < (info->fw_len / sizeof(u32)); i++)
		write_op(tp, (cpu_scratch_base +
			      (info->fw_base & 0xffff) +
			      (i * sizeof(u32))),
			      be32_to_cpu(info->fw_data[i]));

	err = 0;

out:
	return err;
}

/* tp->lock is held. */
static int tg3_load_5701_a0_firmware_fix(struct tg3 *tp)
{
	struct fw_info info;
	const __be32 *fw_data;
	int err, i;

	fw_data = (void *)tp->fw->data;

	/* Firmware blob starts with version numbers, followed by
	   start address and length. We are setting complete length.
	   length = end_address_of_bss - start_address_of_text.
	   Remainder is the blob to be loaded contiguously
	   from start address. */

	info.fw_base = be32_to_cpu(fw_data[1]);
	info.fw_len = tp->fw->size - 12;
	info.fw_data = &fw_data[3];

	err = tg3_load_firmware_cpu(tp, RX_CPU_BASE,
				    RX_CPU_SCRATCH_BASE, RX_CPU_SCRATCH_SIZE,
				    &info);
	if (err)
		return err;

	err = tg3_load_firmware_cpu(tp, TX_CPU_BASE,
				    TX_CPU_SCRATCH_BASE, TX_CPU_SCRATCH_SIZE,
				    &info);
	if (err)
		return err;

	/* Now startup only the RX cpu. */
	tw32(RX_CPU_BASE + CPU_STATE, 0xffffffff);
	tw32_f(RX_CPU_BASE + CPU_PC, info.fw_base);

	for (i = 0; i < 5; i++) {
		if (tr32(RX_CPU_BASE + CPU_PC) == info.fw_base)
			break;
		tw32(RX_CPU_BASE + CPU_STATE, 0xffffffff);
		tw32(RX_CPU_BASE + CPU_MODE,  CPU_MODE_HALT);
		tw32_f(RX_CPU_BASE + CPU_PC, info.fw_base);
		udelay(1000);
	}
	if (i >= 5) {
		netdev_err(tp->dev, "%s fails to set RX CPU PC, is %08x "
			   "should be %08x\n", __func__,
			   tr32(RX_CPU_BASE + CPU_PC), info.fw_base);
		return -ENODEV;
	}
	tw32(RX_CPU_BASE + CPU_STATE, 0xffffffff);
	tw32_f(RX_CPU_BASE + CPU_MODE,  0x00000000);

	return 0;
}

/* tp->lock is held. */
static int tg3_load_tso_firmware(struct tg3 *tp)
{
	struct fw_info info;
	const __be32 *fw_data;
	unsigned long cpu_base, cpu_scratch_base, cpu_scratch_size;
	int err, i;

	if (tg3_flag(tp, HW_TSO_1) ||
	    tg3_flag(tp, HW_TSO_2) ||
	    tg3_flag(tp, HW_TSO_3))
		return 0;

	fw_data = (void *)tp->fw->data;

	/* Firmware blob starts with version numbers, followed by
	   start address and length. We are setting complete length.
	   length = end_address_of_bss - start_address_of_text.
	   Remainder is the blob to be loaded contiguously
	   from start address. */

	info.fw_base = be32_to_cpu(fw_data[1]);
	cpu_scratch_size = tp->fw_len;
	info.fw_len = tp->fw->size - 12;
	info.fw_data = &fw_data[3];

	if (GET_ASIC_REV(tp->pci_chip_rev_id) == ASIC_REV_5705) {
		cpu_base = RX_CPU_BASE;
		cpu_scratch_base = NIC_SRAM_MBUF_POOL_BASE5705;
	} else {
		cpu_base = TX_CPU_BASE;
		cpu_scratch_base = TX_CPU_SCRATCH_BASE;
		cpu_scratch_size = TX_CPU_SCRATCH_SIZE;
	}

	err = tg3_load_firmware_cpu(tp, cpu_base,
				    cpu_scratch_base, cpu_scratch_size,
				    &info);
	if (err)
		return err;

	/* Now startup the cpu. */
	tw32(cpu_base + CPU_STATE, 0xffffffff);
	tw32_f(cpu_base + CPU_PC, info.fw_base);

	for (i = 0; i < 5; i++) {
		if (tr32(cpu_base + CPU_PC) == info.fw_base)
			break;
		tw32(cpu_base + CPU_STATE, 0xffffffff);
		tw32(cpu_base + CPU_MODE,  CPU_MODE_HALT);
		tw32_f(cpu_base + CPU_PC, info.fw_base);
		udelay(1000);
	}
	if (i >= 5) {
		netdev_err(tp->dev,
			   "%s fails to set CPU PC, is %08x should be %08x\n",
			   __func__, tr32(cpu_base + CPU_PC), info.fw_base);
		return -ENODEV;
	}
	tw32(cpu_base + CPU_STATE, 0xffffffff);
	tw32_f(cpu_base + CPU_MODE,  0x00000000);
	return 0;
}


/* tp->lock is held. */
static void __tg3_set_mac_addr(struct tg3 *tp, int skip_mac_1)
{
	u32 addr_high, addr_low;
	int i;

	addr_high = ((tp->dev->dev_addr[0] << 8) |
		     tp->dev->dev_addr[1]);
	addr_low = ((tp->dev->dev_addr[2] << 24) |
		    (tp->dev->dev_addr[3] << 16) |
		    (tp->dev->dev_addr[4] <<  8) |
		    (tp->dev->dev_addr[5] <<  0));
	for (i = 0; i < 4; i++) {
		if (i == 1 && skip_mac_1)
			continue;
		tw32(MAC_ADDR_0_HIGH + (i * 8), addr_high);
		tw32(MAC_ADDR_0_LOW + (i * 8), addr_low);
	}

	if (GET_ASIC_REV(tp->pci_chip_rev_id) == ASIC_REV_5703 ||
	    GET_ASIC_REV(tp->pci_chip_rev_id) == ASIC_REV_5704) {
		for (i = 0; i < 12; i++) {
			tw32(MAC_EXTADDR_0_HIGH + (i * 8), addr_high);
			tw32(MAC_EXTADDR_0_LOW + (i * 8), addr_low);
		}
	}

	addr_high = (tp->dev->dev_addr[0] +
		     tp->dev->dev_addr[1] +
		     tp->dev->dev_addr[2] +
		     tp->dev->dev_addr[3] +
		     tp->dev->dev_addr[4] +
		     tp->dev->dev_addr[5]) &
		TX_BACKOFF_SEED_MASK;
	tw32(MAC_TX_BACKOFF_SEED, addr_high);
}

static void tg3_enable_register_access(struct tg3 *tp)
{
	/*
	 * Make sure register accesses (indirect or otherwise) will function
	 * correctly.
	 */
	pci_write_config_dword(tp->pdev,
			       TG3PCI_MISC_HOST_CTRL, tp->misc_host_ctrl);
}

static int tg3_power_up(struct tg3 *tp)
{
	int err;

	tg3_enable_register_access(tp);

	err = pci_set_power_state(tp->pdev, PCI_D0);
	if (!err) {
		/* Switch out of Vaux if it is a NIC */
		tg3_pwrsrc_switch_to_vmain(tp);
	} else {
		netdev_err(tp->dev, "Transition to D0 failed\n");
	}

	return err;
}

static int tg3_setup_phy(struct tg3 *, int);

static int tg3_power_down_prepare(struct tg3 *tp)
{
	u32 misc_host_ctrl;
	bool device_should_wake, do_low_power;

	tg3_enable_register_access(tp);

	/* Restore the CLKREQ setting. */
	if (tg3_flag(tp, CLKREQ_BUG)) {
		u16 lnkctl;

		pci_read_config_word(tp->pdev,
				     pci_pcie_cap(tp->pdev) + PCI_EXP_LNKCTL,
				     &lnkctl);
		lnkctl |= PCI_EXP_LNKCTL_CLKREQ_EN;
		pci_write_config_word(tp->pdev,
				      pci_pcie_cap(tp->pdev) + PCI_EXP_LNKCTL,
				      lnkctl);
	}

	misc_host_ctrl = tr32(TG3PCI_MISC_HOST_CTRL);
	tw32(TG3PCI_MISC_HOST_CTRL,
	     misc_host_ctrl | MISC_HOST_CTRL_MASK_PCI_INT);

	device_should_wake = device_may_wakeup(&tp->pdev->dev) &&
			     tg3_flag(tp, WOL_ENABLE);

	if (tg3_flag(tp, USE_PHYLIB)) {
		do_low_power = false;
		if ((tp->phy_flags & TG3_PHYFLG_IS_CONNECTED) &&
		    !(tp->phy_flags & TG3_PHYFLG_IS_LOW_POWER)) {
			struct phy_device *phydev;
			u32 phyid, advertising;

			phydev = tp->mdio_bus->phy_map[TG3_PHY_MII_ADDR];

			tp->phy_flags |= TG3_PHYFLG_IS_LOW_POWER;

			tp->link_config.speed = phydev->speed;
			tp->link_config.duplex = phydev->duplex;
			tp->link_config.autoneg = phydev->autoneg;
			tp->link_config.advertising = phydev->advertising;

			advertising = ADVERTISED_TP |
				      ADVERTISED_Pause |
				      ADVERTISED_Autoneg |
				      ADVERTISED_10baseT_Half;

			if (tg3_flag(tp, ENABLE_ASF) || device_should_wake) {
				if (tg3_flag(tp, WOL_SPEED_100MB))
					advertising |=
						ADVERTISED_100baseT_Half |
						ADVERTISED_100baseT_Full |
						ADVERTISED_10baseT_Full;
				else
					advertising |= ADVERTISED_10baseT_Full;
			}

			phydev->advertising = advertising;

			phy_start_aneg(phydev);

			phyid = phydev->drv->phy_id & phydev->drv->phy_id_mask;
			if (phyid != PHY_ID_BCMAC131) {
				phyid &= PHY_BCM_OUI_MASK;
				if (phyid == PHY_BCM_OUI_1 ||
				    phyid == PHY_BCM_OUI_2 ||
				    phyid == PHY_BCM_OUI_3)
					do_low_power = true;
			}
		}
	} else {
		do_low_power = true;

		if (!(tp->phy_flags & TG3_PHYFLG_IS_LOW_POWER))
			tp->phy_flags |= TG3_PHYFLG_IS_LOW_POWER;

		if (!(tp->phy_flags & TG3_PHYFLG_ANY_SERDES))
			tg3_setup_phy(tp, 0);
	}

	if (GET_ASIC_REV(tp->pci_chip_rev_id) == ASIC_REV_5906) {
		u32 val;

		val = tr32(GRC_VCPU_EXT_CTRL);
		tw32(GRC_VCPU_EXT_CTRL, val | GRC_VCPU_EXT_CTRL_DISABLE_WOL);
	} else if (!tg3_flag(tp, ENABLE_ASF)) {
		int i;
		u32 val;

		for (i = 0; i < 200; i++) {
			tg3_read_mem(tp, NIC_SRAM_FW_ASF_STATUS_MBOX, &val);
			if (val == ~NIC_SRAM_FIRMWARE_MBOX_MAGIC1)
				break;
			msleep(1);
		}
	}
	if (tg3_flag(tp, WOL_CAP))
		tg3_write_mem(tp, NIC_SRAM_WOL_MBOX, WOL_SIGNATURE |
						     WOL_DRV_STATE_SHUTDOWN |
						     WOL_DRV_WOL |
						     WOL_SET_MAGIC_PKT);

	if (device_should_wake) {
		u32 mac_mode;

		if (!(tp->phy_flags & TG3_PHYFLG_PHY_SERDES)) {
			if (do_low_power &&
			    !(tp->phy_flags & TG3_PHYFLG_IS_FET)) {
				tg3_phy_auxctl_write(tp,
					       MII_TG3_AUXCTL_SHDWSEL_PWRCTL,
					       MII_TG3_AUXCTL_PCTL_WOL_EN |
					       MII_TG3_AUXCTL_PCTL_100TX_LPWR |
					       MII_TG3_AUXCTL_PCTL_CL_AB_TXDAC);
				udelay(40);
			}

			if (tp->phy_flags & TG3_PHYFLG_MII_SERDES)
				mac_mode = MAC_MODE_PORT_MODE_GMII;
			else
				mac_mode = MAC_MODE_PORT_MODE_MII;

			mac_mode |= tp->mac_mode & MAC_MODE_LINK_POLARITY;
			if (GET_ASIC_REV(tp->pci_chip_rev_id) ==
			    ASIC_REV_5700) {
				u32 speed = tg3_flag(tp, WOL_SPEED_100MB) ?
					     SPEED_100 : SPEED_10;
				if (tg3_5700_link_polarity(tp, speed))
					mac_mode |= MAC_MODE_LINK_POLARITY;
				else
					mac_mode &= ~MAC_MODE_LINK_POLARITY;
			}
		} else {
			mac_mode = MAC_MODE_PORT_MODE_TBI;
		}

		if (!tg3_flag(tp, 5750_PLUS))
			tw32(MAC_LED_CTRL, tp->led_ctrl);

		mac_mode |= MAC_MODE_MAGIC_PKT_ENABLE;
		if ((tg3_flag(tp, 5705_PLUS) && !tg3_flag(tp, 5780_CLASS)) &&
		    (tg3_flag(tp, ENABLE_ASF) || tg3_flag(tp, ENABLE_APE)))
			mac_mode |= MAC_MODE_KEEP_FRAME_IN_WOL;

		if (tg3_flag(tp, ENABLE_APE))
			mac_mode |= MAC_MODE_APE_TX_EN |
				    MAC_MODE_APE_RX_EN |
				    MAC_MODE_TDE_ENABLE;

		tw32_f(MAC_MODE, mac_mode);
		udelay(100);

		tw32_f(MAC_RX_MODE, RX_MODE_ENABLE);
		udelay(10);
	}

	if (!tg3_flag(tp, WOL_SPEED_100MB) &&
	    (GET_ASIC_REV(tp->pci_chip_rev_id) == ASIC_REV_5700 ||
	     GET_ASIC_REV(tp->pci_chip_rev_id) == ASIC_REV_5701)) {
		u32 base_val;

		base_val = tp->pci_clock_ctrl;
		base_val |= (CLOCK_CTRL_RXCLK_DISABLE |
			     CLOCK_CTRL_TXCLK_DISABLE);

		tw32_wait_f(TG3PCI_CLOCK_CTRL, base_val | CLOCK_CTRL_ALTCLK |
			    CLOCK_CTRL_PWRDOWN_PLL133, 40);
	} else if (tg3_flag(tp, 5780_CLASS) ||
		   tg3_flag(tp, CPMU_PRESENT) ||
		   GET_ASIC_REV(tp->pci_chip_rev_id) == ASIC_REV_5906) {
		/* do nothing */
	} else if (!(tg3_flag(tp, 5750_PLUS) && tg3_flag(tp, ENABLE_ASF))) {
		u32 newbits1, newbits2;

		if (GET_ASIC_REV(tp->pci_chip_rev_id) == ASIC_REV_5700 ||
		    GET_ASIC_REV(tp->pci_chip_rev_id) == ASIC_REV_5701) {
			newbits1 = (CLOCK_CTRL_RXCLK_DISABLE |
				    CLOCK_CTRL_TXCLK_DISABLE |
				    CLOCK_CTRL_ALTCLK);
			newbits2 = newbits1 | CLOCK_CTRL_44MHZ_CORE;
		} else if (tg3_flag(tp, 5705_PLUS)) {
			newbits1 = CLOCK_CTRL_625_CORE;
			newbits2 = newbits1 | CLOCK_CTRL_ALTCLK;
		} else {
			newbits1 = CLOCK_CTRL_ALTCLK;
			newbits2 = newbits1 | CLOCK_CTRL_44MHZ_CORE;
		}

		tw32_wait_f(TG3PCI_CLOCK_CTRL, tp->pci_clock_ctrl | newbits1,
			    40);

		tw32_wait_f(TG3PCI_CLOCK_CTRL, tp->pci_clock_ctrl | newbits2,
			    40);

		if (!tg3_flag(tp, 5705_PLUS)) {
			u32 newbits3;

			if (GET_ASIC_REV(tp->pci_chip_rev_id) == ASIC_REV_5700 ||
			    GET_ASIC_REV(tp->pci_chip_rev_id) == ASIC_REV_5701) {
				newbits3 = (CLOCK_CTRL_RXCLK_DISABLE |
					    CLOCK_CTRL_TXCLK_DISABLE |
					    CLOCK_CTRL_44MHZ_CORE);
			} else {
				newbits3 = CLOCK_CTRL_44MHZ_CORE;
			}

			tw32_wait_f(TG3PCI_CLOCK_CTRL,
				    tp->pci_clock_ctrl | newbits3, 40);
		}
	}

	if (!(device_should_wake) && !tg3_flag(tp, ENABLE_ASF))
		tg3_power_down_phy(tp, do_low_power);

	tg3_frob_aux_power(tp, true);

	/* Workaround for unstable PLL clock */
	if ((GET_CHIP_REV(tp->pci_chip_rev_id) == CHIPREV_5750_AX) ||
	    (GET_CHIP_REV(tp->pci_chip_rev_id) == CHIPREV_5750_BX)) {
		u32 val = tr32(0x7d00);

		val &= ~((1 << 16) | (1 << 4) | (1 << 2) | (1 << 1) | 1);
		tw32(0x7d00, val);
		if (!tg3_flag(tp, ENABLE_ASF)) {
			int err;

			err = tg3_nvram_lock(tp);
			tg3_halt_cpu(tp, RX_CPU_BASE);
			if (!err)
				tg3_nvram_unlock(tp);
		}
	}

	tg3_write_sig_post_reset(tp, RESET_KIND_SHUTDOWN);

	return 0;
}

static void tg3_power_down(struct tg3 *tp)
{
	tg3_power_down_prepare(tp);

	pci_wake_from_d3(tp->pdev, tg3_flag(tp, WOL_ENABLE));
	pci_set_power_state(tp->pdev, PCI_D3hot);
}

static void tg3_aux_stat_to_speed_duplex(struct tg3 *tp, u32 val, u16 *speed, u8 *duplex)
{
	switch (val & MII_TG3_AUX_STAT_SPDMASK) {
	case MII_TG3_AUX_STAT_10HALF:
		*speed = SPEED_10;
		*duplex = DUPLEX_HALF;
		break;

	case MII_TG3_AUX_STAT_10FULL:
		*speed = SPEED_10;
		*duplex = DUPLEX_FULL;
		break;

	case MII_TG3_AUX_STAT_100HALF:
		*speed = SPEED_100;
		*duplex = DUPLEX_HALF;
		break;

	case MII_TG3_AUX_STAT_100FULL:
		*speed = SPEED_100;
		*duplex = DUPLEX_FULL;
		break;

	case MII_TG3_AUX_STAT_1000HALF:
		*speed = SPEED_1000;
		*duplex = DUPLEX_HALF;
		break;

	case MII_TG3_AUX_STAT_1000FULL:
		*speed = SPEED_1000;
		*duplex = DUPLEX_FULL;
		break;

	default:
		if (tp->phy_flags & TG3_PHYFLG_IS_FET) {
			*speed = (val & MII_TG3_AUX_STAT_100) ? SPEED_100 :
				 SPEED_10;
			*duplex = (val & MII_TG3_AUX_STAT_FULL) ? DUPLEX_FULL :
				  DUPLEX_HALF;
			break;
		}
		*speed = SPEED_UNKNOWN;
		*duplex = DUPLEX_UNKNOWN;
		break;
	}
}

static int tg3_phy_autoneg_cfg(struct tg3 *tp, u32 advertise, u32 flowctrl)
{
	int err = 0;
	u32 val, new_adv;

	new_adv = ADVERTISE_CSMA;
	new_adv |= ethtool_adv_to_mii_adv_t(advertise) & ADVERTISE_ALL;
	new_adv |= mii_advertise_flowctrl(flowctrl);

	err = tg3_writephy(tp, MII_ADVERTISE, new_adv);
	if (err)
		goto done;

	if (!(tp->phy_flags & TG3_PHYFLG_10_100_ONLY)) {
		new_adv = ethtool_adv_to_mii_ctrl1000_t(advertise);

		if (tp->pci_chip_rev_id == CHIPREV_ID_5701_A0 ||
		    tp->pci_chip_rev_id == CHIPREV_ID_5701_B0)
			new_adv |= CTL1000_AS_MASTER | CTL1000_ENABLE_MASTER;

		err = tg3_writephy(tp, MII_CTRL1000, new_adv);
		if (err)
			goto done;
	}

	if (!(tp->phy_flags & TG3_PHYFLG_EEE_CAP))
		goto done;

	tw32(TG3_CPMU_EEE_MODE,
	     tr32(TG3_CPMU_EEE_MODE) & ~TG3_CPMU_EEEMD_LPI_ENABLE);

	err = TG3_PHY_AUXCTL_SMDSP_ENABLE(tp);
	if (!err) {
		u32 err2;

		val = 0;
		/* Advertise 100-BaseTX EEE ability */
		if (advertise & ADVERTISED_100baseT_Full)
			val |= MDIO_AN_EEE_ADV_100TX;
		/* Advertise 1000-BaseT EEE ability */
		if (advertise & ADVERTISED_1000baseT_Full)
			val |= MDIO_AN_EEE_ADV_1000T;
		err = tg3_phy_cl45_write(tp, MDIO_MMD_AN, MDIO_AN_EEE_ADV, val);
		if (err)
			val = 0;

		switch (GET_ASIC_REV(tp->pci_chip_rev_id)) {
		case ASIC_REV_5717:
		case ASIC_REV_57765:
		case ASIC_REV_57766:
		case ASIC_REV_5719:
			/* If we advertised any eee advertisements above... */
			if (val)
				val = MII_TG3_DSP_TAP26_ALNOKO |
				      MII_TG3_DSP_TAP26_RMRXSTO |
				      MII_TG3_DSP_TAP26_OPCSINPT;
			tg3_phydsp_write(tp, MII_TG3_DSP_TAP26, val);
			/* Fall through */
		case ASIC_REV_5720:
			if (!tg3_phydsp_read(tp, MII_TG3_DSP_CH34TP2, &val))
				tg3_phydsp_write(tp, MII_TG3_DSP_CH34TP2, val |
						 MII_TG3_DSP_CH34TP2_HIBW01);
		}

		err2 = TG3_PHY_AUXCTL_SMDSP_DISABLE(tp);
		if (!err)
			err = err2;
	}

done:
	return err;
}

static void tg3_phy_copper_begin(struct tg3 *tp)
{
	if (tp->link_config.autoneg == AUTONEG_ENABLE ||
	    (tp->phy_flags & TG3_PHYFLG_IS_LOW_POWER)) {
		u32 adv, fc;

		if (tp->phy_flags & TG3_PHYFLG_IS_LOW_POWER) {
			adv = ADVERTISED_10baseT_Half |
			      ADVERTISED_10baseT_Full;
			if (tg3_flag(tp, WOL_SPEED_100MB))
				adv |= ADVERTISED_100baseT_Half |
				       ADVERTISED_100baseT_Full;

			fc = FLOW_CTRL_TX | FLOW_CTRL_RX;
		} else {
			adv = tp->link_config.advertising;
			if (tp->phy_flags & TG3_PHYFLG_10_100_ONLY)
				adv &= ~(ADVERTISED_1000baseT_Half |
					 ADVERTISED_1000baseT_Full);

			fc = tp->link_config.flowctrl;
		}

		tg3_phy_autoneg_cfg(tp, adv, fc);

		tg3_writephy(tp, MII_BMCR,
			     BMCR_ANENABLE | BMCR_ANRESTART);
	} else {
		int i;
		u32 bmcr, orig_bmcr;

		tp->link_config.active_speed = tp->link_config.speed;
		tp->link_config.active_duplex = tp->link_config.duplex;

		bmcr = 0;
		switch (tp->link_config.speed) {
		default:
		case SPEED_10:
			break;

		case SPEED_100:
			bmcr |= BMCR_SPEED100;
			break;

		case SPEED_1000:
			bmcr |= BMCR_SPEED1000;
			break;
		}

		if (tp->link_config.duplex == DUPLEX_FULL)
			bmcr |= BMCR_FULLDPLX;

		if (!tg3_readphy(tp, MII_BMCR, &orig_bmcr) &&
		    (bmcr != orig_bmcr)) {
			tg3_writephy(tp, MII_BMCR, BMCR_LOOPBACK);
			for (i = 0; i < 1500; i++) {
				u32 tmp;

				udelay(10);
				if (tg3_readphy(tp, MII_BMSR, &tmp) ||
				    tg3_readphy(tp, MII_BMSR, &tmp))
					continue;
				if (!(tmp & BMSR_LSTATUS)) {
					udelay(40);
					break;
				}
			}
			tg3_writephy(tp, MII_BMCR, bmcr);
			udelay(40);
		}
	}
}

static int tg3_init_5401phy_dsp(struct tg3 *tp)
{
	int err;

	/* Turn off tap power management. */
	/* Set Extended packet length bit */
	err = tg3_phy_auxctl_write(tp, MII_TG3_AUXCTL_SHDWSEL_AUXCTL, 0x4c20);

	err |= tg3_phydsp_write(tp, 0x0012, 0x1804);
	err |= tg3_phydsp_write(tp, 0x0013, 0x1204);
	err |= tg3_phydsp_write(tp, 0x8006, 0x0132);
	err |= tg3_phydsp_write(tp, 0x8006, 0x0232);
	err |= tg3_phydsp_write(tp, 0x201f, 0x0a20);

	udelay(40);

	return err;
}

static bool tg3_phy_copper_an_config_ok(struct tg3 *tp, u32 *lcladv)
{
	u32 advmsk, tgtadv, advertising;

	advertising = tp->link_config.advertising;
	tgtadv = ethtool_adv_to_mii_adv_t(advertising) & ADVERTISE_ALL;

	advmsk = ADVERTISE_ALL;
	if (tp->link_config.active_duplex == DUPLEX_FULL) {
		tgtadv |= mii_advertise_flowctrl(tp->link_config.flowctrl);
		advmsk |= ADVERTISE_PAUSE_CAP | ADVERTISE_PAUSE_ASYM;
	}

	if (tg3_readphy(tp, MII_ADVERTISE, lcladv))
		return false;

	if ((*lcladv & advmsk) != tgtadv)
		return false;

	if (!(tp->phy_flags & TG3_PHYFLG_10_100_ONLY)) {
		u32 tg3_ctrl;

		tgtadv = ethtool_adv_to_mii_ctrl1000_t(advertising);

		if (tg3_readphy(tp, MII_CTRL1000, &tg3_ctrl))
			return false;

		if (tgtadv &&
		    (tp->pci_chip_rev_id == CHIPREV_ID_5701_A0 ||
		     tp->pci_chip_rev_id == CHIPREV_ID_5701_B0)) {
			tgtadv |= CTL1000_AS_MASTER | CTL1000_ENABLE_MASTER;
			tg3_ctrl &= (ADVERTISE_1000HALF | ADVERTISE_1000FULL |
				     CTL1000_AS_MASTER | CTL1000_ENABLE_MASTER);
		} else {
			tg3_ctrl &= (ADVERTISE_1000HALF | ADVERTISE_1000FULL);
		}

		if (tg3_ctrl != tgtadv)
			return false;
	}

	return true;
}

static bool tg3_phy_copper_fetch_rmtadv(struct tg3 *tp, u32 *rmtadv)
{
	u32 lpeth = 0;

	if (!(tp->phy_flags & TG3_PHYFLG_10_100_ONLY)) {
		u32 val;

		if (tg3_readphy(tp, MII_STAT1000, &val))
			return false;

		lpeth = mii_stat1000_to_ethtool_lpa_t(val);
	}

	if (tg3_readphy(tp, MII_LPA, rmtadv))
		return false;

	lpeth |= mii_lpa_to_ethtool_lpa_t(*rmtadv);
	tp->link_config.rmt_adv = lpeth;

	return true;
}

static int tg3_setup_copper_phy(struct tg3 *tp, int force_reset)
{
	int current_link_up;
	u32 bmsr, val;
	u32 lcl_adv, rmt_adv;
	u16 current_speed;
	u8 current_duplex;
	int i, err;

	tw32(MAC_EVENT, 0);

	tw32_f(MAC_STATUS,
	     (MAC_STATUS_SYNC_CHANGED |
	      MAC_STATUS_CFG_CHANGED |
	      MAC_STATUS_MI_COMPLETION |
	      MAC_STATUS_LNKSTATE_CHANGED));
	udelay(40);

	if ((tp->mi_mode & MAC_MI_MODE_AUTO_POLL) != 0) {
		tw32_f(MAC_MI_MODE,
		     (tp->mi_mode & ~MAC_MI_MODE_AUTO_POLL));
		udelay(80);
	}

	tg3_phy_auxctl_write(tp, MII_TG3_AUXCTL_SHDWSEL_PWRCTL, 0);

	/* Some third-party PHYs need to be reset on link going
	 * down.
	 */
	if ((GET_ASIC_REV(tp->pci_chip_rev_id) == ASIC_REV_5703 ||
	     GET_ASIC_REV(tp->pci_chip_rev_id) == ASIC_REV_5704 ||
	     GET_ASIC_REV(tp->pci_chip_rev_id) == ASIC_REV_5705) &&
	    netif_carrier_ok(tp->dev)) {
		tg3_readphy(tp, MII_BMSR, &bmsr);
		if (!tg3_readphy(tp, MII_BMSR, &bmsr) &&
		    !(bmsr & BMSR_LSTATUS))
			force_reset = 1;
	}
	if (force_reset)
		tg3_phy_reset(tp);

	if ((tp->phy_id & TG3_PHY_ID_MASK) == TG3_PHY_ID_BCM5401) {
		tg3_readphy(tp, MII_BMSR, &bmsr);
		if (tg3_readphy(tp, MII_BMSR, &bmsr) ||
		    !tg3_flag(tp, INIT_COMPLETE))
			bmsr = 0;

		if (!(bmsr & BMSR_LSTATUS)) {
			err = tg3_init_5401phy_dsp(tp);
			if (err)
				return err;

			tg3_readphy(tp, MII_BMSR, &bmsr);
			for (i = 0; i < 1000; i++) {
				udelay(10);
				if (!tg3_readphy(tp, MII_BMSR, &bmsr) &&
				    (bmsr & BMSR_LSTATUS)) {
					udelay(40);
					break;
				}
			}

			if ((tp->phy_id & TG3_PHY_ID_REV_MASK) ==
			    TG3_PHY_REV_BCM5401_B0 &&
			    !(bmsr & BMSR_LSTATUS) &&
			    tp->link_config.active_speed == SPEED_1000) {
				err = tg3_phy_reset(tp);
				if (!err)
					err = tg3_init_5401phy_dsp(tp);
				if (err)
					return err;
			}
		}
	} else if (tp->pci_chip_rev_id == CHIPREV_ID_5701_A0 ||
		   tp->pci_chip_rev_id == CHIPREV_ID_5701_B0) {
		/* 5701 {A0,B0} CRC bug workaround */
		tg3_writephy(tp, 0x15, 0x0a75);
		tg3_writephy(tp, MII_TG3_MISC_SHDW, 0x8c68);
		tg3_writephy(tp, MII_TG3_MISC_SHDW, 0x8d68);
		tg3_writephy(tp, MII_TG3_MISC_SHDW, 0x8c68);
	}

	/* Clear pending interrupts... */
	tg3_readphy(tp, MII_TG3_ISTAT, &val);
	tg3_readphy(tp, MII_TG3_ISTAT, &val);

	if (tp->phy_flags & TG3_PHYFLG_USE_MI_INTERRUPT)
		tg3_writephy(tp, MII_TG3_IMASK, ~MII_TG3_INT_LINKCHG);
	else if (!(tp->phy_flags & TG3_PHYFLG_IS_FET))
		tg3_writephy(tp, MII_TG3_IMASK, ~0);

	if (GET_ASIC_REV(tp->pci_chip_rev_id) == ASIC_REV_5700 ||
	    GET_ASIC_REV(tp->pci_chip_rev_id) == ASIC_REV_5701) {
		if (tp->led_ctrl == LED_CTRL_MODE_PHY_1)
			tg3_writephy(tp, MII_TG3_EXT_CTRL,
				     MII_TG3_EXT_CTRL_LNK3_LED_MODE);
		else
			tg3_writephy(tp, MII_TG3_EXT_CTRL, 0);
	}

	current_link_up = 0;
	current_speed = SPEED_UNKNOWN;
	current_duplex = DUPLEX_UNKNOWN;
	tp->phy_flags &= ~TG3_PHYFLG_MDIX_STATE;
	tp->link_config.rmt_adv = 0;

	if (tp->phy_flags & TG3_PHYFLG_CAPACITIVE_COUPLING) {
		err = tg3_phy_auxctl_read(tp,
					  MII_TG3_AUXCTL_SHDWSEL_MISCTEST,
					  &val);
		if (!err && !(val & (1 << 10))) {
			tg3_phy_auxctl_write(tp,
					     MII_TG3_AUXCTL_SHDWSEL_MISCTEST,
					     val | (1 << 10));
			goto relink;
		}
	}

	bmsr = 0;
	for (i = 0; i < 100; i++) {
		tg3_readphy(tp, MII_BMSR, &bmsr);
		if (!tg3_readphy(tp, MII_BMSR, &bmsr) &&
		    (bmsr & BMSR_LSTATUS))
			break;
		udelay(40);
	}

	if (bmsr & BMSR_LSTATUS) {
		u32 aux_stat, bmcr;

		tg3_readphy(tp, MII_TG3_AUX_STAT, &aux_stat);
		for (i = 0; i < 2000; i++) {
			udelay(10);
			if (!tg3_readphy(tp, MII_TG3_AUX_STAT, &aux_stat) &&
			    aux_stat)
				break;
		}

		tg3_aux_stat_to_speed_duplex(tp, aux_stat,
					     &current_speed,
					     &current_duplex);

		bmcr = 0;
		for (i = 0; i < 200; i++) {
			tg3_readphy(tp, MII_BMCR, &bmcr);
			if (tg3_readphy(tp, MII_BMCR, &bmcr))
				continue;
			if (bmcr && bmcr != 0x7fff)
				break;
			udelay(10);
		}

		lcl_adv = 0;
		rmt_adv = 0;

		tp->link_config.active_speed = current_speed;
		tp->link_config.active_duplex = current_duplex;

		if (tp->link_config.autoneg == AUTONEG_ENABLE) {
			if ((bmcr & BMCR_ANENABLE) &&
			    tg3_phy_copper_an_config_ok(tp, &lcl_adv) &&
			    tg3_phy_copper_fetch_rmtadv(tp, &rmt_adv))
				current_link_up = 1;
		} else {
			if (!(bmcr & BMCR_ANENABLE) &&
			    tp->link_config.speed == current_speed &&
			    tp->link_config.duplex == current_duplex &&
			    tp->link_config.flowctrl ==
			    tp->link_config.active_flowctrl) {
				current_link_up = 1;
			}
		}

		if (current_link_up == 1 &&
		    tp->link_config.active_duplex == DUPLEX_FULL) {
			u32 reg, bit;

			if (tp->phy_flags & TG3_PHYFLG_IS_FET) {
				reg = MII_TG3_FET_GEN_STAT;
				bit = MII_TG3_FET_GEN_STAT_MDIXSTAT;
			} else {
				reg = MII_TG3_EXT_STAT;
				bit = MII_TG3_EXT_STAT_MDIX;
			}

			if (!tg3_readphy(tp, reg, &val) && (val & bit))
				tp->phy_flags |= TG3_PHYFLG_MDIX_STATE;

			tg3_setup_flow_control(tp, lcl_adv, rmt_adv);
		}
	}

relink:
	if (current_link_up == 0 || (tp->phy_flags & TG3_PHYFLG_IS_LOW_POWER)) {
		tg3_phy_copper_begin(tp);

		tg3_readphy(tp, MII_BMSR, &bmsr);
		if ((!tg3_readphy(tp, MII_BMSR, &bmsr) && (bmsr & BMSR_LSTATUS)) ||
		    (tp->mac_mode & MAC_MODE_PORT_INT_LPBACK))
			current_link_up = 1;
	}

	tp->mac_mode &= ~MAC_MODE_PORT_MODE_MASK;
	if (current_link_up == 1) {
		if (tp->link_config.active_speed == SPEED_100 ||
		    tp->link_config.active_speed == SPEED_10)
			tp->mac_mode |= MAC_MODE_PORT_MODE_MII;
		else
			tp->mac_mode |= MAC_MODE_PORT_MODE_GMII;
	} else if (tp->phy_flags & TG3_PHYFLG_IS_FET)
		tp->mac_mode |= MAC_MODE_PORT_MODE_MII;
	else
		tp->mac_mode |= MAC_MODE_PORT_MODE_GMII;

	tp->mac_mode &= ~MAC_MODE_HALF_DUPLEX;
	if (tp->link_config.active_duplex == DUPLEX_HALF)
		tp->mac_mode |= MAC_MODE_HALF_DUPLEX;

	if (GET_ASIC_REV(tp->pci_chip_rev_id) == ASIC_REV_5700) {
		if (current_link_up == 1 &&
		    tg3_5700_link_polarity(tp, tp->link_config.active_speed))
			tp->mac_mode |= MAC_MODE_LINK_POLARITY;
		else
			tp->mac_mode &= ~MAC_MODE_LINK_POLARITY;
	}

	/* ??? Without this setting Netgear GA302T PHY does not
	 * ??? send/receive packets...
	 */
	if ((tp->phy_id & TG3_PHY_ID_MASK) == TG3_PHY_ID_BCM5411 &&
	    tp->pci_chip_rev_id == CHIPREV_ID_5700_ALTIMA) {
		tp->mi_mode |= MAC_MI_MODE_AUTO_POLL;
		tw32_f(MAC_MI_MODE, tp->mi_mode);
		udelay(80);
	}

	tw32_f(MAC_MODE, tp->mac_mode);
	udelay(40);

	tg3_phy_eee_adjust(tp, current_link_up);

	if (tg3_flag(tp, USE_LINKCHG_REG)) {
		/* Polled via timer. */
		tw32_f(MAC_EVENT, 0);
	} else {
		tw32_f(MAC_EVENT, MAC_EVENT_LNKSTATE_CHANGED);
	}
	udelay(40);

	if (GET_ASIC_REV(tp->pci_chip_rev_id) == ASIC_REV_5700 &&
	    current_link_up == 1 &&
	    tp->link_config.active_speed == SPEED_1000 &&
	    (tg3_flag(tp, PCIX_MODE) || tg3_flag(tp, PCI_HIGH_SPEED))) {
		udelay(120);
		tw32_f(MAC_STATUS,
		     (MAC_STATUS_SYNC_CHANGED |
		      MAC_STATUS_CFG_CHANGED));
		udelay(40);
		tg3_write_mem(tp,
			      NIC_SRAM_FIRMWARE_MBOX,
			      NIC_SRAM_FIRMWARE_MBOX_MAGIC2);
	}

	/* Prevent send BD corruption. */
	if (tg3_flag(tp, CLKREQ_BUG)) {
		u16 oldlnkctl, newlnkctl;

		pci_read_config_word(tp->pdev,
				     pci_pcie_cap(tp->pdev) + PCI_EXP_LNKCTL,
				     &oldlnkctl);
		if (tp->link_config.active_speed == SPEED_100 ||
		    tp->link_config.active_speed == SPEED_10)
			newlnkctl = oldlnkctl & ~PCI_EXP_LNKCTL_CLKREQ_EN;
		else
			newlnkctl = oldlnkctl | PCI_EXP_LNKCTL_CLKREQ_EN;
		if (newlnkctl != oldlnkctl)
			pci_write_config_word(tp->pdev,
					      pci_pcie_cap(tp->pdev) +
					      PCI_EXP_LNKCTL, newlnkctl);
	}

	if (current_link_up != netif_carrier_ok(tp->dev)) {
		if (current_link_up)
			netif_carrier_on(tp->dev);
		else
			netif_carrier_off(tp->dev);
		tg3_link_report(tp);
	}

	return 0;
}

struct tg3_fiber_aneginfo {
	int state;
#define ANEG_STATE_UNKNOWN		0
#define ANEG_STATE_AN_ENABLE		1
#define ANEG_STATE_RESTART_INIT		2
#define ANEG_STATE_RESTART		3
#define ANEG_STATE_DISABLE_LINK_OK	4
#define ANEG_STATE_ABILITY_DETECT_INIT	5
#define ANEG_STATE_ABILITY_DETECT	6
#define ANEG_STATE_ACK_DETECT_INIT	7
#define ANEG_STATE_ACK_DETECT		8
#define ANEG_STATE_COMPLETE_ACK_INIT	9
#define ANEG_STATE_COMPLETE_ACK		10
#define ANEG_STATE_IDLE_DETECT_INIT	11
#define ANEG_STATE_IDLE_DETECT		12
#define ANEG_STATE_LINK_OK		13
#define ANEG_STATE_NEXT_PAGE_WAIT_INIT	14
#define ANEG_STATE_NEXT_PAGE_WAIT	15

	u32 flags;
#define MR_AN_ENABLE		0x00000001
#define MR_RESTART_AN		0x00000002
#define MR_AN_COMPLETE		0x00000004
#define MR_PAGE_RX		0x00000008
#define MR_NP_LOADED		0x00000010
#define MR_TOGGLE_TX		0x00000020
#define MR_LP_ADV_FULL_DUPLEX	0x00000040
#define MR_LP_ADV_HALF_DUPLEX	0x00000080
#define MR_LP_ADV_SYM_PAUSE	0x00000100
#define MR_LP_ADV_ASYM_PAUSE	0x00000200
#define MR_LP_ADV_REMOTE_FAULT1	0x00000400
#define MR_LP_ADV_REMOTE_FAULT2	0x00000800
#define MR_LP_ADV_NEXT_PAGE	0x00001000
#define MR_TOGGLE_RX		0x00002000
#define MR_NP_RX		0x00004000

#define MR_LINK_OK		0x80000000

	unsigned long link_time, cur_time;

	u32 ability_match_cfg;
	int ability_match_count;

	char ability_match, idle_match, ack_match;

	u32 txconfig, rxconfig;
#define ANEG_CFG_NP		0x00000080
#define ANEG_CFG_ACK		0x00000040
#define ANEG_CFG_RF2		0x00000020
#define ANEG_CFG_RF1		0x00000010
#define ANEG_CFG_PS2		0x00000001
#define ANEG_CFG_PS1		0x00008000
#define ANEG_CFG_HD		0x00004000
#define ANEG_CFG_FD		0x00002000
#define ANEG_CFG_INVAL		0x00001f06

};
#define ANEG_OK		0
#define ANEG_DONE	1
#define ANEG_TIMER_ENAB	2
#define ANEG_FAILED	-1

#define ANEG_STATE_SETTLE_TIME	10000

static int tg3_fiber_aneg_smachine(struct tg3 *tp,
				   struct tg3_fiber_aneginfo *ap)
{
	u16 flowctrl;
	unsigned long delta;
	u32 rx_cfg_reg;
	int ret;

	if (ap->state == ANEG_STATE_UNKNOWN) {
		ap->rxconfig = 0;
		ap->link_time = 0;
		ap->cur_time = 0;
		ap->ability_match_cfg = 0;
		ap->ability_match_count = 0;
		ap->ability_match = 0;
		ap->idle_match = 0;
		ap->ack_match = 0;
	}
	ap->cur_time++;

	if (tr32(MAC_STATUS) & MAC_STATUS_RCVD_CFG) {
		rx_cfg_reg = tr32(MAC_RX_AUTO_NEG);

		if (rx_cfg_reg != ap->ability_match_cfg) {
			ap->ability_match_cfg = rx_cfg_reg;
			ap->ability_match = 0;
			ap->ability_match_count = 0;
		} else {
			if (++ap->ability_match_count > 1) {
				ap->ability_match = 1;
				ap->ability_match_cfg = rx_cfg_reg;
			}
		}
		if (rx_cfg_reg & ANEG_CFG_ACK)
			ap->ack_match = 1;
		else
			ap->ack_match = 0;

		ap->idle_match = 0;
	} else {
		ap->idle_match = 1;
		ap->ability_match_cfg = 0;
		ap->ability_match_count = 0;
		ap->ability_match = 0;
		ap->ack_match = 0;

		rx_cfg_reg = 0;
	}

	ap->rxconfig = rx_cfg_reg;
	ret = ANEG_OK;

	switch (ap->state) {
	case ANEG_STATE_UNKNOWN:
		if (ap->flags & (MR_AN_ENABLE | MR_RESTART_AN))
			ap->state = ANEG_STATE_AN_ENABLE;

		/* fallthru */
	case ANEG_STATE_AN_ENABLE:
		ap->flags &= ~(MR_AN_COMPLETE | MR_PAGE_RX);
		if (ap->flags & MR_AN_ENABLE) {
			ap->link_time = 0;
			ap->cur_time = 0;
			ap->ability_match_cfg = 0;
			ap->ability_match_count = 0;
			ap->ability_match = 0;
			ap->idle_match = 0;
			ap->ack_match = 0;

			ap->state = ANEG_STATE_RESTART_INIT;
		} else {
			ap->state = ANEG_STATE_DISABLE_LINK_OK;
		}
		break;

	case ANEG_STATE_RESTART_INIT:
		ap->link_time = ap->cur_time;
		ap->flags &= ~(MR_NP_LOADED);
		ap->txconfig = 0;
		tw32(MAC_TX_AUTO_NEG, 0);
		tp->mac_mode |= MAC_MODE_SEND_CONFIGS;
		tw32_f(MAC_MODE, tp->mac_mode);
		udelay(40);

		ret = ANEG_TIMER_ENAB;
		ap->state = ANEG_STATE_RESTART;

		/* fallthru */
	case ANEG_STATE_RESTART:
		delta = ap->cur_time - ap->link_time;
		if (delta > ANEG_STATE_SETTLE_TIME)
			ap->state = ANEG_STATE_ABILITY_DETECT_INIT;
		else
			ret = ANEG_TIMER_ENAB;
		break;

	case ANEG_STATE_DISABLE_LINK_OK:
		ret = ANEG_DONE;
		break;

	case ANEG_STATE_ABILITY_DETECT_INIT:
		ap->flags &= ~(MR_TOGGLE_TX);
		ap->txconfig = ANEG_CFG_FD;
		flowctrl = tg3_advert_flowctrl_1000X(tp->link_config.flowctrl);
		if (flowctrl & ADVERTISE_1000XPAUSE)
			ap->txconfig |= ANEG_CFG_PS1;
		if (flowctrl & ADVERTISE_1000XPSE_ASYM)
			ap->txconfig |= ANEG_CFG_PS2;
		tw32(MAC_TX_AUTO_NEG, ap->txconfig);
		tp->mac_mode |= MAC_MODE_SEND_CONFIGS;
		tw32_f(MAC_MODE, tp->mac_mode);
		udelay(40);

		ap->state = ANEG_STATE_ABILITY_DETECT;
		break;

	case ANEG_STATE_ABILITY_DETECT:
		if (ap->ability_match != 0 && ap->rxconfig != 0)
			ap->state = ANEG_STATE_ACK_DETECT_INIT;
		break;

	case ANEG_STATE_ACK_DETECT_INIT:
		ap->txconfig |= ANEG_CFG_ACK;
		tw32(MAC_TX_AUTO_NEG, ap->txconfig);
		tp->mac_mode |= MAC_MODE_SEND_CONFIGS;
		tw32_f(MAC_MODE, tp->mac_mode);
		udelay(40);

		ap->state = ANEG_STATE_ACK_DETECT;

		/* fallthru */
	case ANEG_STATE_ACK_DETECT:
		if (ap->ack_match != 0) {
			if ((ap->rxconfig & ~ANEG_CFG_ACK) ==
			    (ap->ability_match_cfg & ~ANEG_CFG_ACK)) {
				ap->state = ANEG_STATE_COMPLETE_ACK_INIT;
			} else {
				ap->state = ANEG_STATE_AN_ENABLE;
			}
		} else if (ap->ability_match != 0 &&
			   ap->rxconfig == 0) {
			ap->state = ANEG_STATE_AN_ENABLE;
		}
		break;

	case ANEG_STATE_COMPLETE_ACK_INIT:
		if (ap->rxconfig & ANEG_CFG_INVAL) {
			ret = ANEG_FAILED;
			break;
		}
		ap->flags &= ~(MR_LP_ADV_FULL_DUPLEX |
			       MR_LP_ADV_HALF_DUPLEX |
			       MR_LP_ADV_SYM_PAUSE |
			       MR_LP_ADV_ASYM_PAUSE |
			       MR_LP_ADV_REMOTE_FAULT1 |
			       MR_LP_ADV_REMOTE_FAULT2 |
			       MR_LP_ADV_NEXT_PAGE |
			       MR_TOGGLE_RX |
			       MR_NP_RX);
		if (ap->rxconfig & ANEG_CFG_FD)
			ap->flags |= MR_LP_ADV_FULL_DUPLEX;
		if (ap->rxconfig & ANEG_CFG_HD)
			ap->flags |= MR_LP_ADV_HALF_DUPLEX;
		if (ap->rxconfig & ANEG_CFG_PS1)
			ap->flags |= MR_LP_ADV_SYM_PAUSE;
		if (ap->rxconfig & ANEG_CFG_PS2)
			ap->flags |= MR_LP_ADV_ASYM_PAUSE;
		if (ap->rxconfig & ANEG_CFG_RF1)
			ap->flags |= MR_LP_ADV_REMOTE_FAULT1;
		if (ap->rxconfig & ANEG_CFG_RF2)
			ap->flags |= MR_LP_ADV_REMOTE_FAULT2;
		if (ap->rxconfig & ANEG_CFG_NP)
			ap->flags |= MR_LP_ADV_NEXT_PAGE;

		ap->link_time = ap->cur_time;

		ap->flags ^= (MR_TOGGLE_TX);
		if (ap->rxconfig & 0x0008)
			ap->flags |= MR_TOGGLE_RX;
		if (ap->rxconfig & ANEG_CFG_NP)
			ap->flags |= MR_NP_RX;
		ap->flags |= MR_PAGE_RX;

		ap->state = ANEG_STATE_COMPLETE_ACK;
		ret = ANEG_TIMER_ENAB;
		break;

	case ANEG_STATE_COMPLETE_ACK:
		if (ap->ability_match != 0 &&
		    ap->rxconfig == 0) {
			ap->state = ANEG_STATE_AN_ENABLE;
			break;
		}
		delta = ap->cur_time - ap->link_time;
		if (delta > ANEG_STATE_SETTLE_TIME) {
			if (!(ap->flags & (MR_LP_ADV_NEXT_PAGE))) {
				ap->state = ANEG_STATE_IDLE_DETECT_INIT;
			} else {
				if ((ap->txconfig & ANEG_CFG_NP) == 0 &&
				    !(ap->flags & MR_NP_RX)) {
					ap->state = ANEG_STATE_IDLE_DETECT_INIT;
				} else {
					ret = ANEG_FAILED;
				}
			}
		}
		break;

	case ANEG_STATE_IDLE_DETECT_INIT:
		ap->link_time = ap->cur_time;
		tp->mac_mode &= ~MAC_MODE_SEND_CONFIGS;
		tw32_f(MAC_MODE, tp->mac_mode);
		udelay(40);

		ap->state = ANEG_STATE_IDLE_DETECT;
		ret = ANEG_TIMER_ENAB;
		break;

	case ANEG_STATE_IDLE_DETECT:
		if (ap->ability_match != 0 &&
		    ap->rxconfig == 0) {
			ap->state = ANEG_STATE_AN_ENABLE;
			break;
		}
		delta = ap->cur_time - ap->link_time;
		if (delta > ANEG_STATE_SETTLE_TIME) {
			/* XXX another gem from the Broadcom driver :( */
			ap->state = ANEG_STATE_LINK_OK;
		}
		break;

	case ANEG_STATE_LINK_OK:
		ap->flags |= (MR_AN_COMPLETE | MR_LINK_OK);
		ret = ANEG_DONE;
		break;

	case ANEG_STATE_NEXT_PAGE_WAIT_INIT:
		/* ??? unimplemented */
		break;

	case ANEG_STATE_NEXT_PAGE_WAIT:
		/* ??? unimplemented */
		break;

	default:
		ret = ANEG_FAILED;
		break;
	}

	return ret;
}

static int fiber_autoneg(struct tg3 *tp, u32 *txflags, u32 *rxflags)
{
	int res = 0;
	struct tg3_fiber_aneginfo aninfo;
	int status = ANEG_FAILED;
	unsigned int tick;
	u32 tmp;

	tw32_f(MAC_TX_AUTO_NEG, 0);

	tmp = tp->mac_mode & ~MAC_MODE_PORT_MODE_MASK;
	tw32_f(MAC_MODE, tmp | MAC_MODE_PORT_MODE_GMII);
	udelay(40);

	tw32_f(MAC_MODE, tp->mac_mode | MAC_MODE_SEND_CONFIGS);
	udelay(40);

	memset(&aninfo, 0, sizeof(aninfo));
	aninfo.flags |= MR_AN_ENABLE;
	aninfo.state = ANEG_STATE_UNKNOWN;
	aninfo.cur_time = 0;
	tick = 0;
	while (++tick < 195000) {
		status = tg3_fiber_aneg_smachine(tp, &aninfo);
		if (status == ANEG_DONE || status == ANEG_FAILED)
			break;

		udelay(1);
	}

	tp->mac_mode &= ~MAC_MODE_SEND_CONFIGS;
	tw32_f(MAC_MODE, tp->mac_mode);
	udelay(40);

	*txflags = aninfo.txconfig;
	*rxflags = aninfo.flags;

	if (status == ANEG_DONE &&
	    (aninfo.flags & (MR_AN_COMPLETE | MR_LINK_OK |
			     MR_LP_ADV_FULL_DUPLEX)))
		res = 1;

	return res;
}

static void tg3_init_bcm8002(struct tg3 *tp)
{
	u32 mac_status = tr32(MAC_STATUS);
	int i;

	/* Reset when initting first time or we have a link. */
	if (tg3_flag(tp, INIT_COMPLETE) &&
	    !(mac_status & MAC_STATUS_PCS_SYNCED))
		return;

	/* Set PLL lock range. */
	tg3_writephy(tp, 0x16, 0x8007);

	/* SW reset */
	tg3_writephy(tp, MII_BMCR, BMCR_RESET);

	/* Wait for reset to complete. */
	/* XXX schedule_timeout() ... */
	for (i = 0; i < 500; i++)
		udelay(10);

	/* Config mode; select PMA/Ch 1 regs. */
	tg3_writephy(tp, 0x10, 0x8411);

	/* Enable auto-lock and comdet, select txclk for tx. */
	tg3_writephy(tp, 0x11, 0x0a10);

	tg3_writephy(tp, 0x18, 0x00a0);
	tg3_writephy(tp, 0x16, 0x41ff);

	/* Assert and deassert POR. */
	tg3_writephy(tp, 0x13, 0x0400);
	udelay(40);
	tg3_writephy(tp, 0x13, 0x0000);

	tg3_writephy(tp, 0x11, 0x0a50);
	udelay(40);
	tg3_writephy(tp, 0x11, 0x0a10);

	/* Wait for signal to stabilize */
	/* XXX schedule_timeout() ... */
	for (i = 0; i < 15000; i++)
		udelay(10);

	/* Deselect the channel register so we can read the PHYID
	 * later.
	 */
	tg3_writephy(tp, 0x10, 0x8011);
}

static int tg3_setup_fiber_hw_autoneg(struct tg3 *tp, u32 mac_status)
{
	u16 flowctrl;
	u32 sg_dig_ctrl, sg_dig_status;
	u32 serdes_cfg, expected_sg_dig_ctrl;
	int workaround, port_a;
	int current_link_up;

	serdes_cfg = 0;
	expected_sg_dig_ctrl = 0;
	workaround = 0;
	port_a = 1;
	current_link_up = 0;

	if (tp->pci_chip_rev_id != CHIPREV_ID_5704_A0 &&
	    tp->pci_chip_rev_id != CHIPREV_ID_5704_A1) {
		workaround = 1;
		if (tr32(TG3PCI_DUAL_MAC_CTRL) & DUAL_MAC_CTRL_ID)
			port_a = 0;

		/* preserve bits 0-11,13,14 for signal pre-emphasis */
		/* preserve bits 20-23 for voltage regulator */
		serdes_cfg = tr32(MAC_SERDES_CFG) & 0x00f06fff;
	}

	sg_dig_ctrl = tr32(SG_DIG_CTRL);

	if (tp->link_config.autoneg != AUTONEG_ENABLE) {
		if (sg_dig_ctrl & SG_DIG_USING_HW_AUTONEG) {
			if (workaround) {
				u32 val = serdes_cfg;

				if (port_a)
					val |= 0xc010000;
				else
					val |= 0x4010000;
				tw32_f(MAC_SERDES_CFG, val);
			}

			tw32_f(SG_DIG_CTRL, SG_DIG_COMMON_SETUP);
		}
		if (mac_status & MAC_STATUS_PCS_SYNCED) {
			tg3_setup_flow_control(tp, 0, 0);
			current_link_up = 1;
		}
		goto out;
	}

	/* Want auto-negotiation.  */
	expected_sg_dig_ctrl = SG_DIG_USING_HW_AUTONEG | SG_DIG_COMMON_SETUP;

	flowctrl = tg3_advert_flowctrl_1000X(tp->link_config.flowctrl);
	if (flowctrl & ADVERTISE_1000XPAUSE)
		expected_sg_dig_ctrl |= SG_DIG_PAUSE_CAP;
	if (flowctrl & ADVERTISE_1000XPSE_ASYM)
		expected_sg_dig_ctrl |= SG_DIG_ASYM_PAUSE;

	if (sg_dig_ctrl != expected_sg_dig_ctrl) {
		if ((tp->phy_flags & TG3_PHYFLG_PARALLEL_DETECT) &&
		    tp->serdes_counter &&
		    ((mac_status & (MAC_STATUS_PCS_SYNCED |
				    MAC_STATUS_RCVD_CFG)) ==
		     MAC_STATUS_PCS_SYNCED)) {
			tp->serdes_counter--;
			current_link_up = 1;
			goto out;
		}
restart_autoneg:
		if (workaround)
			tw32_f(MAC_SERDES_CFG, serdes_cfg | 0xc011000);
		tw32_f(SG_DIG_CTRL, expected_sg_dig_ctrl | SG_DIG_SOFT_RESET);
		udelay(5);
		tw32_f(SG_DIG_CTRL, expected_sg_dig_ctrl);

		tp->serdes_counter = SERDES_AN_TIMEOUT_5704S;
		tp->phy_flags &= ~TG3_PHYFLG_PARALLEL_DETECT;
	} else if (mac_status & (MAC_STATUS_PCS_SYNCED |
				 MAC_STATUS_SIGNAL_DET)) {
		sg_dig_status = tr32(SG_DIG_STATUS);
		mac_status = tr32(MAC_STATUS);

		if ((sg_dig_status & SG_DIG_AUTONEG_COMPLETE) &&
		    (mac_status & MAC_STATUS_PCS_SYNCED)) {
			u32 local_adv = 0, remote_adv = 0;

			if (sg_dig_ctrl & SG_DIG_PAUSE_CAP)
				local_adv |= ADVERTISE_1000XPAUSE;
			if (sg_dig_ctrl & SG_DIG_ASYM_PAUSE)
				local_adv |= ADVERTISE_1000XPSE_ASYM;

			if (sg_dig_status & SG_DIG_PARTNER_PAUSE_CAPABLE)
				remote_adv |= LPA_1000XPAUSE;
			if (sg_dig_status & SG_DIG_PARTNER_ASYM_PAUSE)
				remote_adv |= LPA_1000XPAUSE_ASYM;

			tp->link_config.rmt_adv =
					   mii_adv_to_ethtool_adv_x(remote_adv);

			tg3_setup_flow_control(tp, local_adv, remote_adv);
			current_link_up = 1;
			tp->serdes_counter = 0;
			tp->phy_flags &= ~TG3_PHYFLG_PARALLEL_DETECT;
		} else if (!(sg_dig_status & SG_DIG_AUTONEG_COMPLETE)) {
			if (tp->serdes_counter)
				tp->serdes_counter--;
			else {
				if (workaround) {
					u32 val = serdes_cfg;

					if (port_a)
						val |= 0xc010000;
					else
						val |= 0x4010000;

					tw32_f(MAC_SERDES_CFG, val);
				}

				tw32_f(SG_DIG_CTRL, SG_DIG_COMMON_SETUP);
				udelay(40);

				/* Link parallel detection - link is up */
				/* only if we have PCS_SYNC and not */
				/* receiving config code words */
				mac_status = tr32(MAC_STATUS);
				if ((mac_status & MAC_STATUS_PCS_SYNCED) &&
				    !(mac_status & MAC_STATUS_RCVD_CFG)) {
					tg3_setup_flow_control(tp, 0, 0);
					current_link_up = 1;
					tp->phy_flags |=
						TG3_PHYFLG_PARALLEL_DETECT;
					tp->serdes_counter =
						SERDES_PARALLEL_DET_TIMEOUT;
				} else
					goto restart_autoneg;
			}
		}
	} else {
		tp->serdes_counter = SERDES_AN_TIMEOUT_5704S;
		tp->phy_flags &= ~TG3_PHYFLG_PARALLEL_DETECT;
	}

out:
	return current_link_up;
}

static int tg3_setup_fiber_by_hand(struct tg3 *tp, u32 mac_status)
{
	int current_link_up = 0;

	if (!(mac_status & MAC_STATUS_PCS_SYNCED))
		goto out;

	if (tp->link_config.autoneg == AUTONEG_ENABLE) {
		u32 txflags, rxflags;
		int i;

		if (fiber_autoneg(tp, &txflags, &rxflags)) {
			u32 local_adv = 0, remote_adv = 0;

			if (txflags & ANEG_CFG_PS1)
				local_adv |= ADVERTISE_1000XPAUSE;
			if (txflags & ANEG_CFG_PS2)
				local_adv |= ADVERTISE_1000XPSE_ASYM;

			if (rxflags & MR_LP_ADV_SYM_PAUSE)
				remote_adv |= LPA_1000XPAUSE;
			if (rxflags & MR_LP_ADV_ASYM_PAUSE)
				remote_adv |= LPA_1000XPAUSE_ASYM;

			tp->link_config.rmt_adv =
					   mii_adv_to_ethtool_adv_x(remote_adv);

			tg3_setup_flow_control(tp, local_adv, remote_adv);

			current_link_up = 1;
		}
		for (i = 0; i < 30; i++) {
			udelay(20);
			tw32_f(MAC_STATUS,
			       (MAC_STATUS_SYNC_CHANGED |
				MAC_STATUS_CFG_CHANGED));
			udelay(40);
			if ((tr32(MAC_STATUS) &
			     (MAC_STATUS_SYNC_CHANGED |
			      MAC_STATUS_CFG_CHANGED)) == 0)
				break;
		}

		mac_status = tr32(MAC_STATUS);
		if (current_link_up == 0 &&
		    (mac_status & MAC_STATUS_PCS_SYNCED) &&
		    !(mac_status & MAC_STATUS_RCVD_CFG))
			current_link_up = 1;
	} else {
		tg3_setup_flow_control(tp, 0, 0);

		/* Forcing 1000FD link up. */
		current_link_up = 1;

		tw32_f(MAC_MODE, (tp->mac_mode | MAC_MODE_SEND_CONFIGS));
		udelay(40);

		tw32_f(MAC_MODE, tp->mac_mode);
		udelay(40);
	}

out:
	return current_link_up;
}

static int tg3_setup_fiber_phy(struct tg3 *tp, int force_reset)
{
	u32 orig_pause_cfg;
	u16 orig_active_speed;
	u8 orig_active_duplex;
	u32 mac_status;
	int current_link_up;
	int i;

	orig_pause_cfg = tp->link_config.active_flowctrl;
	orig_active_speed = tp->link_config.active_speed;
	orig_active_duplex = tp->link_config.active_duplex;

	if (!tg3_flag(tp, HW_AUTONEG) &&
	    netif_carrier_ok(tp->dev) &&
	    tg3_flag(tp, INIT_COMPLETE)) {
		mac_status = tr32(MAC_STATUS);
		mac_status &= (MAC_STATUS_PCS_SYNCED |
			       MAC_STATUS_SIGNAL_DET |
			       MAC_STATUS_CFG_CHANGED |
			       MAC_STATUS_RCVD_CFG);
		if (mac_status == (MAC_STATUS_PCS_SYNCED |
				   MAC_STATUS_SIGNAL_DET)) {
			tw32_f(MAC_STATUS, (MAC_STATUS_SYNC_CHANGED |
					    MAC_STATUS_CFG_CHANGED));
			return 0;
		}
	}

	tw32_f(MAC_TX_AUTO_NEG, 0);

	tp->mac_mode &= ~(MAC_MODE_PORT_MODE_MASK | MAC_MODE_HALF_DUPLEX);
	tp->mac_mode |= MAC_MODE_PORT_MODE_TBI;
	tw32_f(MAC_MODE, tp->mac_mode);
	udelay(40);

	if (tp->phy_id == TG3_PHY_ID_BCM8002)
		tg3_init_bcm8002(tp);

	/* Enable link change event even when serdes polling.  */
	tw32_f(MAC_EVENT, MAC_EVENT_LNKSTATE_CHANGED);
	udelay(40);

	current_link_up = 0;
	tp->link_config.rmt_adv = 0;
	mac_status = tr32(MAC_STATUS);

	if (tg3_flag(tp, HW_AUTONEG))
		current_link_up = tg3_setup_fiber_hw_autoneg(tp, mac_status);
	else
		current_link_up = tg3_setup_fiber_by_hand(tp, mac_status);

	tp->napi[0].hw_status->status =
		(SD_STATUS_UPDATED |
		 (tp->napi[0].hw_status->status & ~SD_STATUS_LINK_CHG));

	for (i = 0; i < 100; i++) {
		tw32_f(MAC_STATUS, (MAC_STATUS_SYNC_CHANGED |
				    MAC_STATUS_CFG_CHANGED));
		udelay(5);
		if ((tr32(MAC_STATUS) & (MAC_STATUS_SYNC_CHANGED |
					 MAC_STATUS_CFG_CHANGED |
					 MAC_STATUS_LNKSTATE_CHANGED)) == 0)
			break;
	}

	mac_status = tr32(MAC_STATUS);
	if ((mac_status & MAC_STATUS_PCS_SYNCED) == 0) {
		current_link_up = 0;
		if (tp->link_config.autoneg == AUTONEG_ENABLE &&
		    tp->serdes_counter == 0) {
			tw32_f(MAC_MODE, (tp->mac_mode |
					  MAC_MODE_SEND_CONFIGS));
			udelay(1);
			tw32_f(MAC_MODE, tp->mac_mode);
		}
	}

	if (current_link_up == 1) {
		tp->link_config.active_speed = SPEED_1000;
		tp->link_config.active_duplex = DUPLEX_FULL;
		tw32(MAC_LED_CTRL, (tp->led_ctrl |
				    LED_CTRL_LNKLED_OVERRIDE |
				    LED_CTRL_1000MBPS_ON));
	} else {
		tp->link_config.active_speed = SPEED_UNKNOWN;
		tp->link_config.active_duplex = DUPLEX_UNKNOWN;
		tw32(MAC_LED_CTRL, (tp->led_ctrl |
				    LED_CTRL_LNKLED_OVERRIDE |
				    LED_CTRL_TRAFFIC_OVERRIDE));
	}

	if (current_link_up != netif_carrier_ok(tp->dev)) {
		if (current_link_up)
			netif_carrier_on(tp->dev);
		else
			netif_carrier_off(tp->dev);
		tg3_link_report(tp);
	} else {
		u32 now_pause_cfg = tp->link_config.active_flowctrl;
		if (orig_pause_cfg != now_pause_cfg ||
		    orig_active_speed != tp->link_config.active_speed ||
		    orig_active_duplex != tp->link_config.active_duplex)
			tg3_link_report(tp);
	}

	return 0;
}

static int tg3_setup_fiber_mii_phy(struct tg3 *tp, int force_reset)
{
	int current_link_up, err = 0;
	u32 bmsr, bmcr;
	u16 current_speed;
	u8 current_duplex;
	u32 local_adv, remote_adv;

	tp->mac_mode |= MAC_MODE_PORT_MODE_GMII;
	tw32_f(MAC_MODE, tp->mac_mode);
	udelay(40);

	tw32(MAC_EVENT, 0);

	tw32_f(MAC_STATUS,
	     (MAC_STATUS_SYNC_CHANGED |
	      MAC_STATUS_CFG_CHANGED |
	      MAC_STATUS_MI_COMPLETION |
	      MAC_STATUS_LNKSTATE_CHANGED));
	udelay(40);

	if (force_reset)
		tg3_phy_reset(tp);

	current_link_up = 0;
	current_speed = SPEED_UNKNOWN;
	current_duplex = DUPLEX_UNKNOWN;
	tp->link_config.rmt_adv = 0;

	err |= tg3_readphy(tp, MII_BMSR, &bmsr);
	err |= tg3_readphy(tp, MII_BMSR, &bmsr);
	if (GET_ASIC_REV(tp->pci_chip_rev_id) == ASIC_REV_5714) {
		if (tr32(MAC_TX_STATUS) & TX_STATUS_LINK_UP)
			bmsr |= BMSR_LSTATUS;
		else
			bmsr &= ~BMSR_LSTATUS;
	}

	err |= tg3_readphy(tp, MII_BMCR, &bmcr);

	if ((tp->link_config.autoneg == AUTONEG_ENABLE) && !force_reset &&
	    (tp->phy_flags & TG3_PHYFLG_PARALLEL_DETECT)) {
		/* do nothing, just check for link up at the end */
	} else if (tp->link_config.autoneg == AUTONEG_ENABLE) {
		u32 adv, newadv;

		err |= tg3_readphy(tp, MII_ADVERTISE, &adv);
		newadv = adv & ~(ADVERTISE_1000XFULL | ADVERTISE_1000XHALF |
				 ADVERTISE_1000XPAUSE |
				 ADVERTISE_1000XPSE_ASYM |
				 ADVERTISE_SLCT);

		newadv |= tg3_advert_flowctrl_1000X(tp->link_config.flowctrl);
		newadv |= ethtool_adv_to_mii_adv_x(tp->link_config.advertising);

		if ((newadv != adv) || !(bmcr & BMCR_ANENABLE)) {
			tg3_writephy(tp, MII_ADVERTISE, newadv);
			bmcr |= BMCR_ANENABLE | BMCR_ANRESTART;
			tg3_writephy(tp, MII_BMCR, bmcr);

			tw32_f(MAC_EVENT, MAC_EVENT_LNKSTATE_CHANGED);
			tp->serdes_counter = SERDES_AN_TIMEOUT_5714S;
			tp->phy_flags &= ~TG3_PHYFLG_PARALLEL_DETECT;

			return err;
		}
	} else {
		u32 new_bmcr;

		bmcr &= ~BMCR_SPEED1000;
		new_bmcr = bmcr & ~(BMCR_ANENABLE | BMCR_FULLDPLX);

		if (tp->link_config.duplex == DUPLEX_FULL)
			new_bmcr |= BMCR_FULLDPLX;

		if (new_bmcr != bmcr) {
			/* BMCR_SPEED1000 is a reserved bit that needs
			 * to be set on write.
			 */
			new_bmcr |= BMCR_SPEED1000;

			/* Force a linkdown */
			if (netif_carrier_ok(tp->dev)) {
				u32 adv;

				err |= tg3_readphy(tp, MII_ADVERTISE, &adv);
				adv &= ~(ADVERTISE_1000XFULL |
					 ADVERTISE_1000XHALF |
					 ADVERTISE_SLCT);
				tg3_writephy(tp, MII_ADVERTISE, adv);
				tg3_writephy(tp, MII_BMCR, bmcr |
							   BMCR_ANRESTART |
							   BMCR_ANENABLE);
				udelay(10);
				netif_carrier_off(tp->dev);
			}
			tg3_writephy(tp, MII_BMCR, new_bmcr);
			bmcr = new_bmcr;
			err |= tg3_readphy(tp, MII_BMSR, &bmsr);
			err |= tg3_readphy(tp, MII_BMSR, &bmsr);
			if (GET_ASIC_REV(tp->pci_chip_rev_id) ==
			    ASIC_REV_5714) {
				if (tr32(MAC_TX_STATUS) & TX_STATUS_LINK_UP)
					bmsr |= BMSR_LSTATUS;
				else
					bmsr &= ~BMSR_LSTATUS;
			}
			tp->phy_flags &= ~TG3_PHYFLG_PARALLEL_DETECT;
		}
	}

	if (bmsr & BMSR_LSTATUS) {
		current_speed = SPEED_1000;
		current_link_up = 1;
		if (bmcr & BMCR_FULLDPLX)
			current_duplex = DUPLEX_FULL;
		else
			current_duplex = DUPLEX_HALF;

		local_adv = 0;
		remote_adv = 0;

		if (bmcr & BMCR_ANENABLE) {
			u32 common;

			err |= tg3_readphy(tp, MII_ADVERTISE, &local_adv);
			err |= tg3_readphy(tp, MII_LPA, &remote_adv);
			common = local_adv & remote_adv;
			if (common & (ADVERTISE_1000XHALF |
				      ADVERTISE_1000XFULL)) {
				if (common & ADVERTISE_1000XFULL)
					current_duplex = DUPLEX_FULL;
				else
					current_duplex = DUPLEX_HALF;

				tp->link_config.rmt_adv =
					   mii_adv_to_ethtool_adv_x(remote_adv);
			} else if (!tg3_flag(tp, 5780_CLASS)) {
				/* Link is up via parallel detect */
			} else {
				current_link_up = 0;
			}
		}
	}

	if (current_link_up == 1 && current_duplex == DUPLEX_FULL)
		tg3_setup_flow_control(tp, local_adv, remote_adv);

	tp->mac_mode &= ~MAC_MODE_HALF_DUPLEX;
	if (tp->link_config.active_duplex == DUPLEX_HALF)
		tp->mac_mode |= MAC_MODE_HALF_DUPLEX;

	tw32_f(MAC_MODE, tp->mac_mode);
	udelay(40);

	tw32_f(MAC_EVENT, MAC_EVENT_LNKSTATE_CHANGED);

	tp->link_config.active_speed = current_speed;
	tp->link_config.active_duplex = current_duplex;

	if (current_link_up != netif_carrier_ok(tp->dev)) {
		if (current_link_up)
			netif_carrier_on(tp->dev);
		else {
			netif_carrier_off(tp->dev);
			tp->phy_flags &= ~TG3_PHYFLG_PARALLEL_DETECT;
		}
		tg3_link_report(tp);
	}
	return err;
}

static void tg3_serdes_parallel_detect(struct tg3 *tp)
{
	if (tp->serdes_counter) {
		/* Give autoneg time to complete. */
		tp->serdes_counter--;
		return;
	}

	if (!netif_carrier_ok(tp->dev) &&
	    (tp->link_config.autoneg == AUTONEG_ENABLE)) {
		u32 bmcr;

		tg3_readphy(tp, MII_BMCR, &bmcr);
		if (bmcr & BMCR_ANENABLE) {
			u32 phy1, phy2;

			/* Select shadow register 0x1f */
			tg3_writephy(tp, MII_TG3_MISC_SHDW, 0x7c00);
			tg3_readphy(tp, MII_TG3_MISC_SHDW, &phy1);

			/* Select expansion interrupt status register */
			tg3_writephy(tp, MII_TG3_DSP_ADDRESS,
					 MII_TG3_DSP_EXP1_INT_STAT);
			tg3_readphy(tp, MII_TG3_DSP_RW_PORT, &phy2);
			tg3_readphy(tp, MII_TG3_DSP_RW_PORT, &phy2);

			if ((phy1 & 0x10) && !(phy2 & 0x20)) {
				/* We have signal detect and not receiving
				 * config code words, link is up by parallel
				 * detection.
				 */

				bmcr &= ~BMCR_ANENABLE;
				bmcr |= BMCR_SPEED1000 | BMCR_FULLDPLX;
				tg3_writephy(tp, MII_BMCR, bmcr);
				tp->phy_flags |= TG3_PHYFLG_PARALLEL_DETECT;
			}
		}
	} else if (netif_carrier_ok(tp->dev) &&
		   (tp->link_config.autoneg == AUTONEG_ENABLE) &&
		   (tp->phy_flags & TG3_PHYFLG_PARALLEL_DETECT)) {
		u32 phy2;

		/* Select expansion interrupt status register */
		tg3_writephy(tp, MII_TG3_DSP_ADDRESS,
				 MII_TG3_DSP_EXP1_INT_STAT);
		tg3_readphy(tp, MII_TG3_DSP_RW_PORT, &phy2);
		if (phy2 & 0x20) {
			u32 bmcr;

			/* Config code words received, turn on autoneg. */
			tg3_readphy(tp, MII_BMCR, &bmcr);
			tg3_writephy(tp, MII_BMCR, bmcr | BMCR_ANENABLE);

			tp->phy_flags &= ~TG3_PHYFLG_PARALLEL_DETECT;

		}
	}
}

static int tg3_setup_phy(struct tg3 *tp, int force_reset)
{
	u32 val;
	int err;

	if (tp->phy_flags & TG3_PHYFLG_PHY_SERDES)
		err = tg3_setup_fiber_phy(tp, force_reset);
	else if (tp->phy_flags & TG3_PHYFLG_MII_SERDES)
		err = tg3_setup_fiber_mii_phy(tp, force_reset);
	else
		err = tg3_setup_copper_phy(tp, force_reset);

	if (GET_CHIP_REV(tp->pci_chip_rev_id) == CHIPREV_5784_AX) {
		u32 scale;

		val = tr32(TG3_CPMU_CLCK_STAT) & CPMU_CLCK_STAT_MAC_CLCK_MASK;
		if (val == CPMU_CLCK_STAT_MAC_CLCK_62_5)
			scale = 65;
		else if (val == CPMU_CLCK_STAT_MAC_CLCK_6_25)
			scale = 6;
		else
			scale = 12;

		val = tr32(GRC_MISC_CFG) & ~GRC_MISC_CFG_PRESCALAR_MASK;
		val |= (scale << GRC_MISC_CFG_PRESCALAR_SHIFT);
		tw32(GRC_MISC_CFG, val);
	}

	val = (2 << TX_LENGTHS_IPG_CRS_SHIFT) |
	      (6 << TX_LENGTHS_IPG_SHIFT);
	if (GET_ASIC_REV(tp->pci_chip_rev_id) == ASIC_REV_5720)
		val |= tr32(MAC_TX_LENGTHS) &
		       (TX_LENGTHS_JMB_FRM_LEN_MSK |
			TX_LENGTHS_CNT_DWN_VAL_MSK);

	if (tp->link_config.active_speed == SPEED_1000 &&
	    tp->link_config.active_duplex == DUPLEX_HALF)
		tw32(MAC_TX_LENGTHS, val |
		     (0xff << TX_LENGTHS_SLOT_TIME_SHIFT));
	else
		tw32(MAC_TX_LENGTHS, val |
		     (32 << TX_LENGTHS_SLOT_TIME_SHIFT));

	if (!tg3_flag(tp, 5705_PLUS)) {
		if (netif_carrier_ok(tp->dev)) {
			tw32(HOSTCC_STAT_COAL_TICKS,
			     tp->coal.stats_block_coalesce_usecs);
		} else {
			tw32(HOSTCC_STAT_COAL_TICKS, 0);
		}
	}

	if (tg3_flag(tp, ASPM_WORKAROUND)) {
		val = tr32(PCIE_PWR_MGMT_THRESH);
		if (!netif_carrier_ok(tp->dev))
			val = (val & ~PCIE_PWR_MGMT_L1_THRESH_MSK) |
			      tp->pwrmgmt_thresh;
		else
			val |= PCIE_PWR_MGMT_L1_THRESH_MSK;
		tw32(PCIE_PWR_MGMT_THRESH, val);
	}

	return err;
}

static inline int tg3_irq_sync(struct tg3 *tp)
{
	return tp->irq_sync;
}

static inline void tg3_rd32_loop(struct tg3 *tp, u32 *dst, u32 off, u32 len)
{
	int i;

	dst = (u32 *)((u8 *)dst + off);
	for (i = 0; i < len; i += sizeof(u32))
		*dst++ = tr32(off + i);
}

static void tg3_dump_legacy_regs(struct tg3 *tp, u32 *regs)
{
	tg3_rd32_loop(tp, regs, TG3PCI_VENDOR, 0xb0);
	tg3_rd32_loop(tp, regs, MAILBOX_INTERRUPT_0, 0x200);
	tg3_rd32_loop(tp, regs, MAC_MODE, 0x4f0);
	tg3_rd32_loop(tp, regs, SNDDATAI_MODE, 0xe0);
	tg3_rd32_loop(tp, regs, SNDDATAC_MODE, 0x04);
	tg3_rd32_loop(tp, regs, SNDBDS_MODE, 0x80);
	tg3_rd32_loop(tp, regs, SNDBDI_MODE, 0x48);
	tg3_rd32_loop(tp, regs, SNDBDC_MODE, 0x04);
	tg3_rd32_loop(tp, regs, RCVLPC_MODE, 0x20);
	tg3_rd32_loop(tp, regs, RCVLPC_SELLST_BASE, 0x15c);
	tg3_rd32_loop(tp, regs, RCVDBDI_MODE, 0x0c);
	tg3_rd32_loop(tp, regs, RCVDBDI_JUMBO_BD, 0x3c);
	tg3_rd32_loop(tp, regs, RCVDBDI_BD_PROD_IDX_0, 0x44);
	tg3_rd32_loop(tp, regs, RCVDCC_MODE, 0x04);
	tg3_rd32_loop(tp, regs, RCVBDI_MODE, 0x20);
	tg3_rd32_loop(tp, regs, RCVCC_MODE, 0x14);
	tg3_rd32_loop(tp, regs, RCVLSC_MODE, 0x08);
	tg3_rd32_loop(tp, regs, MBFREE_MODE, 0x08);
	tg3_rd32_loop(tp, regs, HOSTCC_MODE, 0x100);

	if (tg3_flag(tp, SUPPORT_MSIX))
		tg3_rd32_loop(tp, regs, HOSTCC_RXCOL_TICKS_VEC1, 0x180);

	tg3_rd32_loop(tp, regs, MEMARB_MODE, 0x10);
	tg3_rd32_loop(tp, regs, BUFMGR_MODE, 0x58);
	tg3_rd32_loop(tp, regs, RDMAC_MODE, 0x08);
	tg3_rd32_loop(tp, regs, WDMAC_MODE, 0x08);
	tg3_rd32_loop(tp, regs, RX_CPU_MODE, 0x04);
	tg3_rd32_loop(tp, regs, RX_CPU_STATE, 0x04);
	tg3_rd32_loop(tp, regs, RX_CPU_PGMCTR, 0x04);
	tg3_rd32_loop(tp, regs, RX_CPU_HWBKPT, 0x04);

	if (!tg3_flag(tp, 5705_PLUS)) {
		tg3_rd32_loop(tp, regs, TX_CPU_MODE, 0x04);
		tg3_rd32_loop(tp, regs, TX_CPU_STATE, 0x04);
		tg3_rd32_loop(tp, regs, TX_CPU_PGMCTR, 0x04);
	}

	tg3_rd32_loop(tp, regs, GRCMBOX_INTERRUPT_0, 0x110);
	tg3_rd32_loop(tp, regs, FTQ_RESET, 0x120);
	tg3_rd32_loop(tp, regs, MSGINT_MODE, 0x0c);
	tg3_rd32_loop(tp, regs, DMAC_MODE, 0x04);
	tg3_rd32_loop(tp, regs, GRC_MODE, 0x4c);

	if (tg3_flag(tp, NVRAM))
		tg3_rd32_loop(tp, regs, NVRAM_CMD, 0x24);
}

static void tg3_dump_state(struct tg3 *tp)
{
	int i;
	u32 *regs;

	regs = kzalloc(TG3_REG_BLK_SIZE, GFP_ATOMIC);
	if (!regs) {
		netdev_err(tp->dev, "Failed allocating register dump buffer\n");
		return;
	}

	if (tg3_flag(tp, PCI_EXPRESS)) {
		/* Read up to but not including private PCI registers */
		for (i = 0; i < TG3_PCIE_TLDLPL_PORT; i += sizeof(u32))
			regs[i / sizeof(u32)] = tr32(i);
	} else
		tg3_dump_legacy_regs(tp, regs);

	for (i = 0; i < TG3_REG_BLK_SIZE / sizeof(u32); i += 4) {
		if (!regs[i + 0] && !regs[i + 1] &&
		    !regs[i + 2] && !regs[i + 3])
			continue;

		netdev_err(tp->dev, "0x%08x: 0x%08x, 0x%08x, 0x%08x, 0x%08x\n",
			   i * 4,
			   regs[i + 0], regs[i + 1], regs[i + 2], regs[i + 3]);
	}

	kfree(regs);

	for (i = 0; i < tp->irq_cnt; i++) {
		struct tg3_napi *tnapi = &tp->napi[i];

		/* SW status block */
		netdev_err(tp->dev,
			 "%d: Host status block [%08x:%08x:(%04x:%04x:%04x):(%04x:%04x)]\n",
			   i,
			   tnapi->hw_status->status,
			   tnapi->hw_status->status_tag,
			   tnapi->hw_status->rx_jumbo_consumer,
			   tnapi->hw_status->rx_consumer,
			   tnapi->hw_status->rx_mini_consumer,
			   tnapi->hw_status->idx[0].rx_producer,
			   tnapi->hw_status->idx[0].tx_consumer);

		netdev_err(tp->dev,
		"%d: NAPI info [%08x:%08x:(%04x:%04x:%04x):%04x:(%04x:%04x:%04x:%04x)]\n",
			   i,
			   tnapi->last_tag, tnapi->last_irq_tag,
			   tnapi->tx_prod, tnapi->tx_cons, tnapi->tx_pending,
			   tnapi->rx_rcb_ptr,
			   tnapi->prodring.rx_std_prod_idx,
			   tnapi->prodring.rx_std_cons_idx,
			   tnapi->prodring.rx_jmb_prod_idx,
			   tnapi->prodring.rx_jmb_cons_idx);
	}
}

/* This is called whenever we suspect that the system chipset is re-
 * ordering the sequence of MMIO to the tx send mailbox. The symptom
 * is bogus tx completions. We try to recover by setting the
 * TG3_FLAG_MBOX_WRITE_REORDER flag and resetting the chip later
 * in the workqueue.
 */
static void tg3_tx_recover(struct tg3 *tp)
{
	BUG_ON(tg3_flag(tp, MBOX_WRITE_REORDER) ||
	       tp->write32_tx_mbox == tg3_write_indirect_mbox);

	netdev_warn(tp->dev,
		    "The system may be re-ordering memory-mapped I/O "
		    "cycles to the network device, attempting to recover. "
		    "Please report the problem to the driver maintainer "
		    "and include system chipset information.\n");

	spin_lock(&tp->lock);
	tg3_flag_set(tp, TX_RECOVERY_PENDING);
	spin_unlock(&tp->lock);
}

static inline u32 tg3_tx_avail(struct tg3_napi *tnapi)
{
	/* Tell compiler to fetch tx indices from memory. */
	barrier();
	return tnapi->tx_pending -
	       ((tnapi->tx_prod - tnapi->tx_cons) & (TG3_TX_RING_SIZE - 1));
}

/* Tigon3 never reports partial packet sends.  So we do not
 * need special logic to handle SKBs that have not had all
 * of their frags sent yet, like SunGEM does.
 */
static void tg3_tx(struct tg3_napi *tnapi)
{
	struct tg3 *tp = tnapi->tp;
	u32 hw_idx = tnapi->hw_status->idx[0].tx_consumer;
	u32 sw_idx = tnapi->tx_cons;
	struct netdev_queue *txq;
	int index = tnapi - tp->napi;
	unsigned int pkts_compl = 0, bytes_compl = 0;

	if (tg3_flag(tp, ENABLE_TSS))
		index--;

	txq = netdev_get_tx_queue(tp->dev, index);

	while (sw_idx != hw_idx) {
		struct tg3_tx_ring_info *ri = &tnapi->tx_buffers[sw_idx];
		struct sk_buff *skb = ri->skb;
		int i, tx_bug = 0;

		if (unlikely(skb == NULL)) {
			tg3_tx_recover(tp);
			return;
		}

		pci_unmap_single(tp->pdev,
				 dma_unmap_addr(ri, mapping),
				 skb_headlen(skb),
				 PCI_DMA_TODEVICE);

		ri->skb = NULL;

		while (ri->fragmented) {
			ri->fragmented = false;
			sw_idx = NEXT_TX(sw_idx);
			ri = &tnapi->tx_buffers[sw_idx];
		}

		sw_idx = NEXT_TX(sw_idx);

		for (i = 0; i < skb_shinfo(skb)->nr_frags; i++) {
			ri = &tnapi->tx_buffers[sw_idx];
			if (unlikely(ri->skb != NULL || sw_idx == hw_idx))
				tx_bug = 1;

			pci_unmap_page(tp->pdev,
				       dma_unmap_addr(ri, mapping),
				       skb_frag_size(&skb_shinfo(skb)->frags[i]),
				       PCI_DMA_TODEVICE);

			while (ri->fragmented) {
				ri->fragmented = false;
				sw_idx = NEXT_TX(sw_idx);
				ri = &tnapi->tx_buffers[sw_idx];
			}

			sw_idx = NEXT_TX(sw_idx);
		}

		pkts_compl++;
		bytes_compl += skb->len;

		dev_kfree_skb(skb);

		if (unlikely(tx_bug)) {
			tg3_tx_recover(tp);
			return;
		}
	}

	netdev_completed_queue(tp->dev, pkts_compl, bytes_compl);

	tnapi->tx_cons = sw_idx;

	/* Need to make the tx_cons update visible to tg3_start_xmit()
	 * before checking for netif_queue_stopped().  Without the
	 * memory barrier, there is a small possibility that tg3_start_xmit()
	 * will miss it and cause the queue to be stopped forever.
	 */
	smp_mb();

	if (unlikely(netif_tx_queue_stopped(txq) &&
		     (tg3_tx_avail(tnapi) > TG3_TX_WAKEUP_THRESH(tnapi)))) {
		__netif_tx_lock(txq, smp_processor_id());
		if (netif_tx_queue_stopped(txq) &&
		    (tg3_tx_avail(tnapi) > TG3_TX_WAKEUP_THRESH(tnapi)))
			netif_tx_wake_queue(txq);
		__netif_tx_unlock(txq);
	}
}

static void tg3_rx_data_free(struct tg3 *tp, struct ring_info *ri, u32 map_sz)
{
	if (!ri->data)
		return;

	pci_unmap_single(tp->pdev, dma_unmap_addr(ri, mapping),
			 map_sz, PCI_DMA_FROMDEVICE);
	kfree(ri->data);
	ri->data = NULL;
}

/* Returns size of skb allocated or < 0 on error.
 *
 * We only need to fill in the address because the other members
 * of the RX descriptor are invariant, see tg3_init_rings.
 *
 * Note the purposeful assymetry of cpu vs. chip accesses.  For
 * posting buffers we only dirty the first cache line of the RX
 * descriptor (containing the address).  Whereas for the RX status
 * buffers the cpu only reads the last cacheline of the RX descriptor
 * (to fetch the error flags, vlan tag, checksum, and opaque cookie).
 */
static int tg3_alloc_rx_data(struct tg3 *tp, struct tg3_rx_prodring_set *tpr,
			    u32 opaque_key, u32 dest_idx_unmasked)
{
	struct tg3_rx_buffer_desc *desc;
	struct ring_info *map;
	u8 *data;
	dma_addr_t mapping;
	int skb_size, data_size, dest_idx;

	switch (opaque_key) {
	case RXD_OPAQUE_RING_STD:
		dest_idx = dest_idx_unmasked & tp->rx_std_ring_mask;
		desc = &tpr->rx_std[dest_idx];
		map = &tpr->rx_std_buffers[dest_idx];
		data_size = tp->rx_pkt_map_sz;
		break;

	case RXD_OPAQUE_RING_JUMBO:
		dest_idx = dest_idx_unmasked & tp->rx_jmb_ring_mask;
		desc = &tpr->rx_jmb[dest_idx].std;
		map = &tpr->rx_jmb_buffers[dest_idx];
		data_size = TG3_RX_JMB_MAP_SZ;
		break;

	default:
		return -EINVAL;
	}

	/* Do not overwrite any of the map or rp information
	 * until we are sure we can commit to a new buffer.
	 *
	 * Callers depend upon this behavior and assume that
	 * we leave everything unchanged if we fail.
	 */
	skb_size = SKB_DATA_ALIGN(data_size + TG3_RX_OFFSET(tp)) +
		   SKB_DATA_ALIGN(sizeof(struct skb_shared_info));
	data = kmalloc(skb_size, GFP_ATOMIC);
	if (!data)
		return -ENOMEM;

	mapping = pci_map_single(tp->pdev,
				 data + TG3_RX_OFFSET(tp),
				 data_size,
				 PCI_DMA_FROMDEVICE);
	if (pci_dma_mapping_error(tp->pdev, mapping)) {
		kfree(data);
		return -EIO;
	}

	map->data = data;
	dma_unmap_addr_set(map, mapping, mapping);

	desc->addr_hi = ((u64)mapping >> 32);
	desc->addr_lo = ((u64)mapping & 0xffffffff);

	return data_size;
}

/* We only need to move over in the address because the other
 * members of the RX descriptor are invariant.  See notes above
 * tg3_alloc_rx_data for full details.
 */
static void tg3_recycle_rx(struct tg3_napi *tnapi,
			   struct tg3_rx_prodring_set *dpr,
			   u32 opaque_key, int src_idx,
			   u32 dest_idx_unmasked)
{
	struct tg3 *tp = tnapi->tp;
	struct tg3_rx_buffer_desc *src_desc, *dest_desc;
	struct ring_info *src_map, *dest_map;
	struct tg3_rx_prodring_set *spr = &tp->napi[0].prodring;
	int dest_idx;

	switch (opaque_key) {
	case RXD_OPAQUE_RING_STD:
		dest_idx = dest_idx_unmasked & tp->rx_std_ring_mask;
		dest_desc = &dpr->rx_std[dest_idx];
		dest_map = &dpr->rx_std_buffers[dest_idx];
		src_desc = &spr->rx_std[src_idx];
		src_map = &spr->rx_std_buffers[src_idx];
		break;

	case RXD_OPAQUE_RING_JUMBO:
		dest_idx = dest_idx_unmasked & tp->rx_jmb_ring_mask;
		dest_desc = &dpr->rx_jmb[dest_idx].std;
		dest_map = &dpr->rx_jmb_buffers[dest_idx];
		src_desc = &spr->rx_jmb[src_idx].std;
		src_map = &spr->rx_jmb_buffers[src_idx];
		break;

	default:
		return;
	}

	dest_map->data = src_map->data;
	dma_unmap_addr_set(dest_map, mapping,
			   dma_unmap_addr(src_map, mapping));
	dest_desc->addr_hi = src_desc->addr_hi;
	dest_desc->addr_lo = src_desc->addr_lo;

	/* Ensure that the update to the skb happens after the physical
	 * addresses have been transferred to the new BD location.
	 */
	smp_wmb();

	src_map->data = NULL;
}

/* The RX ring scheme is composed of multiple rings which post fresh
 * buffers to the chip, and one special ring the chip uses to report
 * status back to the host.
 *
 * The special ring reports the status of received packets to the
 * host.  The chip does not write into the original descriptor the
 * RX buffer was obtained from.  The chip simply takes the original
 * descriptor as provided by the host, updates the status and length
 * field, then writes this into the next status ring entry.
 *
 * Each ring the host uses to post buffers to the chip is described
 * by a TG3_BDINFO entry in the chips SRAM area.  When a packet arrives,
 * it is first placed into the on-chip ram.  When the packet's length
 * is known, it walks down the TG3_BDINFO entries to select the ring.
 * Each TG3_BDINFO specifies a MAXLEN field and the first TG3_BDINFO
 * which is within the range of the new packet's length is chosen.
 *
 * The "separate ring for rx status" scheme may sound queer, but it makes
 * sense from a cache coherency perspective.  If only the host writes
 * to the buffer post rings, and only the chip writes to the rx status
 * rings, then cache lines never move beyond shared-modified state.
 * If both the host and chip were to write into the same ring, cache line
 * eviction could occur since both entities want it in an exclusive state.
 */
static int tg3_rx(struct tg3_napi *tnapi, int budget)
{
	struct tg3 *tp = tnapi->tp;
	u32 work_mask, rx_std_posted = 0;
	u32 std_prod_idx, jmb_prod_idx;
	u32 sw_idx = tnapi->rx_rcb_ptr;
	u16 hw_idx;
	int received;
	struct tg3_rx_prodring_set *tpr = &tnapi->prodring;

	hw_idx = *(tnapi->rx_rcb_prod_idx);
	/*
	 * We need to order the read of hw_idx and the read of
	 * the opaque cookie.
	 */
	rmb();
	work_mask = 0;
	received = 0;
	std_prod_idx = tpr->rx_std_prod_idx;
	jmb_prod_idx = tpr->rx_jmb_prod_idx;
	while (sw_idx != hw_idx && budget > 0) {
		struct ring_info *ri;
		struct tg3_rx_buffer_desc *desc = &tnapi->rx_rcb[sw_idx];
		unsigned int len;
		struct sk_buff *skb;
		dma_addr_t dma_addr;
		u32 opaque_key, desc_idx, *post_ptr;
		u8 *data;

		desc_idx = desc->opaque & RXD_OPAQUE_INDEX_MASK;
		opaque_key = desc->opaque & RXD_OPAQUE_RING_MASK;
		if (opaque_key == RXD_OPAQUE_RING_STD) {
			ri = &tp->napi[0].prodring.rx_std_buffers[desc_idx];
			dma_addr = dma_unmap_addr(ri, mapping);
			data = ri->data;
			post_ptr = &std_prod_idx;
			rx_std_posted++;
		} else if (opaque_key == RXD_OPAQUE_RING_JUMBO) {
			ri = &tp->napi[0].prodring.rx_jmb_buffers[desc_idx];
			dma_addr = dma_unmap_addr(ri, mapping);
			data = ri->data;
			post_ptr = &jmb_prod_idx;
		} else
			goto next_pkt_nopost;

		work_mask |= opaque_key;

		if ((desc->err_vlan & RXD_ERR_MASK) != 0 &&
		    (desc->err_vlan != RXD_ERR_ODD_NIBBLE_RCVD_MII)) {
		drop_it:
			tg3_recycle_rx(tnapi, tpr, opaque_key,
				       desc_idx, *post_ptr);
		drop_it_no_recycle:
			/* Other statistics kept track of by card. */
			tp->rx_dropped++;
			goto next_pkt;
		}

		prefetch(data + TG3_RX_OFFSET(tp));
		len = ((desc->idx_len & RXD_LEN_MASK) >> RXD_LEN_SHIFT) -
		      ETH_FCS_LEN;

		if (len > TG3_RX_COPY_THRESH(tp)) {
			int skb_size;

			skb_size = tg3_alloc_rx_data(tp, tpr, opaque_key,
						    *post_ptr);
			if (skb_size < 0)
				goto drop_it;

			pci_unmap_single(tp->pdev, dma_addr, skb_size,
					 PCI_DMA_FROMDEVICE);

			skb = build_skb(data);
			if (!skb) {
				kfree(data);
				goto drop_it_no_recycle;
			}
			skb_reserve(skb, TG3_RX_OFFSET(tp));
			/* Ensure that the update to the data happens
			 * after the usage of the old DMA mapping.
			 */
			smp_wmb();

			ri->data = NULL;

		} else {
			tg3_recycle_rx(tnapi, tpr, opaque_key,
				       desc_idx, *post_ptr);

			skb = netdev_alloc_skb(tp->dev,
					       len + TG3_RAW_IP_ALIGN);
			if (skb == NULL)
				goto drop_it_no_recycle;

			skb_reserve(skb, TG3_RAW_IP_ALIGN);
			pci_dma_sync_single_for_cpu(tp->pdev, dma_addr, len, PCI_DMA_FROMDEVICE);
			memcpy(skb->data,
			       data + TG3_RX_OFFSET(tp),
			       len);
			pci_dma_sync_single_for_device(tp->pdev, dma_addr, len, PCI_DMA_FROMDEVICE);
		}

		skb_put(skb, len);
		if ((tp->dev->features & NETIF_F_RXCSUM) &&
		    (desc->type_flags & RXD_FLAG_TCPUDP_CSUM) &&
		    (((desc->ip_tcp_csum & RXD_TCPCSUM_MASK)
		      >> RXD_TCPCSUM_SHIFT) == 0xffff))
			skb->ip_summed = CHECKSUM_UNNECESSARY;
		else
			skb_checksum_none_assert(skb);

		skb->protocol = eth_type_trans(skb, tp->dev);

		if (len > (tp->dev->mtu + ETH_HLEN) &&
		    skb->protocol != htons(ETH_P_8021Q)) {
			dev_kfree_skb(skb);
			goto drop_it_no_recycle;
		}

		if (desc->type_flags & RXD_FLAG_VLAN &&
		    !(tp->rx_mode & RX_MODE_KEEP_VLAN_TAG))
			__vlan_hwaccel_put_tag(skb,
					       desc->err_vlan & RXD_VLAN_MASK);

		napi_gro_receive(&tnapi->napi, skb);

		received++;
		budget--;

next_pkt:
		(*post_ptr)++;

		if (unlikely(rx_std_posted >= tp->rx_std_max_post)) {
			tpr->rx_std_prod_idx = std_prod_idx &
					       tp->rx_std_ring_mask;
			tw32_rx_mbox(TG3_RX_STD_PROD_IDX_REG,
				     tpr->rx_std_prod_idx);
			work_mask &= ~RXD_OPAQUE_RING_STD;
			rx_std_posted = 0;
		}
next_pkt_nopost:
		sw_idx++;
		sw_idx &= tp->rx_ret_ring_mask;

		/* Refresh hw_idx to see if there is new work */
		if (sw_idx == hw_idx) {
			hw_idx = *(tnapi->rx_rcb_prod_idx);
			rmb();
		}
	}

	/* ACK the status ring. */
	tnapi->rx_rcb_ptr = sw_idx;
	tw32_rx_mbox(tnapi->consmbox, sw_idx);

	/* Refill RX ring(s). */
	if (!tg3_flag(tp, ENABLE_RSS)) {
		if (work_mask & RXD_OPAQUE_RING_STD) {
			tpr->rx_std_prod_idx = std_prod_idx &
					       tp->rx_std_ring_mask;
			tw32_rx_mbox(TG3_RX_STD_PROD_IDX_REG,
				     tpr->rx_std_prod_idx);
		}
		if (work_mask & RXD_OPAQUE_RING_JUMBO) {
			tpr->rx_jmb_prod_idx = jmb_prod_idx &
					       tp->rx_jmb_ring_mask;
			tw32_rx_mbox(TG3_RX_JMB_PROD_IDX_REG,
				     tpr->rx_jmb_prod_idx);
		}
		mmiowb();
	} else if (work_mask) {
		/* rx_std_buffers[] and rx_jmb_buffers[] entries must be
		 * updated before the producer indices can be updated.
		 */
		smp_wmb();

		tpr->rx_std_prod_idx = std_prod_idx & tp->rx_std_ring_mask;
		tpr->rx_jmb_prod_idx = jmb_prod_idx & tp->rx_jmb_ring_mask;

		if (tnapi != &tp->napi[1])
			napi_schedule(&tp->napi[1].napi);
	}

	return received;
}

static void tg3_poll_link(struct tg3 *tp)
{
	/* handle link change and other phy events */
	if (!(tg3_flag(tp, USE_LINKCHG_REG) || tg3_flag(tp, POLL_SERDES))) {
		struct tg3_hw_status *sblk = tp->napi[0].hw_status;

		if (sblk->status & SD_STATUS_LINK_CHG) {
			sblk->status = SD_STATUS_UPDATED |
				       (sblk->status & ~SD_STATUS_LINK_CHG);
			spin_lock(&tp->lock);
			if (tg3_flag(tp, USE_PHYLIB)) {
				tw32_f(MAC_STATUS,
				     (MAC_STATUS_SYNC_CHANGED |
				      MAC_STATUS_CFG_CHANGED |
				      MAC_STATUS_MI_COMPLETION |
				      MAC_STATUS_LNKSTATE_CHANGED));
				udelay(40);
			} else
				tg3_setup_phy(tp, 0);
			spin_unlock(&tp->lock);
		}
	}
}

static int tg3_rx_prodring_xfer(struct tg3 *tp,
				struct tg3_rx_prodring_set *dpr,
				struct tg3_rx_prodring_set *spr)
{
	u32 si, di, cpycnt, src_prod_idx;
	int i, err = 0;

	while (1) {
		src_prod_idx = spr->rx_std_prod_idx;

		/* Make sure updates to the rx_std_buffers[] entries and the
		 * standard producer index are seen in the correct order.
		 */
		smp_rmb();

		if (spr->rx_std_cons_idx == src_prod_idx)
			break;

		if (spr->rx_std_cons_idx < src_prod_idx)
			cpycnt = src_prod_idx - spr->rx_std_cons_idx;
		else
			cpycnt = tp->rx_std_ring_mask + 1 -
				 spr->rx_std_cons_idx;

		cpycnt = min(cpycnt,
			     tp->rx_std_ring_mask + 1 - dpr->rx_std_prod_idx);

		si = spr->rx_std_cons_idx;
		di = dpr->rx_std_prod_idx;

		for (i = di; i < di + cpycnt; i++) {
			if (dpr->rx_std_buffers[i].data) {
				cpycnt = i - di;
				err = -ENOSPC;
				break;
			}
		}

		if (!cpycnt)
			break;

		/* Ensure that updates to the rx_std_buffers ring and the
		 * shadowed hardware producer ring from tg3_recycle_skb() are
		 * ordered correctly WRT the skb check above.
		 */
		smp_rmb();

		memcpy(&dpr->rx_std_buffers[di],
		       &spr->rx_std_buffers[si],
		       cpycnt * sizeof(struct ring_info));

		for (i = 0; i < cpycnt; i++, di++, si++) {
			struct tg3_rx_buffer_desc *sbd, *dbd;
			sbd = &spr->rx_std[si];
			dbd = &dpr->rx_std[di];
			dbd->addr_hi = sbd->addr_hi;
			dbd->addr_lo = sbd->addr_lo;
		}

		spr->rx_std_cons_idx = (spr->rx_std_cons_idx + cpycnt) &
				       tp->rx_std_ring_mask;
		dpr->rx_std_prod_idx = (dpr->rx_std_prod_idx + cpycnt) &
				       tp->rx_std_ring_mask;
	}

	while (1) {
		src_prod_idx = spr->rx_jmb_prod_idx;

		/* Make sure updates to the rx_jmb_buffers[] entries and
		 * the jumbo producer index are seen in the correct order.
		 */
		smp_rmb();

		if (spr->rx_jmb_cons_idx == src_prod_idx)
			break;

		if (spr->rx_jmb_cons_idx < src_prod_idx)
			cpycnt = src_prod_idx - spr->rx_jmb_cons_idx;
		else
			cpycnt = tp->rx_jmb_ring_mask + 1 -
				 spr->rx_jmb_cons_idx;

		cpycnt = min(cpycnt,
			     tp->rx_jmb_ring_mask + 1 - dpr->rx_jmb_prod_idx);

		si = spr->rx_jmb_cons_idx;
		di = dpr->rx_jmb_prod_idx;

		for (i = di; i < di + cpycnt; i++) {
			if (dpr->rx_jmb_buffers[i].data) {
				cpycnt = i - di;
				err = -ENOSPC;
				break;
			}
		}

		if (!cpycnt)
			break;

		/* Ensure that updates to the rx_jmb_buffers ring and the
		 * shadowed hardware producer ring from tg3_recycle_skb() are
		 * ordered correctly WRT the skb check above.
		 */
		smp_rmb();

		memcpy(&dpr->rx_jmb_buffers[di],
		       &spr->rx_jmb_buffers[si],
		       cpycnt * sizeof(struct ring_info));

		for (i = 0; i < cpycnt; i++, di++, si++) {
			struct tg3_rx_buffer_desc *sbd, *dbd;
			sbd = &spr->rx_jmb[si].std;
			dbd = &dpr->rx_jmb[di].std;
			dbd->addr_hi = sbd->addr_hi;
			dbd->addr_lo = sbd->addr_lo;
		}

		spr->rx_jmb_cons_idx = (spr->rx_jmb_cons_idx + cpycnt) &
				       tp->rx_jmb_ring_mask;
		dpr->rx_jmb_prod_idx = (dpr->rx_jmb_prod_idx + cpycnt) &
				       tp->rx_jmb_ring_mask;
	}

	return err;
}

static int tg3_poll_work(struct tg3_napi *tnapi, int work_done, int budget)
{
	struct tg3 *tp = tnapi->tp;

	/* run TX completion thread */
	if (tnapi->hw_status->idx[0].tx_consumer != tnapi->tx_cons) {
		tg3_tx(tnapi);
		if (unlikely(tg3_flag(tp, TX_RECOVERY_PENDING)))
			return work_done;
	}

	/* run RX thread, within the bounds set by NAPI.
	 * All RX "locking" is done by ensuring outside
	 * code synchronizes with tg3->napi.poll()
	 */
	if (*(tnapi->rx_rcb_prod_idx) != tnapi->rx_rcb_ptr)
		work_done += tg3_rx(tnapi, budget - work_done);

	if (tg3_flag(tp, ENABLE_RSS) && tnapi == &tp->napi[1]) {
		struct tg3_rx_prodring_set *dpr = &tp->napi[0].prodring;
		int i, err = 0;
		u32 std_prod_idx = dpr->rx_std_prod_idx;
		u32 jmb_prod_idx = dpr->rx_jmb_prod_idx;

		for (i = 1; i < tp->irq_cnt; i++)
			err |= tg3_rx_prodring_xfer(tp, dpr,
						    &tp->napi[i].prodring);

		wmb();

		if (std_prod_idx != dpr->rx_std_prod_idx)
			tw32_rx_mbox(TG3_RX_STD_PROD_IDX_REG,
				     dpr->rx_std_prod_idx);

		if (jmb_prod_idx != dpr->rx_jmb_prod_idx)
			tw32_rx_mbox(TG3_RX_JMB_PROD_IDX_REG,
				     dpr->rx_jmb_prod_idx);

		mmiowb();

		if (err)
			tw32_f(HOSTCC_MODE, tp->coal_now);
	}

	return work_done;
}

static inline void tg3_reset_task_schedule(struct tg3 *tp)
{
	if (!test_and_set_bit(TG3_FLAG_RESET_TASK_PENDING, tp->tg3_flags))
		schedule_work(&tp->reset_task);
}

static inline void tg3_reset_task_cancel(struct tg3 *tp)
{
	cancel_work_sync(&tp->reset_task);
	tg3_flag_clear(tp, RESET_TASK_PENDING);
	tg3_flag_clear(tp, TX_RECOVERY_PENDING);
}

static int tg3_poll_msix(struct napi_struct *napi, int budget)
{
	struct tg3_napi *tnapi = container_of(napi, struct tg3_napi, napi);
	struct tg3 *tp = tnapi->tp;
	int work_done = 0;
	struct tg3_hw_status *sblk = tnapi->hw_status;

	while (1) {
		work_done = tg3_poll_work(tnapi, work_done, budget);

		if (unlikely(tg3_flag(tp, TX_RECOVERY_PENDING)))
			goto tx_recovery;

		if (unlikely(work_done >= budget))
			break;

		/* tp->last_tag is used in tg3_int_reenable() below
		 * to tell the hw how much work has been processed,
		 * so we must read it before checking for more work.
		 */
		tnapi->last_tag = sblk->status_tag;
		tnapi->last_irq_tag = tnapi->last_tag;
		rmb();

		/* check for RX/TX work to do */
		if (likely(sblk->idx[0].tx_consumer == tnapi->tx_cons &&
			   *(tnapi->rx_rcb_prod_idx) == tnapi->rx_rcb_ptr)) {
			napi_complete(napi);
			/* Reenable interrupts. */
			tw32_mailbox(tnapi->int_mbox, tnapi->last_tag << 24);
			mmiowb();
			break;
		}
	}

	return work_done;

tx_recovery:
	/* work_done is guaranteed to be less than budget. */
	napi_complete(napi);
	tg3_reset_task_schedule(tp);
	return work_done;
}

static void tg3_process_error(struct tg3 *tp)
{
	u32 val;
	bool real_error = false;

	if (tg3_flag(tp, ERROR_PROCESSED))
		return;

	/* Check Flow Attention register */
	val = tr32(HOSTCC_FLOW_ATTN);
	if (val & ~HOSTCC_FLOW_ATTN_MBUF_LWM) {
		netdev_err(tp->dev, "FLOW Attention error.  Resetting chip.\n");
		real_error = true;
	}

	if (tr32(MSGINT_STATUS) & ~MSGINT_STATUS_MSI_REQ) {
		netdev_err(tp->dev, "MSI Status error.  Resetting chip.\n");
		real_error = true;
	}

	if (tr32(RDMAC_STATUS) || tr32(WDMAC_STATUS)) {
		netdev_err(tp->dev, "DMA Status error.  Resetting chip.\n");
		real_error = true;
	}

	if (!real_error)
		return;

	tg3_dump_state(tp);

	tg3_flag_set(tp, ERROR_PROCESSED);
	tg3_reset_task_schedule(tp);
}

static int tg3_poll(struct napi_struct *napi, int budget)
{
	struct tg3_napi *tnapi = container_of(napi, struct tg3_napi, napi);
	struct tg3 *tp = tnapi->tp;
	int work_done = 0;
	struct tg3_hw_status *sblk = tnapi->hw_status;

	while (1) {
		if (sblk->status & SD_STATUS_ERROR)
			tg3_process_error(tp);

		tg3_poll_link(tp);

		work_done = tg3_poll_work(tnapi, work_done, budget);

		if (unlikely(tg3_flag(tp, TX_RECOVERY_PENDING)))
			goto tx_recovery;

		if (unlikely(work_done >= budget))
			break;

		if (tg3_flag(tp, TAGGED_STATUS)) {
			/* tp->last_tag is used in tg3_int_reenable() below
			 * to tell the hw how much work has been processed,
			 * so we must read it before checking for more work.
			 */
			tnapi->last_tag = sblk->status_tag;
			tnapi->last_irq_tag = tnapi->last_tag;
			rmb();
		} else
			sblk->status &= ~SD_STATUS_UPDATED;

		if (likely(!tg3_has_work(tnapi))) {
			napi_complete(napi);
			tg3_int_reenable(tnapi);
			break;
		}
	}

	return work_done;

tx_recovery:
	/* work_done is guaranteed to be less than budget. */
	napi_complete(napi);
	tg3_reset_task_schedule(tp);
	return work_done;
}

static void tg3_napi_disable(struct tg3 *tp)
{
	int i;

	for (i = tp->irq_cnt - 1; i >= 0; i--)
		napi_disable(&tp->napi[i].napi);
}

static void tg3_napi_enable(struct tg3 *tp)
{
	int i;

	for (i = 0; i < tp->irq_cnt; i++)
		napi_enable(&tp->napi[i].napi);
}

static void tg3_napi_init(struct tg3 *tp)
{
	int i;

	netif_napi_add(tp->dev, &tp->napi[0].napi, tg3_poll, 64);
	for (i = 1; i < tp->irq_cnt; i++)
		netif_napi_add(tp->dev, &tp->napi[i].napi, tg3_poll_msix, 64);
}

static void tg3_napi_fini(struct tg3 *tp)
{
	int i;

	for (i = 0; i < tp->irq_cnt; i++)
		netif_napi_del(&tp->napi[i].napi);
}

static inline void tg3_netif_stop(struct tg3 *tp)
{
	tp->dev->trans_start = jiffies;	/* prevent tx timeout */
	tg3_napi_disable(tp);
	netif_tx_disable(tp->dev);
}

static inline void tg3_netif_start(struct tg3 *tp)
{
	/* NOTE: unconditional netif_tx_wake_all_queues is only
	 * appropriate so long as all callers are assured to
	 * have free tx slots (such as after tg3_init_hw)
	 */
	netif_tx_wake_all_queues(tp->dev);

	tg3_napi_enable(tp);
	tp->napi[0].hw_status->status |= SD_STATUS_UPDATED;
	tg3_enable_ints(tp);
}

static void tg3_irq_quiesce(struct tg3 *tp)
{
	int i;

	BUG_ON(tp->irq_sync);

	tp->irq_sync = 1;
	smp_mb();

	for (i = 0; i < tp->irq_cnt; i++)
		synchronize_irq(tp->napi[i].irq_vec);
}

/* Fully shutdown all tg3 driver activity elsewhere in the system.
 * If irq_sync is non-zero, then the IRQ handler must be synchronized
 * with as well.  Most of the time, this is not necessary except when
 * shutting down the device.
 */
static inline void tg3_full_lock(struct tg3 *tp, int irq_sync)
{
	spin_lock_bh(&tp->lock);
	if (irq_sync)
		tg3_irq_quiesce(tp);
}

static inline void tg3_full_unlock(struct tg3 *tp)
{
	spin_unlock_bh(&tp->lock);
}

/* One-shot MSI handler - Chip automatically disables interrupt
 * after sending MSI so driver doesn't have to do it.
 */
static irqreturn_t tg3_msi_1shot(int irq, void *dev_id)
{
	struct tg3_napi *tnapi = dev_id;
	struct tg3 *tp = tnapi->tp;

	prefetch(tnapi->hw_status);
	if (tnapi->rx_rcb)
		prefetch(&tnapi->rx_rcb[tnapi->rx_rcb_ptr]);

	if (likely(!tg3_irq_sync(tp)))
		napi_schedule(&tnapi->napi);

	return IRQ_HANDLED;
}

/* MSI ISR - No need to check for interrupt sharing and no need to
 * flush status block and interrupt mailbox. PCI ordering rules
 * guarantee that MSI will arrive after the status block.
 */
static irqreturn_t tg3_msi(int irq, void *dev_id)
{
	struct tg3_napi *tnapi = dev_id;
	struct tg3 *tp = tnapi->tp;

	prefetch(tnapi->hw_status);
	if (tnapi->rx_rcb)
		prefetch(&tnapi->rx_rcb[tnapi->rx_rcb_ptr]);
	/*
	 * Writing any value to intr-mbox-0 clears PCI INTA# and
	 * chip-internal interrupt pending events.
	 * Writing non-zero to intr-mbox-0 additional tells the
	 * NIC to stop sending us irqs, engaging "in-intr-handler"
	 * event coalescing.
	 */
	tw32_mailbox(tnapi->int_mbox, 0x00000001);
	if (likely(!tg3_irq_sync(tp)))
		napi_schedule(&tnapi->napi);

	return IRQ_RETVAL(1);
}

static irqreturn_t tg3_interrupt(int irq, void *dev_id)
{
	struct tg3_napi *tnapi = dev_id;
	struct tg3 *tp = tnapi->tp;
	struct tg3_hw_status *sblk = tnapi->hw_status;
	unsigned int handled = 1;

	/* In INTx mode, it is possible for the interrupt to arrive at
	 * the CPU before the status block posted prior to the interrupt.
	 * Reading the PCI State register will confirm whether the
	 * interrupt is ours and will flush the status block.
	 */
	if (unlikely(!(sblk->status & SD_STATUS_UPDATED))) {
		if (tg3_flag(tp, CHIP_RESETTING) ||
		    (tr32(TG3PCI_PCISTATE) & PCISTATE_INT_NOT_ACTIVE)) {
			handled = 0;
			goto out;
		}
	}

	/*
	 * Writing any value to intr-mbox-0 clears PCI INTA# and
	 * chip-internal interrupt pending events.
	 * Writing non-zero to intr-mbox-0 additional tells the
	 * NIC to stop sending us irqs, engaging "in-intr-handler"
	 * event coalescing.
	 *
	 * Flush the mailbox to de-assert the IRQ immediately to prevent
	 * spurious interrupts.  The flush impacts performance but
	 * excessive spurious interrupts can be worse in some cases.
	 */
	tw32_mailbox_f(MAILBOX_INTERRUPT_0 + TG3_64BIT_REG_LOW, 0x00000001);
	if (tg3_irq_sync(tp))
		goto out;
	sblk->status &= ~SD_STATUS_UPDATED;
	if (likely(tg3_has_work(tnapi))) {
		prefetch(&tnapi->rx_rcb[tnapi->rx_rcb_ptr]);
		napi_schedule(&tnapi->napi);
	} else {
		/* No work, shared interrupt perhaps?  re-enable
		 * interrupts, and flush that PCI write
		 */
		tw32_mailbox_f(MAILBOX_INTERRUPT_0 + TG3_64BIT_REG_LOW,
			       0x00000000);
	}
out:
	return IRQ_RETVAL(handled);
}

static irqreturn_t tg3_interrupt_tagged(int irq, void *dev_id)
{
	struct tg3_napi *tnapi = dev_id;
	struct tg3 *tp = tnapi->tp;
	struct tg3_hw_status *sblk = tnapi->hw_status;
	unsigned int handled = 1;

	/* In INTx mode, it is possible for the interrupt to arrive at
	 * the CPU before the status block posted prior to the interrupt.
	 * Reading the PCI State register will confirm whether the
	 * interrupt is ours and will flush the status block.
	 */
	if (unlikely(sblk->status_tag == tnapi->last_irq_tag)) {
		if (tg3_flag(tp, CHIP_RESETTING) ||
		    (tr32(TG3PCI_PCISTATE) & PCISTATE_INT_NOT_ACTIVE)) {
			handled = 0;
			goto out;
		}
	}

	/*
	 * writing any value to intr-mbox-0 clears PCI INTA# and
	 * chip-internal interrupt pending events.
	 * writing non-zero to intr-mbox-0 additional tells the
	 * NIC to stop sending us irqs, engaging "in-intr-handler"
	 * event coalescing.
	 *
	 * Flush the mailbox to de-assert the IRQ immediately to prevent
	 * spurious interrupts.  The flush impacts performance but
	 * excessive spurious interrupts can be worse in some cases.
	 */
	tw32_mailbox_f(MAILBOX_INTERRUPT_0 + TG3_64BIT_REG_LOW, 0x00000001);

	/*
	 * In a shared interrupt configuration, sometimes other devices'
	 * interrupts will scream.  We record the current status tag here
	 * so that the above check can report that the screaming interrupts
	 * are unhandled.  Eventually they will be silenced.
	 */
	tnapi->last_irq_tag = sblk->status_tag;

	if (tg3_irq_sync(tp))
		goto out;

	prefetch(&tnapi->rx_rcb[tnapi->rx_rcb_ptr]);

	napi_schedule(&tnapi->napi);

out:
	return IRQ_RETVAL(handled);
}

/* ISR for interrupt test */
static irqreturn_t tg3_test_isr(int irq, void *dev_id)
{
	struct tg3_napi *tnapi = dev_id;
	struct tg3 *tp = tnapi->tp;
	struct tg3_hw_status *sblk = tnapi->hw_status;

	if ((sblk->status & SD_STATUS_UPDATED) ||
	    !(tr32(TG3PCI_PCISTATE) & PCISTATE_INT_NOT_ACTIVE)) {
		tg3_disable_ints(tp);
		return IRQ_RETVAL(1);
	}
	return IRQ_RETVAL(0);
}

#ifdef CONFIG_NET_POLL_CONTROLLER
static void tg3_poll_controller(struct net_device *dev)
{
	int i;
	struct tg3 *tp = netdev_priv(dev);

	for (i = 0; i < tp->irq_cnt; i++)
		tg3_interrupt(tp->napi[i].irq_vec, &tp->napi[i]);
}
#endif

static void tg3_tx_timeout(struct net_device *dev)
{
	struct tg3 *tp = netdev_priv(dev);

	if (netif_msg_tx_err(tp)) {
		netdev_err(dev, "transmit timed out, resetting\n");
		tg3_dump_state(tp);
	}

	tg3_reset_task_schedule(tp);
}

/* Test for DMA buffers crossing any 4GB boundaries: 4G, 8G, etc */
static inline int tg3_4g_overflow_test(dma_addr_t mapping, int len)
{
	u32 base = (u32) mapping & 0xffffffff;

	return (base > 0xffffdcc0) && (base + len + 8 < base);
}

/* Test for DMA addresses > 40-bit */
static inline int tg3_40bit_overflow_test(struct tg3 *tp, dma_addr_t mapping,
					  int len)
{
#if defined(CONFIG_HIGHMEM) && (BITS_PER_LONG == 64)
	if (tg3_flag(tp, 40BIT_DMA_BUG))
		return ((u64) mapping + len) > DMA_BIT_MASK(40);
	return 0;
#else
	return 0;
#endif
}

static inline void tg3_tx_set_bd(struct tg3_tx_buffer_desc *txbd,
				 dma_addr_t mapping, u32 len, u32 flags,
				 u32 mss, u32 vlan)
{
	txbd->addr_hi = ((u64) mapping >> 32);
	txbd->addr_lo = ((u64) mapping & 0xffffffff);
	txbd->len_flags = (len << TXD_LEN_SHIFT) | (flags & 0x0000ffff);
	txbd->vlan_tag = (mss << TXD_MSS_SHIFT) | (vlan << TXD_VLAN_TAG_SHIFT);
}

static bool tg3_tx_frag_set(struct tg3_napi *tnapi, u32 *entry, u32 *budget,
			    dma_addr_t map, u32 len, u32 flags,
			    u32 mss, u32 vlan)
{
	struct tg3 *tp = tnapi->tp;
	bool hwbug = false;

	if (tg3_flag(tp, SHORT_DMA_BUG) && len <= 8)
		hwbug = true;

	if (tg3_4g_overflow_test(map, len))
		hwbug = true;

	if (tg3_40bit_overflow_test(tp, map, len))
		hwbug = true;

	if (tp->dma_limit) {
		u32 prvidx = *entry;
		u32 tmp_flag = flags & ~TXD_FLAG_END;
		while (len > tp->dma_limit && *budget) {
			u32 frag_len = tp->dma_limit;
			len -= tp->dma_limit;

			/* Avoid the 8byte DMA problem */
			if (len <= 8) {
				len += tp->dma_limit / 2;
				frag_len = tp->dma_limit / 2;
			}

			tnapi->tx_buffers[*entry].fragmented = true;

			tg3_tx_set_bd(&tnapi->tx_ring[*entry], map,
				      frag_len, tmp_flag, mss, vlan);
			*budget -= 1;
			prvidx = *entry;
			*entry = NEXT_TX(*entry);

			map += frag_len;
		}

		if (len) {
			if (*budget) {
				tg3_tx_set_bd(&tnapi->tx_ring[*entry], map,
					      len, flags, mss, vlan);
				*budget -= 1;
				*entry = NEXT_TX(*entry);
			} else {
				hwbug = true;
				tnapi->tx_buffers[prvidx].fragmented = false;
			}
		}
	} else {
		tg3_tx_set_bd(&tnapi->tx_ring[*entry], map,
			      len, flags, mss, vlan);
		*entry = NEXT_TX(*entry);
	}

	return hwbug;
}

static void tg3_tx_skb_unmap(struct tg3_napi *tnapi, u32 entry, int last)
{
	int i;
	struct sk_buff *skb;
	struct tg3_tx_ring_info *txb = &tnapi->tx_buffers[entry];

	skb = txb->skb;
	txb->skb = NULL;

	pci_unmap_single(tnapi->tp->pdev,
			 dma_unmap_addr(txb, mapping),
			 skb_headlen(skb),
			 PCI_DMA_TODEVICE);

	while (txb->fragmented) {
		txb->fragmented = false;
		entry = NEXT_TX(entry);
		txb = &tnapi->tx_buffers[entry];
	}

	for (i = 0; i <= last; i++) {
		const skb_frag_t *frag = &skb_shinfo(skb)->frags[i];

		entry = NEXT_TX(entry);
		txb = &tnapi->tx_buffers[entry];

		pci_unmap_page(tnapi->tp->pdev,
			       dma_unmap_addr(txb, mapping),
			       skb_frag_size(frag), PCI_DMA_TODEVICE);

		while (txb->fragmented) {
			txb->fragmented = false;
			entry = NEXT_TX(entry);
			txb = &tnapi->tx_buffers[entry];
		}
	}
}

/* Workaround 4GB and 40-bit hardware DMA bugs. */
static int tigon3_dma_hwbug_workaround(struct tg3_napi *tnapi,
				       struct sk_buff **pskb,
				       u32 *entry, u32 *budget,
				       u32 base_flags, u32 mss, u32 vlan)
{
	struct tg3 *tp = tnapi->tp;
	struct sk_buff *new_skb, *skb = *pskb;
	dma_addr_t new_addr = 0;
	int ret = 0;

	if (GET_ASIC_REV(tp->pci_chip_rev_id) != ASIC_REV_5701)
		new_skb = skb_copy(skb, GFP_ATOMIC);
	else {
		int more_headroom = 4 - ((unsigned long)skb->data & 3);

		new_skb = skb_copy_expand(skb,
					  skb_headroom(skb) + more_headroom,
					  skb_tailroom(skb), GFP_ATOMIC);
	}

	if (!new_skb) {
		ret = -1;
	} else {
		/* New SKB is guaranteed to be linear. */
		new_addr = pci_map_single(tp->pdev, new_skb->data, new_skb->len,
					  PCI_DMA_TODEVICE);
		/* Make sure the mapping succeeded */
		if (pci_dma_mapping_error(tp->pdev, new_addr)) {
			dev_kfree_skb(new_skb);
			ret = -1;
		} else {
			u32 save_entry = *entry;

			base_flags |= TXD_FLAG_END;

			tnapi->tx_buffers[*entry].skb = new_skb;
			dma_unmap_addr_set(&tnapi->tx_buffers[*entry],
					   mapping, new_addr);

			if (tg3_tx_frag_set(tnapi, entry, budget, new_addr,
					    new_skb->len, base_flags,
					    mss, vlan)) {
				tg3_tx_skb_unmap(tnapi, save_entry, -1);
				dev_kfree_skb(new_skb);
				ret = -1;
			}
		}
	}

	dev_kfree_skb(skb);
	*pskb = new_skb;
	return ret;
}

static netdev_tx_t tg3_start_xmit(struct sk_buff *, struct net_device *);

/* Use GSO to workaround a rare TSO bug that may be triggered when the
 * TSO header is greater than 80 bytes.
 */
static int tg3_tso_bug(struct tg3 *tp, struct sk_buff *skb)
{
	struct sk_buff *segs, *nskb;
	u32 frag_cnt_est = skb_shinfo(skb)->gso_segs * 3;

	/* Estimate the number of fragments in the worst case */
	if (unlikely(tg3_tx_avail(&tp->napi[0]) <= frag_cnt_est)) {
		netif_stop_queue(tp->dev);

		/* netif_tx_stop_queue() must be done before checking
		 * checking tx index in tg3_tx_avail() below, because in
		 * tg3_tx(), we update tx index before checking for
		 * netif_tx_queue_stopped().
		 */
		smp_mb();
		if (tg3_tx_avail(&tp->napi[0]) <= frag_cnt_est)
			return NETDEV_TX_BUSY;

		netif_wake_queue(tp->dev);
	}

	segs = skb_gso_segment(skb, tp->dev->features & ~NETIF_F_TSO);
	if (IS_ERR(segs))
		goto tg3_tso_bug_end;

	do {
		nskb = segs;
		segs = segs->next;
		nskb->next = NULL;
		tg3_start_xmit(nskb, tp->dev);
	} while (segs);

tg3_tso_bug_end:
	dev_kfree_skb(skb);

	return NETDEV_TX_OK;
}

/* hard_start_xmit for devices that have the 4G bug and/or 40-bit bug and
 * support TG3_FLAG_HW_TSO_1 or firmware TSO only.
 */
static netdev_tx_t tg3_start_xmit(struct sk_buff *skb, struct net_device *dev)
{
	struct tg3 *tp = netdev_priv(dev);
	u32 len, entry, base_flags, mss, vlan = 0;
	u32 budget;
	int i = -1, would_hit_hwbug;
	dma_addr_t mapping;
	struct tg3_napi *tnapi;
	struct netdev_queue *txq;
	unsigned int last;

	txq = netdev_get_tx_queue(dev, skb_get_queue_mapping(skb));
	tnapi = &tp->napi[skb_get_queue_mapping(skb)];
	if (tg3_flag(tp, ENABLE_TSS))
		tnapi++;

	budget = tg3_tx_avail(tnapi);

	/* We are running in BH disabled context with netif_tx_lock
	 * and TX reclaim runs via tp->napi.poll inside of a software
	 * interrupt.  Furthermore, IRQ processing runs lockless so we have
	 * no IRQ context deadlocks to worry about either.  Rejoice!
	 */
	if (unlikely(budget <= (skb_shinfo(skb)->nr_frags + 1))) {
		if (!netif_tx_queue_stopped(txq)) {
			netif_tx_stop_queue(txq);

			/* This is a hard error, log it. */
			netdev_err(dev,
				   "BUG! Tx Ring full when queue awake!\n");
		}
		return NETDEV_TX_BUSY;
	}

	entry = tnapi->tx_prod;
	base_flags = 0;
	if (skb->ip_summed == CHECKSUM_PARTIAL)
		base_flags |= TXD_FLAG_TCPUDP_CSUM;

	mss = skb_shinfo(skb)->gso_size;
	if (mss) {
		struct iphdr *iph;
		u32 tcp_opt_len, hdr_len;

		if (skb_header_cloned(skb) &&
		    pskb_expand_head(skb, 0, 0, GFP_ATOMIC))
			goto drop;

		iph = ip_hdr(skb);
		tcp_opt_len = tcp_optlen(skb);

		hdr_len = skb_transport_offset(skb) + tcp_hdrlen(skb) - ETH_HLEN;

		if (!skb_is_gso_v6(skb)) {
			iph->check = 0;
			iph->tot_len = htons(mss + hdr_len);
		}

		if (unlikely((ETH_HLEN + hdr_len) > 80) &&
		    tg3_flag(tp, TSO_BUG))
			return tg3_tso_bug(tp, skb);

		base_flags |= (TXD_FLAG_CPU_PRE_DMA |
			       TXD_FLAG_CPU_POST_DMA);

		if (tg3_flag(tp, HW_TSO_1) ||
		    tg3_flag(tp, HW_TSO_2) ||
		    tg3_flag(tp, HW_TSO_3)) {
			tcp_hdr(skb)->check = 0;
			base_flags &= ~TXD_FLAG_TCPUDP_CSUM;
		} else
			tcp_hdr(skb)->check = ~csum_tcpudp_magic(iph->saddr,
								 iph->daddr, 0,
								 IPPROTO_TCP,
								 0);

		if (tg3_flag(tp, HW_TSO_3)) {
			mss |= (hdr_len & 0xc) << 12;
			if (hdr_len & 0x10)
				base_flags |= 0x00000010;
			base_flags |= (hdr_len & 0x3e0) << 5;
		} else if (tg3_flag(tp, HW_TSO_2))
			mss |= hdr_len << 9;
		else if (tg3_flag(tp, HW_TSO_1) ||
			 GET_ASIC_REV(tp->pci_chip_rev_id) == ASIC_REV_5705) {
			if (tcp_opt_len || iph->ihl > 5) {
				int tsflags;

				tsflags = (iph->ihl - 5) + (tcp_opt_len >> 2);
				mss |= (tsflags << 11);
			}
		} else {
			if (tcp_opt_len || iph->ihl > 5) {
				int tsflags;

				tsflags = (iph->ihl - 5) + (tcp_opt_len >> 2);
				base_flags |= tsflags << 12;
			}
		}
	}

	if (tg3_flag(tp, USE_JUMBO_BDFLAG) &&
	    !mss && skb->len > VLAN_ETH_FRAME_LEN)
		base_flags |= TXD_FLAG_JMB_PKT;

	if (vlan_tx_tag_present(skb)) {
		base_flags |= TXD_FLAG_VLAN;
		vlan = vlan_tx_tag_get(skb);
	}

	len = skb_headlen(skb);

	mapping = pci_map_single(tp->pdev, skb->data, len, PCI_DMA_TODEVICE);
	if (pci_dma_mapping_error(tp->pdev, mapping))
		goto drop;


	tnapi->tx_buffers[entry].skb = skb;
	dma_unmap_addr_set(&tnapi->tx_buffers[entry], mapping, mapping);

	would_hit_hwbug = 0;

	if (tg3_flag(tp, 5701_DMA_BUG))
		would_hit_hwbug = 1;

	if (tg3_tx_frag_set(tnapi, &entry, &budget, mapping, len, base_flags |
			  ((skb_shinfo(skb)->nr_frags == 0) ? TXD_FLAG_END : 0),
			    mss, vlan)) {
		would_hit_hwbug = 1;
	} else if (skb_shinfo(skb)->nr_frags > 0) {
		u32 tmp_mss = mss;

		if (!tg3_flag(tp, HW_TSO_1) &&
		    !tg3_flag(tp, HW_TSO_2) &&
		    !tg3_flag(tp, HW_TSO_3))
			tmp_mss = 0;

		/* Now loop through additional data
		 * fragments, and queue them.
		 */
		last = skb_shinfo(skb)->nr_frags - 1;
		for (i = 0; i <= last; i++) {
			skb_frag_t *frag = &skb_shinfo(skb)->frags[i];

			len = skb_frag_size(frag);
			mapping = skb_frag_dma_map(&tp->pdev->dev, frag, 0,
						   len, DMA_TO_DEVICE);

			tnapi->tx_buffers[entry].skb = NULL;
			dma_unmap_addr_set(&tnapi->tx_buffers[entry], mapping,
					   mapping);
			if (dma_mapping_error(&tp->pdev->dev, mapping))
				goto dma_error;

			if (!budget ||
			    tg3_tx_frag_set(tnapi, &entry, &budget, mapping,
					    len, base_flags |
					    ((i == last) ? TXD_FLAG_END : 0),
					    tmp_mss, vlan)) {
				would_hit_hwbug = 1;
				break;
			}
		}
	}

	if (would_hit_hwbug) {
		tg3_tx_skb_unmap(tnapi, tnapi->tx_prod, i);

		/* If the workaround fails due to memory/mapping
		 * failure, silently drop this packet.
		 */
		entry = tnapi->tx_prod;
		budget = tg3_tx_avail(tnapi);
		if (tigon3_dma_hwbug_workaround(tnapi, &skb, &entry, &budget,
						base_flags, mss, vlan))
			goto drop_nofree;
	}

	skb_tx_timestamp(skb);
	netdev_sent_queue(tp->dev, skb->len);

	/* Packets are ready, update Tx producer idx local and on card. */
	tw32_tx_mbox(tnapi->prodmbox, entry);

	tnapi->tx_prod = entry;
	if (unlikely(tg3_tx_avail(tnapi) <= (MAX_SKB_FRAGS + 1))) {
		netif_tx_stop_queue(txq);

		/* netif_tx_stop_queue() must be done before checking
		 * checking tx index in tg3_tx_avail() below, because in
		 * tg3_tx(), we update tx index before checking for
		 * netif_tx_queue_stopped().
		 */
		smp_mb();
		if (tg3_tx_avail(tnapi) > TG3_TX_WAKEUP_THRESH(tnapi))
			netif_tx_wake_queue(txq);
	}

	mmiowb();
	return NETDEV_TX_OK;

dma_error:
	tg3_tx_skb_unmap(tnapi, tnapi->tx_prod, --i);
	tnapi->tx_buffers[tnapi->tx_prod].skb = NULL;
drop:
	dev_kfree_skb(skb);
drop_nofree:
	tp->tx_dropped++;
	return NETDEV_TX_OK;
}

static void tg3_mac_loopback(struct tg3 *tp, bool enable)
{
	if (enable) {
		tp->mac_mode &= ~(MAC_MODE_HALF_DUPLEX |
				  MAC_MODE_PORT_MODE_MASK);

		tp->mac_mode |= MAC_MODE_PORT_INT_LPBACK;

		if (!tg3_flag(tp, 5705_PLUS))
			tp->mac_mode |= MAC_MODE_LINK_POLARITY;

		if (tp->phy_flags & TG3_PHYFLG_10_100_ONLY)
			tp->mac_mode |= MAC_MODE_PORT_MODE_MII;
		else
			tp->mac_mode |= MAC_MODE_PORT_MODE_GMII;
	} else {
		tp->mac_mode &= ~MAC_MODE_PORT_INT_LPBACK;

		if (tg3_flag(tp, 5705_PLUS) ||
		    (tp->phy_flags & TG3_PHYFLG_PHY_SERDES) ||
		    GET_ASIC_REV(tp->pci_chip_rev_id) == ASIC_REV_5700)
			tp->mac_mode &= ~MAC_MODE_LINK_POLARITY;
	}

	tw32(MAC_MODE, tp->mac_mode);
	udelay(40);
}

static int tg3_phy_lpbk_set(struct tg3 *tp, u32 speed, bool extlpbk)
{
	u32 val, bmcr, mac_mode, ptest = 0;

	tg3_phy_toggle_apd(tp, false);
	tg3_phy_toggle_automdix(tp, 0);

	if (extlpbk && tg3_phy_set_extloopbk(tp))
		return -EIO;

	bmcr = BMCR_FULLDPLX;
	switch (speed) {
	case SPEED_10:
		break;
	case SPEED_100:
		bmcr |= BMCR_SPEED100;
		break;
	case SPEED_1000:
	default:
		if (tp->phy_flags & TG3_PHYFLG_IS_FET) {
			speed = SPEED_100;
			bmcr |= BMCR_SPEED100;
		} else {
			speed = SPEED_1000;
			bmcr |= BMCR_SPEED1000;
		}
	}

	if (extlpbk) {
		if (!(tp->phy_flags & TG3_PHYFLG_IS_FET)) {
			tg3_readphy(tp, MII_CTRL1000, &val);
			val |= CTL1000_AS_MASTER |
			       CTL1000_ENABLE_MASTER;
			tg3_writephy(tp, MII_CTRL1000, val);
		} else {
			ptest = MII_TG3_FET_PTEST_TRIM_SEL |
				MII_TG3_FET_PTEST_TRIM_2;
			tg3_writephy(tp, MII_TG3_FET_PTEST, ptest);
		}
	} else
		bmcr |= BMCR_LOOPBACK;

	tg3_writephy(tp, MII_BMCR, bmcr);

	/* The write needs to be flushed for the FETs */
	if (tp->phy_flags & TG3_PHYFLG_IS_FET)
		tg3_readphy(tp, MII_BMCR, &bmcr);

	udelay(40);

	if ((tp->phy_flags & TG3_PHYFLG_IS_FET) &&
	    GET_ASIC_REV(tp->pci_chip_rev_id) == ASIC_REV_5785) {
		tg3_writephy(tp, MII_TG3_FET_PTEST, ptest |
			     MII_TG3_FET_PTEST_FRC_TX_LINK |
			     MII_TG3_FET_PTEST_FRC_TX_LOCK);

		/* The write needs to be flushed for the AC131 */
		tg3_readphy(tp, MII_TG3_FET_PTEST, &val);
	}

	/* Reset to prevent losing 1st rx packet intermittently */
	if ((tp->phy_flags & TG3_PHYFLG_MII_SERDES) &&
	    tg3_flag(tp, 5780_CLASS)) {
		tw32_f(MAC_RX_MODE, RX_MODE_RESET);
		udelay(10);
		tw32_f(MAC_RX_MODE, tp->rx_mode);
	}

	mac_mode = tp->mac_mode &
		   ~(MAC_MODE_PORT_MODE_MASK | MAC_MODE_HALF_DUPLEX);
	if (speed == SPEED_1000)
		mac_mode |= MAC_MODE_PORT_MODE_GMII;
	else
		mac_mode |= MAC_MODE_PORT_MODE_MII;

	if (GET_ASIC_REV(tp->pci_chip_rev_id) == ASIC_REV_5700) {
		u32 masked_phy_id = tp->phy_id & TG3_PHY_ID_MASK;

		if (masked_phy_id == TG3_PHY_ID_BCM5401)
			mac_mode &= ~MAC_MODE_LINK_POLARITY;
		else if (masked_phy_id == TG3_PHY_ID_BCM5411)
			mac_mode |= MAC_MODE_LINK_POLARITY;

		tg3_writephy(tp, MII_TG3_EXT_CTRL,
			     MII_TG3_EXT_CTRL_LNK3_LED_MODE);
	}

	tw32(MAC_MODE, mac_mode);
	udelay(40);

	return 0;
}

static void tg3_set_loopback(struct net_device *dev, netdev_features_t features)
{
	struct tg3 *tp = netdev_priv(dev);

	if (features & NETIF_F_LOOPBACK) {
		if (tp->mac_mode & MAC_MODE_PORT_INT_LPBACK)
			return;

		spin_lock_bh(&tp->lock);
		tg3_mac_loopback(tp, true);
		netif_carrier_on(tp->dev);
		spin_unlock_bh(&tp->lock);
		netdev_info(dev, "Internal MAC loopback mode enabled.\n");
	} else {
		if (!(tp->mac_mode & MAC_MODE_PORT_INT_LPBACK))
			return;

		spin_lock_bh(&tp->lock);
		tg3_mac_loopback(tp, false);
		/* Force link status check */
		tg3_setup_phy(tp, 1);
		spin_unlock_bh(&tp->lock);
		netdev_info(dev, "Internal MAC loopback mode disabled.\n");
	}
}

static netdev_features_t tg3_fix_features(struct net_device *dev,
	netdev_features_t features)
{
	struct tg3 *tp = netdev_priv(dev);

	if (dev->mtu > ETH_DATA_LEN && tg3_flag(tp, 5780_CLASS))
		features &= ~NETIF_F_ALL_TSO;

	return features;
}

static int tg3_set_features(struct net_device *dev, netdev_features_t features)
{
	netdev_features_t changed = dev->features ^ features;

	if ((changed & NETIF_F_LOOPBACK) && netif_running(dev))
		tg3_set_loopback(dev, features);

	return 0;
}

static void tg3_rx_prodring_free(struct tg3 *tp,
				 struct tg3_rx_prodring_set *tpr)
{
	int i;

	if (tpr != &tp->napi[0].prodring) {
		for (i = tpr->rx_std_cons_idx; i != tpr->rx_std_prod_idx;
		     i = (i + 1) & tp->rx_std_ring_mask)
			tg3_rx_data_free(tp, &tpr->rx_std_buffers[i],
					tp->rx_pkt_map_sz);

		if (tg3_flag(tp, JUMBO_CAPABLE)) {
			for (i = tpr->rx_jmb_cons_idx;
			     i != tpr->rx_jmb_prod_idx;
			     i = (i + 1) & tp->rx_jmb_ring_mask) {
				tg3_rx_data_free(tp, &tpr->rx_jmb_buffers[i],
						TG3_RX_JMB_MAP_SZ);
			}
		}

		return;
	}

	for (i = 0; i <= tp->rx_std_ring_mask; i++)
		tg3_rx_data_free(tp, &tpr->rx_std_buffers[i],
				tp->rx_pkt_map_sz);

	if (tg3_flag(tp, JUMBO_CAPABLE) && !tg3_flag(tp, 5780_CLASS)) {
		for (i = 0; i <= tp->rx_jmb_ring_mask; i++)
			tg3_rx_data_free(tp, &tpr->rx_jmb_buffers[i],
					TG3_RX_JMB_MAP_SZ);
	}
}

/* Initialize rx rings for packet processing.
 *
 * The chip has been shut down and the driver detached from
 * the networking, so no interrupts or new tx packets will
 * end up in the driver.  tp->{tx,}lock are held and thus
 * we may not sleep.
 */
static int tg3_rx_prodring_alloc(struct tg3 *tp,
				 struct tg3_rx_prodring_set *tpr)
{
	u32 i, rx_pkt_dma_sz;

	tpr->rx_std_cons_idx = 0;
	tpr->rx_std_prod_idx = 0;
	tpr->rx_jmb_cons_idx = 0;
	tpr->rx_jmb_prod_idx = 0;

	if (tpr != &tp->napi[0].prodring) {
		memset(&tpr->rx_std_buffers[0], 0,
		       TG3_RX_STD_BUFF_RING_SIZE(tp));
		if (tpr->rx_jmb_buffers)
			memset(&tpr->rx_jmb_buffers[0], 0,
			       TG3_RX_JMB_BUFF_RING_SIZE(tp));
		goto done;
	}

	/* Zero out all descriptors. */
	memset(tpr->rx_std, 0, TG3_RX_STD_RING_BYTES(tp));

	rx_pkt_dma_sz = TG3_RX_STD_DMA_SZ;
	if (tg3_flag(tp, 5780_CLASS) &&
	    tp->dev->mtu > ETH_DATA_LEN)
		rx_pkt_dma_sz = TG3_RX_JMB_DMA_SZ;
	tp->rx_pkt_map_sz = TG3_RX_DMA_TO_MAP_SZ(rx_pkt_dma_sz);

	/* Initialize invariants of the rings, we only set this
	 * stuff once.  This works because the card does not
	 * write into the rx buffer posting rings.
	 */
	for (i = 0; i <= tp->rx_std_ring_mask; i++) {
		struct tg3_rx_buffer_desc *rxd;

		rxd = &tpr->rx_std[i];
		rxd->idx_len = rx_pkt_dma_sz << RXD_LEN_SHIFT;
		rxd->type_flags = (RXD_FLAG_END << RXD_FLAGS_SHIFT);
		rxd->opaque = (RXD_OPAQUE_RING_STD |
			       (i << RXD_OPAQUE_INDEX_SHIFT));
	}

	/* Now allocate fresh SKBs for each rx ring. */
	for (i = 0; i < tp->rx_pending; i++) {
		if (tg3_alloc_rx_data(tp, tpr, RXD_OPAQUE_RING_STD, i) < 0) {
			netdev_warn(tp->dev,
				    "Using a smaller RX standard ring. Only "
				    "%d out of %d buffers were allocated "
				    "successfully\n", i, tp->rx_pending);
			if (i == 0)
				goto initfail;
			tp->rx_pending = i;
			break;
		}
	}

	if (!tg3_flag(tp, JUMBO_CAPABLE) || tg3_flag(tp, 5780_CLASS))
		goto done;

	memset(tpr->rx_jmb, 0, TG3_RX_JMB_RING_BYTES(tp));

	if (!tg3_flag(tp, JUMBO_RING_ENABLE))
		goto done;

	for (i = 0; i <= tp->rx_jmb_ring_mask; i++) {
		struct tg3_rx_buffer_desc *rxd;

		rxd = &tpr->rx_jmb[i].std;
		rxd->idx_len = TG3_RX_JMB_DMA_SZ << RXD_LEN_SHIFT;
		rxd->type_flags = (RXD_FLAG_END << RXD_FLAGS_SHIFT) |
				  RXD_FLAG_JUMBO;
		rxd->opaque = (RXD_OPAQUE_RING_JUMBO |
		       (i << RXD_OPAQUE_INDEX_SHIFT));
	}

	for (i = 0; i < tp->rx_jumbo_pending; i++) {
		if (tg3_alloc_rx_data(tp, tpr, RXD_OPAQUE_RING_JUMBO, i) < 0) {
			netdev_warn(tp->dev,
				    "Using a smaller RX jumbo ring. Only %d "
				    "out of %d buffers were allocated "
				    "successfully\n", i, tp->rx_jumbo_pending);
			if (i == 0)
				goto initfail;
			tp->rx_jumbo_pending = i;
			break;
		}
	}

done:
	return 0;

initfail:
	tg3_rx_prodring_free(tp, tpr);
	return -ENOMEM;
}

static void tg3_rx_prodring_fini(struct tg3 *tp,
				 struct tg3_rx_prodring_set *tpr)
{
	kfree(tpr->rx_std_buffers);
	tpr->rx_std_buffers = NULL;
	kfree(tpr->rx_jmb_buffers);
	tpr->rx_jmb_buffers = NULL;
	if (tpr->rx_std) {
		dma_free_coherent(&tp->pdev->dev, TG3_RX_STD_RING_BYTES(tp),
				  tpr->rx_std, tpr->rx_std_mapping);
		tpr->rx_std = NULL;
	}
	if (tpr->rx_jmb) {
		dma_free_coherent(&tp->pdev->dev, TG3_RX_JMB_RING_BYTES(tp),
				  tpr->rx_jmb, tpr->rx_jmb_mapping);
		tpr->rx_jmb = NULL;
	}
}

static int tg3_rx_prodring_init(struct tg3 *tp,
				struct tg3_rx_prodring_set *tpr)
{
	tpr->rx_std_buffers = kzalloc(TG3_RX_STD_BUFF_RING_SIZE(tp),
				      GFP_KERNEL);
	if (!tpr->rx_std_buffers)
		return -ENOMEM;

	tpr->rx_std = dma_alloc_coherent(&tp->pdev->dev,
					 TG3_RX_STD_RING_BYTES(tp),
					 &tpr->rx_std_mapping,
					 GFP_KERNEL);
	if (!tpr->rx_std)
		goto err_out;

	if (tg3_flag(tp, JUMBO_CAPABLE) && !tg3_flag(tp, 5780_CLASS)) {
		tpr->rx_jmb_buffers = kzalloc(TG3_RX_JMB_BUFF_RING_SIZE(tp),
					      GFP_KERNEL);
		if (!tpr->rx_jmb_buffers)
			goto err_out;

		tpr->rx_jmb = dma_alloc_coherent(&tp->pdev->dev,
						 TG3_RX_JMB_RING_BYTES(tp),
						 &tpr->rx_jmb_mapping,
						 GFP_KERNEL);
		if (!tpr->rx_jmb)
			goto err_out;
	}

	return 0;

err_out:
	tg3_rx_prodring_fini(tp, tpr);
	return -ENOMEM;
}

/* Free up pending packets in all rx/tx rings.
 *
 * The chip has been shut down and the driver detached from
 * the networking, so no interrupts or new tx packets will
 * end up in the driver.  tp->{tx,}lock is not held and we are not
 * in an interrupt context and thus may sleep.
 */
static void tg3_free_rings(struct tg3 *tp)
{
	int i, j;

	for (j = 0; j < tp->irq_cnt; j++) {
		struct tg3_napi *tnapi = &tp->napi[j];

		tg3_rx_prodring_free(tp, &tnapi->prodring);

		if (!tnapi->tx_buffers)
			continue;

		for (i = 0; i < TG3_TX_RING_SIZE; i++) {
			struct sk_buff *skb = tnapi->tx_buffers[i].skb;

			if (!skb)
				continue;

			tg3_tx_skb_unmap(tnapi, i,
					 skb_shinfo(skb)->nr_frags - 1);

			dev_kfree_skb_any(skb);
		}
	}
	netdev_reset_queue(tp->dev);
}

/* Initialize tx/rx rings for packet processing.
 *
 * The chip has been shut down and the driver detached from
 * the networking, so no interrupts or new tx packets will
 * end up in the driver.  tp->{tx,}lock are held and thus
 * we may not sleep.
 */
static int tg3_init_rings(struct tg3 *tp)
{
	int i;

	/* Free up all the SKBs. */
	tg3_free_rings(tp);

	for (i = 0; i < tp->irq_cnt; i++) {
		struct tg3_napi *tnapi = &tp->napi[i];

		tnapi->last_tag = 0;
		tnapi->last_irq_tag = 0;
		tnapi->hw_status->status = 0;
		tnapi->hw_status->status_tag = 0;
		memset(tnapi->hw_status, 0, TG3_HW_STATUS_SIZE);

		tnapi->tx_prod = 0;
		tnapi->tx_cons = 0;
		if (tnapi->tx_ring)
			memset(tnapi->tx_ring, 0, TG3_TX_RING_BYTES);

		tnapi->rx_rcb_ptr = 0;
		if (tnapi->rx_rcb)
			memset(tnapi->rx_rcb, 0, TG3_RX_RCB_RING_BYTES(tp));

		if (tg3_rx_prodring_alloc(tp, &tnapi->prodring)) {
			tg3_free_rings(tp);
			return -ENOMEM;
		}
	}

	return 0;
}

/*
 * Must not be invoked with interrupt sources disabled and
 * the hardware shutdown down.
 */
static void tg3_free_consistent(struct tg3 *tp)
{
	int i;

	for (i = 0; i < tp->irq_cnt; i++) {
		struct tg3_napi *tnapi = &tp->napi[i];

		if (tnapi->tx_ring) {
			dma_free_coherent(&tp->pdev->dev, TG3_TX_RING_BYTES,
				tnapi->tx_ring, tnapi->tx_desc_mapping);
			tnapi->tx_ring = NULL;
		}

		kfree(tnapi->tx_buffers);
		tnapi->tx_buffers = NULL;

		if (tnapi->rx_rcb) {
			dma_free_coherent(&tp->pdev->dev,
					  TG3_RX_RCB_RING_BYTES(tp),
					  tnapi->rx_rcb,
					  tnapi->rx_rcb_mapping);
			tnapi->rx_rcb = NULL;
		}

		tg3_rx_prodring_fini(tp, &tnapi->prodring);

		if (tnapi->hw_status) {
			dma_free_coherent(&tp->pdev->dev, TG3_HW_STATUS_SIZE,
					  tnapi->hw_status,
					  tnapi->status_mapping);
			tnapi->hw_status = NULL;
		}
	}

	if (tp->hw_stats) {
		dma_free_coherent(&tp->pdev->dev, sizeof(struct tg3_hw_stats),
				  tp->hw_stats, tp->stats_mapping);
		tp->hw_stats = NULL;
	}
}

/*
 * Must not be invoked with interrupt sources disabled and
 * the hardware shutdown down.  Can sleep.
 */
static int tg3_alloc_consistent(struct tg3 *tp)
{
	int i;

	tp->hw_stats = dma_alloc_coherent(&tp->pdev->dev,
					  sizeof(struct tg3_hw_stats),
					  &tp->stats_mapping,
					  GFP_KERNEL);
	if (!tp->hw_stats)
		goto err_out;

	memset(tp->hw_stats, 0, sizeof(struct tg3_hw_stats));

	for (i = 0; i < tp->irq_cnt; i++) {
		struct tg3_napi *tnapi = &tp->napi[i];
		struct tg3_hw_status *sblk;

		tnapi->hw_status = dma_alloc_coherent(&tp->pdev->dev,
						      TG3_HW_STATUS_SIZE,
						      &tnapi->status_mapping,
						      GFP_KERNEL);
		if (!tnapi->hw_status)
			goto err_out;

		memset(tnapi->hw_status, 0, TG3_HW_STATUS_SIZE);
		sblk = tnapi->hw_status;

		if (tg3_rx_prodring_init(tp, &tnapi->prodring))
			goto err_out;

		/* If multivector TSS is enabled, vector 0 does not handle
		 * tx interrupts.  Don't allocate any resources for it.
		 */
		if ((!i && !tg3_flag(tp, ENABLE_TSS)) ||
		    (i && tg3_flag(tp, ENABLE_TSS))) {
			tnapi->tx_buffers = kzalloc(
					       sizeof(struct tg3_tx_ring_info) *
					       TG3_TX_RING_SIZE, GFP_KERNEL);
			if (!tnapi->tx_buffers)
				goto err_out;

			tnapi->tx_ring = dma_alloc_coherent(&tp->pdev->dev,
							    TG3_TX_RING_BYTES,
							&tnapi->tx_desc_mapping,
							    GFP_KERNEL);
			if (!tnapi->tx_ring)
				goto err_out;
		}

		/*
		 * When RSS is enabled, the status block format changes
		 * slightly.  The "rx_jumbo_consumer", "reserved",
		 * and "rx_mini_consumer" members get mapped to the
		 * other three rx return ring producer indexes.
		 */
		switch (i) {
		default:
			tnapi->rx_rcb_prod_idx = &sblk->idx[0].rx_producer;
			break;
		case 2:
			tnapi->rx_rcb_prod_idx = &sblk->rx_jumbo_consumer;
			break;
		case 3:
			tnapi->rx_rcb_prod_idx = &sblk->reserved;
			break;
		case 4:
			tnapi->rx_rcb_prod_idx = &sblk->rx_mini_consumer;
			break;
		}

		/*
		 * If multivector RSS is enabled, vector 0 does not handle
		 * rx or tx interrupts.  Don't allocate any resources for it.
		 */
		if (!i && tg3_flag(tp, ENABLE_RSS))
			continue;

		tnapi->rx_rcb = dma_alloc_coherent(&tp->pdev->dev,
						   TG3_RX_RCB_RING_BYTES(tp),
						   &tnapi->rx_rcb_mapping,
						   GFP_KERNEL);
		if (!tnapi->rx_rcb)
			goto err_out;

		memset(tnapi->rx_rcb, 0, TG3_RX_RCB_RING_BYTES(tp));
	}

	return 0;

err_out:
	tg3_free_consistent(tp);
	return -ENOMEM;
}

#define MAX_WAIT_CNT 1000

/* To stop a block, clear the enable bit and poll till it
 * clears.  tp->lock is held.
 */
static int tg3_stop_block(struct tg3 *tp, unsigned long ofs, u32 enable_bit, int silent)
{
	unsigned int i;
	u32 val;

	if (tg3_flag(tp, 5705_PLUS)) {
		switch (ofs) {
		case RCVLSC_MODE:
		case DMAC_MODE:
		case MBFREE_MODE:
		case BUFMGR_MODE:
		case MEMARB_MODE:
			/* We can't enable/disable these bits of the
			 * 5705/5750, just say success.
			 */
			return 0;

		default:
			break;
		}
	}

	val = tr32(ofs);
	val &= ~enable_bit;
	tw32_f(ofs, val);

	for (i = 0; i < MAX_WAIT_CNT; i++) {
		udelay(100);
		val = tr32(ofs);
		if ((val & enable_bit) == 0)
			break;
	}

	if (i == MAX_WAIT_CNT && !silent) {
		dev_err(&tp->pdev->dev,
			"tg3_stop_block timed out, ofs=%lx enable_bit=%x\n",
			ofs, enable_bit);
		return -ENODEV;
	}

	return 0;
}

/* tp->lock is held. */
static int tg3_abort_hw(struct tg3 *tp, int silent)
{
	int i, err;

	tg3_disable_ints(tp);

	tp->rx_mode &= ~RX_MODE_ENABLE;
	tw32_f(MAC_RX_MODE, tp->rx_mode);
	udelay(10);

	err  = tg3_stop_block(tp, RCVBDI_MODE, RCVBDI_MODE_ENABLE, silent);
	err |= tg3_stop_block(tp, RCVLPC_MODE, RCVLPC_MODE_ENABLE, silent);
	err |= tg3_stop_block(tp, RCVLSC_MODE, RCVLSC_MODE_ENABLE, silent);
	err |= tg3_stop_block(tp, RCVDBDI_MODE, RCVDBDI_MODE_ENABLE, silent);
	err |= tg3_stop_block(tp, RCVDCC_MODE, RCVDCC_MODE_ENABLE, silent);
	err |= tg3_stop_block(tp, RCVCC_MODE, RCVCC_MODE_ENABLE, silent);

	err |= tg3_stop_block(tp, SNDBDS_MODE, SNDBDS_MODE_ENABLE, silent);
	err |= tg3_stop_block(tp, SNDBDI_MODE, SNDBDI_MODE_ENABLE, silent);
	err |= tg3_stop_block(tp, SNDDATAI_MODE, SNDDATAI_MODE_ENABLE, silent);
	err |= tg3_stop_block(tp, RDMAC_MODE, RDMAC_MODE_ENABLE, silent);
	err |= tg3_stop_block(tp, SNDDATAC_MODE, SNDDATAC_MODE_ENABLE, silent);
	err |= tg3_stop_block(tp, DMAC_MODE, DMAC_MODE_ENABLE, silent);
	err |= tg3_stop_block(tp, SNDBDC_MODE, SNDBDC_MODE_ENABLE, silent);

	tp->mac_mode &= ~MAC_MODE_TDE_ENABLE;
	tw32_f(MAC_MODE, tp->mac_mode);
	udelay(40);

	tp->tx_mode &= ~TX_MODE_ENABLE;
	tw32_f(MAC_TX_MODE, tp->tx_mode);

	for (i = 0; i < MAX_WAIT_CNT; i++) {
		udelay(100);
		if (!(tr32(MAC_TX_MODE) & TX_MODE_ENABLE))
			break;
	}
	if (i >= MAX_WAIT_CNT) {
		dev_err(&tp->pdev->dev,
			"%s timed out, TX_MODE_ENABLE will not clear "
			"MAC_TX_MODE=%08x\n", __func__, tr32(MAC_TX_MODE));
		err |= -ENODEV;
	}

	err |= tg3_stop_block(tp, HOSTCC_MODE, HOSTCC_MODE_ENABLE, silent);
	err |= tg3_stop_block(tp, WDMAC_MODE, WDMAC_MODE_ENABLE, silent);
	err |= tg3_stop_block(tp, MBFREE_MODE, MBFREE_MODE_ENABLE, silent);

	tw32(FTQ_RESET, 0xffffffff);
	tw32(FTQ_RESET, 0x00000000);

	err |= tg3_stop_block(tp, BUFMGR_MODE, BUFMGR_MODE_ENABLE, silent);
	err |= tg3_stop_block(tp, MEMARB_MODE, MEMARB_MODE_ENABLE, silent);

	for (i = 0; i < tp->irq_cnt; i++) {
		struct tg3_napi *tnapi = &tp->napi[i];
		if (tnapi->hw_status)
			memset(tnapi->hw_status, 0, TG3_HW_STATUS_SIZE);
	}

	return err;
}

/* Save PCI command register before chip reset */
static void tg3_save_pci_state(struct tg3 *tp)
{
	pci_read_config_word(tp->pdev, PCI_COMMAND, &tp->pci_cmd);
}

/* Restore PCI state after chip reset */
static void tg3_restore_pci_state(struct tg3 *tp)
{
	u32 val;

	/* Re-enable indirect register accesses. */
	pci_write_config_dword(tp->pdev, TG3PCI_MISC_HOST_CTRL,
			       tp->misc_host_ctrl);

	/* Set MAX PCI retry to zero. */
	val = (PCISTATE_ROM_ENABLE | PCISTATE_ROM_RETRY_ENABLE);
	if (tp->pci_chip_rev_id == CHIPREV_ID_5704_A0 &&
	    tg3_flag(tp, PCIX_MODE))
		val |= PCISTATE_RETRY_SAME_DMA;
	/* Allow reads and writes to the APE register and memory space. */
	if (tg3_flag(tp, ENABLE_APE))
		val |= PCISTATE_ALLOW_APE_CTLSPC_WR |
		       PCISTATE_ALLOW_APE_SHMEM_WR |
		       PCISTATE_ALLOW_APE_PSPACE_WR;
	pci_write_config_dword(tp->pdev, TG3PCI_PCISTATE, val);

	pci_write_config_word(tp->pdev, PCI_COMMAND, tp->pci_cmd);

	if (!tg3_flag(tp, PCI_EXPRESS)) {
		pci_write_config_byte(tp->pdev, PCI_CACHE_LINE_SIZE,
				      tp->pci_cacheline_sz);
		pci_write_config_byte(tp->pdev, PCI_LATENCY_TIMER,
				      tp->pci_lat_timer);
	}

	/* Make sure PCI-X relaxed ordering bit is clear. */
	if (tg3_flag(tp, PCIX_MODE)) {
		u16 pcix_cmd;

		pci_read_config_word(tp->pdev, tp->pcix_cap + PCI_X_CMD,
				     &pcix_cmd);
		pcix_cmd &= ~PCI_X_CMD_ERO;
		pci_write_config_word(tp->pdev, tp->pcix_cap + PCI_X_CMD,
				      pcix_cmd);
	}

	if (tg3_flag(tp, 5780_CLASS)) {

		/* Chip reset on 5780 will reset MSI enable bit,
		 * so need to restore it.
		 */
		if (tg3_flag(tp, USING_MSI)) {
			u16 ctrl;

			pci_read_config_word(tp->pdev,
					     tp->msi_cap + PCI_MSI_FLAGS,
					     &ctrl);
			pci_write_config_word(tp->pdev,
					      tp->msi_cap + PCI_MSI_FLAGS,
					      ctrl | PCI_MSI_FLAGS_ENABLE);
			val = tr32(MSGINT_MODE);
			tw32(MSGINT_MODE, val | MSGINT_MODE_ENABLE);
		}
	}
}

/* tp->lock is held. */
static int tg3_chip_reset(struct tg3 *tp)
{
	u32 val;
	void (*write_op)(struct tg3 *, u32, u32);
	int i, err;

	tg3_nvram_lock(tp);

	tg3_ape_lock(tp, TG3_APE_LOCK_GRC);

	/* No matching tg3_nvram_unlock() after this because
	 * chip reset below will undo the nvram lock.
	 */
	tp->nvram_lock_cnt = 0;

	/* GRC_MISC_CFG core clock reset will clear the memory
	 * enable bit in PCI register 4 and the MSI enable bit
	 * on some chips, so we save relevant registers here.
	 */
	tg3_save_pci_state(tp);

	if (GET_ASIC_REV(tp->pci_chip_rev_id) == ASIC_REV_5752 ||
	    tg3_flag(tp, 5755_PLUS))
		tw32(GRC_FASTBOOT_PC, 0);

	/*
	 * We must avoid the readl() that normally takes place.
	 * It locks machines, causes machine checks, and other
	 * fun things.  So, temporarily disable the 5701
	 * hardware workaround, while we do the reset.
	 */
	write_op = tp->write32;
	if (write_op == tg3_write_flush_reg32)
		tp->write32 = tg3_write32;

	/* Prevent the irq handler from reading or writing PCI registers
	 * during chip reset when the memory enable bit in the PCI command
	 * register may be cleared.  The chip does not generate interrupt
	 * at this time, but the irq handler may still be called due to irq
	 * sharing or irqpoll.
	 */
	tg3_flag_set(tp, CHIP_RESETTING);
	for (i = 0; i < tp->irq_cnt; i++) {
		struct tg3_napi *tnapi = &tp->napi[i];
		if (tnapi->hw_status) {
			tnapi->hw_status->status = 0;
			tnapi->hw_status->status_tag = 0;
		}
		tnapi->last_tag = 0;
		tnapi->last_irq_tag = 0;
	}
	smp_mb();

	for (i = 0; i < tp->irq_cnt; i++)
		synchronize_irq(tp->napi[i].irq_vec);

	if (GET_ASIC_REV(tp->pci_chip_rev_id) == ASIC_REV_57780) {
		val = tr32(TG3_PCIE_LNKCTL) & ~TG3_PCIE_LNKCTL_L1_PLL_PD_EN;
		tw32(TG3_PCIE_LNKCTL, val | TG3_PCIE_LNKCTL_L1_PLL_PD_DIS);
	}

	/* do the reset */
	val = GRC_MISC_CFG_CORECLK_RESET;

	if (tg3_flag(tp, PCI_EXPRESS)) {
		/* Force PCIe 1.0a mode */
		if (GET_ASIC_REV(tp->pci_chip_rev_id) != ASIC_REV_5785 &&
		    !tg3_flag(tp, 57765_PLUS) &&
		    tr32(TG3_PCIE_PHY_TSTCTL) ==
		    (TG3_PCIE_PHY_TSTCTL_PCIE10 | TG3_PCIE_PHY_TSTCTL_PSCRAM))
			tw32(TG3_PCIE_PHY_TSTCTL, TG3_PCIE_PHY_TSTCTL_PSCRAM);

		if (tp->pci_chip_rev_id != CHIPREV_ID_5750_A0) {
			tw32(GRC_MISC_CFG, (1 << 29));
			val |= (1 << 29);
		}
	}

	if (GET_ASIC_REV(tp->pci_chip_rev_id) == ASIC_REV_5906) {
		tw32(VCPU_STATUS, tr32(VCPU_STATUS) | VCPU_STATUS_DRV_RESET);
		tw32(GRC_VCPU_EXT_CTRL,
		     tr32(GRC_VCPU_EXT_CTRL) & ~GRC_VCPU_EXT_CTRL_HALT_CPU);
	}

	/* Manage gphy power for all CPMU absent PCIe devices. */
	if (tg3_flag(tp, 5705_PLUS) && !tg3_flag(tp, CPMU_PRESENT))
		val |= GRC_MISC_CFG_KEEP_GPHY_POWER;

	tw32(GRC_MISC_CFG, val);

	/* restore 5701 hardware bug workaround write method */
	tp->write32 = write_op;

	/* Unfortunately, we have to delay before the PCI read back.
	 * Some 575X chips even will not respond to a PCI cfg access
	 * when the reset command is given to the chip.
	 *
	 * How do these hardware designers expect things to work
	 * properly if the PCI write is posted for a long period
	 * of time?  It is always necessary to have some method by
	 * which a register read back can occur to push the write
	 * out which does the reset.
	 *
	 * For most tg3 variants the trick below was working.
	 * Ho hum...
	 */
	udelay(120);

	/* Flush PCI posted writes.  The normal MMIO registers
	 * are inaccessible at this time so this is the only
	 * way to make this reliably (actually, this is no longer
	 * the case, see above).  I tried to use indirect
	 * register read/write but this upset some 5701 variants.
	 */
	pci_read_config_dword(tp->pdev, PCI_COMMAND, &val);

	udelay(120);

	if (tg3_flag(tp, PCI_EXPRESS) && pci_pcie_cap(tp->pdev)) {
		u16 val16;

		if (tp->pci_chip_rev_id == CHIPREV_ID_5750_A0) {
			int i;
			u32 cfg_val;

			/* Wait for link training to complete.  */
			for (i = 0; i < 5000; i++)
				udelay(100);

			pci_read_config_dword(tp->pdev, 0xc4, &cfg_val);
			pci_write_config_dword(tp->pdev, 0xc4,
					       cfg_val | (1 << 15));
		}

		/* Clear the "no snoop" and "relaxed ordering" bits. */
		pci_read_config_word(tp->pdev,
				     pci_pcie_cap(tp->pdev) + PCI_EXP_DEVCTL,
				     &val16);
		val16 &= ~(PCI_EXP_DEVCTL_RELAX_EN |
			   PCI_EXP_DEVCTL_NOSNOOP_EN);
		/*
		 * Older PCIe devices only support the 128 byte
		 * MPS setting.  Enforce the restriction.
		 */
		if (!tg3_flag(tp, CPMU_PRESENT))
			val16 &= ~PCI_EXP_DEVCTL_PAYLOAD;
		pci_write_config_word(tp->pdev,
				      pci_pcie_cap(tp->pdev) + PCI_EXP_DEVCTL,
				      val16);

		/* Clear error status */
		pci_write_config_word(tp->pdev,
				      pci_pcie_cap(tp->pdev) + PCI_EXP_DEVSTA,
				      PCI_EXP_DEVSTA_CED |
				      PCI_EXP_DEVSTA_NFED |
				      PCI_EXP_DEVSTA_FED |
				      PCI_EXP_DEVSTA_URD);
	}

	tg3_restore_pci_state(tp);

	tg3_flag_clear(tp, CHIP_RESETTING);
	tg3_flag_clear(tp, ERROR_PROCESSED);

	val = 0;
	if (tg3_flag(tp, 5780_CLASS))
		val = tr32(MEMARB_MODE);
	tw32(MEMARB_MODE, val | MEMARB_MODE_ENABLE);

	if (tp->pci_chip_rev_id == CHIPREV_ID_5750_A3) {
		tg3_stop_fw(tp);
		tw32(0x5000, 0x400);
	}

	tw32(GRC_MODE, tp->grc_mode);

	if (tp->pci_chip_rev_id == CHIPREV_ID_5705_A0) {
		val = tr32(0xc4);

		tw32(0xc4, val | (1 << 15));
	}

	if ((tp->nic_sram_data_cfg & NIC_SRAM_DATA_CFG_MINI_PCI) != 0 &&
	    GET_ASIC_REV(tp->pci_chip_rev_id) == ASIC_REV_5705) {
		tp->pci_clock_ctrl |= CLOCK_CTRL_CLKRUN_OENABLE;
		if (tp->pci_chip_rev_id == CHIPREV_ID_5705_A0)
			tp->pci_clock_ctrl |= CLOCK_CTRL_FORCE_CLKRUN;
		tw32(TG3PCI_CLOCK_CTRL, tp->pci_clock_ctrl);
	}

	if (tp->phy_flags & TG3_PHYFLG_PHY_SERDES) {
		tp->mac_mode = MAC_MODE_PORT_MODE_TBI;
		val = tp->mac_mode;
	} else if (tp->phy_flags & TG3_PHYFLG_MII_SERDES) {
		tp->mac_mode = MAC_MODE_PORT_MODE_GMII;
		val = tp->mac_mode;
	} else
		val = 0;

	tw32_f(MAC_MODE, val);
	udelay(40);

	tg3_ape_unlock(tp, TG3_APE_LOCK_GRC);

	err = tg3_poll_fw(tp);
	if (err)
		return err;

	tg3_mdio_start(tp);

	if (tg3_flag(tp, PCI_EXPRESS) &&
	    tp->pci_chip_rev_id != CHIPREV_ID_5750_A0 &&
	    GET_ASIC_REV(tp->pci_chip_rev_id) != ASIC_REV_5785 &&
	    !tg3_flag(tp, 57765_PLUS)) {
		val = tr32(0x7c00);

		tw32(0x7c00, val | (1 << 25));
	}

	if (GET_ASIC_REV(tp->pci_chip_rev_id) == ASIC_REV_5720) {
		val = tr32(TG3_CPMU_CLCK_ORIDE);
		tw32(TG3_CPMU_CLCK_ORIDE, val & ~CPMU_CLCK_ORIDE_MAC_ORIDE_EN);
	}

	/* Reprobe ASF enable state.  */
	tg3_flag_clear(tp, ENABLE_ASF);
	tg3_flag_clear(tp, ASF_NEW_HANDSHAKE);
	tg3_read_mem(tp, NIC_SRAM_DATA_SIG, &val);
	if (val == NIC_SRAM_DATA_SIG_MAGIC) {
		u32 nic_cfg;

		tg3_read_mem(tp, NIC_SRAM_DATA_CFG, &nic_cfg);
		if (nic_cfg & NIC_SRAM_DATA_CFG_ASF_ENABLE) {
			tg3_flag_set(tp, ENABLE_ASF);
			tp->last_event_jiffies = jiffies;
			if (tg3_flag(tp, 5750_PLUS))
				tg3_flag_set(tp, ASF_NEW_HANDSHAKE);
		}
	}

	return 0;
}

static void tg3_get_nstats(struct tg3 *, struct rtnl_link_stats64 *);
static void tg3_get_estats(struct tg3 *, struct tg3_ethtool_stats *);

/* tp->lock is held. */
static int tg3_halt(struct tg3 *tp, int kind, int silent)
{
	int err;

	tg3_stop_fw(tp);

	tg3_write_sig_pre_reset(tp, kind);

	tg3_abort_hw(tp, silent);
	err = tg3_chip_reset(tp);

	__tg3_set_mac_addr(tp, 0);

	tg3_write_sig_legacy(tp, kind);
	tg3_write_sig_post_reset(tp, kind);

	if (tp->hw_stats) {
		/* Save the stats across chip resets... */
		tg3_get_nstats(tp, &tp->net_stats_prev),
		tg3_get_estats(tp, &tp->estats_prev);

		/* And make sure the next sample is new data */
		memset(tp->hw_stats, 0, sizeof(struct tg3_hw_stats));
	}

	if (err)
		return err;

	return 0;
}

static int tg3_set_mac_addr(struct net_device *dev, void *p)
{
	struct tg3 *tp = netdev_priv(dev);
	struct sockaddr *addr = p;
	int err = 0, skip_mac_1 = 0;

	if (!is_valid_ether_addr(addr->sa_data))
		return -EADDRNOTAVAIL;

	memcpy(dev->dev_addr, addr->sa_data, dev->addr_len);

	if (!netif_running(dev))
		return 0;

	if (tg3_flag(tp, ENABLE_ASF)) {
		u32 addr0_high, addr0_low, addr1_high, addr1_low;

		addr0_high = tr32(MAC_ADDR_0_HIGH);
		addr0_low = tr32(MAC_ADDR_0_LOW);
		addr1_high = tr32(MAC_ADDR_1_HIGH);
		addr1_low = tr32(MAC_ADDR_1_LOW);

		/* Skip MAC addr 1 if ASF is using it. */
		if ((addr0_high != addr1_high || addr0_low != addr1_low) &&
		    !(addr1_high == 0 && addr1_low == 0))
			skip_mac_1 = 1;
	}
	spin_lock_bh(&tp->lock);
	__tg3_set_mac_addr(tp, skip_mac_1);
	spin_unlock_bh(&tp->lock);

	return err;
}

/* tp->lock is held. */
static void tg3_set_bdinfo(struct tg3 *tp, u32 bdinfo_addr,
			   dma_addr_t mapping, u32 maxlen_flags,
			   u32 nic_addr)
{
	tg3_write_mem(tp,
		      (bdinfo_addr + TG3_BDINFO_HOST_ADDR + TG3_64BIT_REG_HIGH),
		      ((u64) mapping >> 32));
	tg3_write_mem(tp,
		      (bdinfo_addr + TG3_BDINFO_HOST_ADDR + TG3_64BIT_REG_LOW),
		      ((u64) mapping & 0xffffffff));
	tg3_write_mem(tp,
		      (bdinfo_addr + TG3_BDINFO_MAXLEN_FLAGS),
		       maxlen_flags);

	if (!tg3_flag(tp, 5705_PLUS))
		tg3_write_mem(tp,
			      (bdinfo_addr + TG3_BDINFO_NIC_ADDR),
			      nic_addr);
}

static void __tg3_set_coalesce(struct tg3 *tp, struct ethtool_coalesce *ec)
{
	int i;

	if (!tg3_flag(tp, ENABLE_TSS)) {
		tw32(HOSTCC_TXCOL_TICKS, ec->tx_coalesce_usecs);
		tw32(HOSTCC_TXMAX_FRAMES, ec->tx_max_coalesced_frames);
		tw32(HOSTCC_TXCOAL_MAXF_INT, ec->tx_max_coalesced_frames_irq);
	} else {
		tw32(HOSTCC_TXCOL_TICKS, 0);
		tw32(HOSTCC_TXMAX_FRAMES, 0);
		tw32(HOSTCC_TXCOAL_MAXF_INT, 0);
	}

	if (!tg3_flag(tp, ENABLE_RSS)) {
		tw32(HOSTCC_RXCOL_TICKS, ec->rx_coalesce_usecs);
		tw32(HOSTCC_RXMAX_FRAMES, ec->rx_max_coalesced_frames);
		tw32(HOSTCC_RXCOAL_MAXF_INT, ec->rx_max_coalesced_frames_irq);
	} else {
		tw32(HOSTCC_RXCOL_TICKS, 0);
		tw32(HOSTCC_RXMAX_FRAMES, 0);
		tw32(HOSTCC_RXCOAL_MAXF_INT, 0);
	}

	if (!tg3_flag(tp, 5705_PLUS)) {
		u32 val = ec->stats_block_coalesce_usecs;

		tw32(HOSTCC_RXCOAL_TICK_INT, ec->rx_coalesce_usecs_irq);
		tw32(HOSTCC_TXCOAL_TICK_INT, ec->tx_coalesce_usecs_irq);

		if (!netif_carrier_ok(tp->dev))
			val = 0;

		tw32(HOSTCC_STAT_COAL_TICKS, val);
	}

	for (i = 0; i < tp->irq_cnt - 1; i++) {
		u32 reg;

		reg = HOSTCC_RXCOL_TICKS_VEC1 + i * 0x18;
		tw32(reg, ec->rx_coalesce_usecs);
		reg = HOSTCC_RXMAX_FRAMES_VEC1 + i * 0x18;
		tw32(reg, ec->rx_max_coalesced_frames);
		reg = HOSTCC_RXCOAL_MAXF_INT_VEC1 + i * 0x18;
		tw32(reg, ec->rx_max_coalesced_frames_irq);

		if (tg3_flag(tp, ENABLE_TSS)) {
			reg = HOSTCC_TXCOL_TICKS_VEC1 + i * 0x18;
			tw32(reg, ec->tx_coalesce_usecs);
			reg = HOSTCC_TXMAX_FRAMES_VEC1 + i * 0x18;
			tw32(reg, ec->tx_max_coalesced_frames);
			reg = HOSTCC_TXCOAL_MAXF_INT_VEC1 + i * 0x18;
			tw32(reg, ec->tx_max_coalesced_frames_irq);
		}
	}

	for (; i < tp->irq_max - 1; i++) {
		tw32(HOSTCC_RXCOL_TICKS_VEC1 + i * 0x18, 0);
		tw32(HOSTCC_RXMAX_FRAMES_VEC1 + i * 0x18, 0);
		tw32(HOSTCC_RXCOAL_MAXF_INT_VEC1 + i * 0x18, 0);

		if (tg3_flag(tp, ENABLE_TSS)) {
			tw32(HOSTCC_TXCOL_TICKS_VEC1 + i * 0x18, 0);
			tw32(HOSTCC_TXMAX_FRAMES_VEC1 + i * 0x18, 0);
			tw32(HOSTCC_TXCOAL_MAXF_INT_VEC1 + i * 0x18, 0);
		}
	}
}

/* tp->lock is held. */
static void tg3_rings_reset(struct tg3 *tp)
{
	int i;
	u32 stblk, txrcb, rxrcb, limit;
	struct tg3_napi *tnapi = &tp->napi[0];

	/* Disable all transmit rings but the first. */
	if (!tg3_flag(tp, 5705_PLUS))
		limit = NIC_SRAM_SEND_RCB + TG3_BDINFO_SIZE * 16;
	else if (tg3_flag(tp, 5717_PLUS))
		limit = NIC_SRAM_SEND_RCB + TG3_BDINFO_SIZE * 4;
	else if (tg3_flag(tp, 57765_CLASS))
		limit = NIC_SRAM_SEND_RCB + TG3_BDINFO_SIZE * 2;
	else
		limit = NIC_SRAM_SEND_RCB + TG3_BDINFO_SIZE;

	for (txrcb = NIC_SRAM_SEND_RCB + TG3_BDINFO_SIZE;
	     txrcb < limit; txrcb += TG3_BDINFO_SIZE)
		tg3_write_mem(tp, txrcb + TG3_BDINFO_MAXLEN_FLAGS,
			      BDINFO_FLAGS_DISABLED);


	/* Disable all receive return rings but the first. */
	if (tg3_flag(tp, 5717_PLUS))
		limit = NIC_SRAM_RCV_RET_RCB + TG3_BDINFO_SIZE * 17;
	else if (!tg3_flag(tp, 5705_PLUS))
		limit = NIC_SRAM_RCV_RET_RCB + TG3_BDINFO_SIZE * 16;
	else if (GET_ASIC_REV(tp->pci_chip_rev_id) == ASIC_REV_5755 ||
		 tg3_flag(tp, 57765_CLASS))
		limit = NIC_SRAM_RCV_RET_RCB + TG3_BDINFO_SIZE * 4;
	else
		limit = NIC_SRAM_RCV_RET_RCB + TG3_BDINFO_SIZE;

	for (rxrcb = NIC_SRAM_RCV_RET_RCB + TG3_BDINFO_SIZE;
	     rxrcb < limit; rxrcb += TG3_BDINFO_SIZE)
		tg3_write_mem(tp, rxrcb + TG3_BDINFO_MAXLEN_FLAGS,
			      BDINFO_FLAGS_DISABLED);

	/* Disable interrupts */
	tw32_mailbox_f(tp->napi[0].int_mbox, 1);
	tp->napi[0].chk_msi_cnt = 0;
	tp->napi[0].last_rx_cons = 0;
	tp->napi[0].last_tx_cons = 0;

	/* Zero mailbox registers. */
	if (tg3_flag(tp, SUPPORT_MSIX)) {
		for (i = 1; i < tp->irq_max; i++) {
			tp->napi[i].tx_prod = 0;
			tp->napi[i].tx_cons = 0;
			if (tg3_flag(tp, ENABLE_TSS))
				tw32_mailbox(tp->napi[i].prodmbox, 0);
			tw32_rx_mbox(tp->napi[i].consmbox, 0);
			tw32_mailbox_f(tp->napi[i].int_mbox, 1);
			tp->napi[i].chk_msi_cnt = 0;
			tp->napi[i].last_rx_cons = 0;
			tp->napi[i].last_tx_cons = 0;
		}
		if (!tg3_flag(tp, ENABLE_TSS))
			tw32_mailbox(tp->napi[0].prodmbox, 0);
	} else {
		tp->napi[0].tx_prod = 0;
		tp->napi[0].tx_cons = 0;
		tw32_mailbox(tp->napi[0].prodmbox, 0);
		tw32_rx_mbox(tp->napi[0].consmbox, 0);
	}

	/* Make sure the NIC-based send BD rings are disabled. */
	if (!tg3_flag(tp, 5705_PLUS)) {
		u32 mbox = MAILBOX_SNDNIC_PROD_IDX_0 + TG3_64BIT_REG_LOW;
		for (i = 0; i < 16; i++)
			tw32_tx_mbox(mbox + i * 8, 0);
	}

	txrcb = NIC_SRAM_SEND_RCB;
	rxrcb = NIC_SRAM_RCV_RET_RCB;

	/* Clear status block in ram. */
	memset(tnapi->hw_status, 0, TG3_HW_STATUS_SIZE);

	/* Set status block DMA address */
	tw32(HOSTCC_STATUS_BLK_HOST_ADDR + TG3_64BIT_REG_HIGH,
	     ((u64) tnapi->status_mapping >> 32));
	tw32(HOSTCC_STATUS_BLK_HOST_ADDR + TG3_64BIT_REG_LOW,
	     ((u64) tnapi->status_mapping & 0xffffffff));

	if (tnapi->tx_ring) {
		tg3_set_bdinfo(tp, txrcb, tnapi->tx_desc_mapping,
			       (TG3_TX_RING_SIZE <<
				BDINFO_FLAGS_MAXLEN_SHIFT),
			       NIC_SRAM_TX_BUFFER_DESC);
		txrcb += TG3_BDINFO_SIZE;
	}

	if (tnapi->rx_rcb) {
		tg3_set_bdinfo(tp, rxrcb, tnapi->rx_rcb_mapping,
			       (tp->rx_ret_ring_mask + 1) <<
				BDINFO_FLAGS_MAXLEN_SHIFT, 0);
		rxrcb += TG3_BDINFO_SIZE;
	}

	stblk = HOSTCC_STATBLCK_RING1;

	for (i = 1, tnapi++; i < tp->irq_cnt; i++, tnapi++) {
		u64 mapping = (u64)tnapi->status_mapping;
		tw32(stblk + TG3_64BIT_REG_HIGH, mapping >> 32);
		tw32(stblk + TG3_64BIT_REG_LOW, mapping & 0xffffffff);

		/* Clear status block in ram. */
		memset(tnapi->hw_status, 0, TG3_HW_STATUS_SIZE);

		if (tnapi->tx_ring) {
			tg3_set_bdinfo(tp, txrcb, tnapi->tx_desc_mapping,
				       (TG3_TX_RING_SIZE <<
					BDINFO_FLAGS_MAXLEN_SHIFT),
				       NIC_SRAM_TX_BUFFER_DESC);
			txrcb += TG3_BDINFO_SIZE;
		}

		tg3_set_bdinfo(tp, rxrcb, tnapi->rx_rcb_mapping,
			       ((tp->rx_ret_ring_mask + 1) <<
				BDINFO_FLAGS_MAXLEN_SHIFT), 0);

		stblk += 8;
		rxrcb += TG3_BDINFO_SIZE;
	}
}

static void tg3_setup_rxbd_thresholds(struct tg3 *tp)
{
	u32 val, bdcache_maxcnt, host_rep_thresh, nic_rep_thresh;

	if (!tg3_flag(tp, 5750_PLUS) ||
	    tg3_flag(tp, 5780_CLASS) ||
	    GET_ASIC_REV(tp->pci_chip_rev_id) == ASIC_REV_5750 ||
	    GET_ASIC_REV(tp->pci_chip_rev_id) == ASIC_REV_5752 ||
	    tg3_flag(tp, 57765_PLUS))
		bdcache_maxcnt = TG3_SRAM_RX_STD_BDCACHE_SIZE_5700;
	else if (GET_ASIC_REV(tp->pci_chip_rev_id) == ASIC_REV_5755 ||
		 GET_ASIC_REV(tp->pci_chip_rev_id) == ASIC_REV_5787)
		bdcache_maxcnt = TG3_SRAM_RX_STD_BDCACHE_SIZE_5755;
	else
		bdcache_maxcnt = TG3_SRAM_RX_STD_BDCACHE_SIZE_5906;

	nic_rep_thresh = min(bdcache_maxcnt / 2, tp->rx_std_max_post);
	host_rep_thresh = max_t(u32, tp->rx_pending / 8, 1);

	val = min(nic_rep_thresh, host_rep_thresh);
	tw32(RCVBDI_STD_THRESH, val);

	if (tg3_flag(tp, 57765_PLUS))
		tw32(STD_REPLENISH_LWM, bdcache_maxcnt);

	if (!tg3_flag(tp, JUMBO_CAPABLE) || tg3_flag(tp, 5780_CLASS))
		return;

	bdcache_maxcnt = TG3_SRAM_RX_JMB_BDCACHE_SIZE_5700;

	host_rep_thresh = max_t(u32, tp->rx_jumbo_pending / 8, 1);

	val = min(bdcache_maxcnt / 2, host_rep_thresh);
	tw32(RCVBDI_JUMBO_THRESH, val);

	if (tg3_flag(tp, 57765_PLUS))
		tw32(JMB_REPLENISH_LWM, bdcache_maxcnt);
}

static inline u32 calc_crc(unsigned char *buf, int len)
{
	u32 reg;
	u32 tmp;
	int j, k;

	reg = 0xffffffff;

	for (j = 0; j < len; j++) {
		reg ^= buf[j];

		for (k = 0; k < 8; k++) {
			tmp = reg & 0x01;

			reg >>= 1;

			if (tmp)
				reg ^= 0xedb88320;
		}
	}

	return ~reg;
}

static void tg3_set_multi(struct tg3 *tp, unsigned int accept_all)
{
	/* accept or reject all multicast frames */
	tw32(MAC_HASH_REG_0, accept_all ? 0xffffffff : 0);
	tw32(MAC_HASH_REG_1, accept_all ? 0xffffffff : 0);
	tw32(MAC_HASH_REG_2, accept_all ? 0xffffffff : 0);
	tw32(MAC_HASH_REG_3, accept_all ? 0xffffffff : 0);
}

static void __tg3_set_rx_mode(struct net_device *dev)
{
	struct tg3 *tp = netdev_priv(dev);
	u32 rx_mode;

	rx_mode = tp->rx_mode & ~(RX_MODE_PROMISC |
				  RX_MODE_KEEP_VLAN_TAG);

#if !defined(CONFIG_VLAN_8021Q) && !defined(CONFIG_VLAN_8021Q_MODULE)
	/* When ASF is in use, we always keep the RX_MODE_KEEP_VLAN_TAG
	 * flag clear.
	 */
	if (!tg3_flag(tp, ENABLE_ASF))
		rx_mode |= RX_MODE_KEEP_VLAN_TAG;
#endif

	if (dev->flags & IFF_PROMISC) {
		/* Promiscuous mode. */
		rx_mode |= RX_MODE_PROMISC;
	} else if (dev->flags & IFF_ALLMULTI) {
		/* Accept all multicast. */
		tg3_set_multi(tp, 1);
	} else if (netdev_mc_empty(dev)) {
		/* Reject all multicast. */
		tg3_set_multi(tp, 0);
	} else {
		/* Accept one or more multicast(s). */
		struct netdev_hw_addr *ha;
		u32 mc_filter[4] = { 0, };
		u32 regidx;
		u32 bit;
		u32 crc;

		netdev_for_each_mc_addr(ha, dev) {
			crc = calc_crc(ha->addr, ETH_ALEN);
			bit = ~crc & 0x7f;
			regidx = (bit & 0x60) >> 5;
			bit &= 0x1f;
			mc_filter[regidx] |= (1 << bit);
		}

		tw32(MAC_HASH_REG_0, mc_filter[0]);
		tw32(MAC_HASH_REG_1, mc_filter[1]);
		tw32(MAC_HASH_REG_2, mc_filter[2]);
		tw32(MAC_HASH_REG_3, mc_filter[3]);
	}

	if (rx_mode != tp->rx_mode) {
		tp->rx_mode = rx_mode;
		tw32_f(MAC_RX_MODE, rx_mode);
		udelay(10);
	}
}

static void tg3_rss_init_dflt_indir_tbl(struct tg3 *tp)
{
	int i;

	for (i = 0; i < TG3_RSS_INDIR_TBL_SIZE; i++)
		tp->rss_ind_tbl[i] =
			ethtool_rxfh_indir_default(i, tp->irq_cnt - 1);
}

static void tg3_rss_check_indir_tbl(struct tg3 *tp)
{
	int i;

	if (!tg3_flag(tp, SUPPORT_MSIX))
		return;

	if (tp->irq_cnt <= 2) {
		memset(&tp->rss_ind_tbl[0], 0, sizeof(tp->rss_ind_tbl));
		return;
	}

	/* Validate table against current IRQ count */
	for (i = 0; i < TG3_RSS_INDIR_TBL_SIZE; i++) {
		if (tp->rss_ind_tbl[i] >= tp->irq_cnt - 1)
			break;
	}

	if (i != TG3_RSS_INDIR_TBL_SIZE)
		tg3_rss_init_dflt_indir_tbl(tp);
}

static void tg3_rss_write_indir_tbl(struct tg3 *tp)
{
	int i = 0;
	u32 reg = MAC_RSS_INDIR_TBL_0;

	while (i < TG3_RSS_INDIR_TBL_SIZE) {
		u32 val = tp->rss_ind_tbl[i];
		i++;
		for (; i % 8; i++) {
			val <<= 4;
			val |= tp->rss_ind_tbl[i];
		}
		tw32(reg, val);
		reg += 4;
	}
}

/* tp->lock is held. */
static int tg3_reset_hw(struct tg3 *tp, int reset_phy)
{
	u32 val, rdmac_mode;
	int i, err, limit;
	struct tg3_rx_prodring_set *tpr = &tp->napi[0].prodring;

	tg3_disable_ints(tp);

	tg3_stop_fw(tp);

	tg3_write_sig_pre_reset(tp, RESET_KIND_INIT);

	if (tg3_flag(tp, INIT_COMPLETE))
		tg3_abort_hw(tp, 1);

	/* Enable MAC control of LPI */
	if (tp->phy_flags & TG3_PHYFLG_EEE_CAP) {
		tw32_f(TG3_CPMU_EEE_LNKIDL_CTRL,
		       TG3_CPMU_EEE_LNKIDL_PCIE_NL0 |
		       TG3_CPMU_EEE_LNKIDL_UART_IDL);

		tw32_f(TG3_CPMU_EEE_CTRL,
		       TG3_CPMU_EEE_CTRL_EXIT_20_1_US);

		val = TG3_CPMU_EEEMD_ERLY_L1_XIT_DET |
		      TG3_CPMU_EEEMD_LPI_IN_TX |
		      TG3_CPMU_EEEMD_LPI_IN_RX |
		      TG3_CPMU_EEEMD_EEE_ENABLE;

		if (GET_ASIC_REV(tp->pci_chip_rev_id) != ASIC_REV_5717)
			val |= TG3_CPMU_EEEMD_SND_IDX_DET_EN;

		if (tg3_flag(tp, ENABLE_APE))
			val |= TG3_CPMU_EEEMD_APE_TX_DET_EN;

		tw32_f(TG3_CPMU_EEE_MODE, val);

		tw32_f(TG3_CPMU_EEE_DBTMR1,
		       TG3_CPMU_DBTMR1_PCIEXIT_2047US |
		       TG3_CPMU_DBTMR1_LNKIDLE_2047US);

		tw32_f(TG3_CPMU_EEE_DBTMR2,
		       TG3_CPMU_DBTMR2_APE_TX_2047US |
		       TG3_CPMU_DBTMR2_TXIDXEQ_2047US);
	}

	if (reset_phy)
		tg3_phy_reset(tp);

	err = tg3_chip_reset(tp);
	if (err)
		return err;

	tg3_write_sig_legacy(tp, RESET_KIND_INIT);

	if (GET_CHIP_REV(tp->pci_chip_rev_id) == CHIPREV_5784_AX) {
		val = tr32(TG3_CPMU_CTRL);
		val &= ~(CPMU_CTRL_LINK_AWARE_MODE | CPMU_CTRL_LINK_IDLE_MODE);
		tw32(TG3_CPMU_CTRL, val);

		val = tr32(TG3_CPMU_LSPD_10MB_CLK);
		val &= ~CPMU_LSPD_10MB_MACCLK_MASK;
		val |= CPMU_LSPD_10MB_MACCLK_6_25;
		tw32(TG3_CPMU_LSPD_10MB_CLK, val);

		val = tr32(TG3_CPMU_LNK_AWARE_PWRMD);
		val &= ~CPMU_LNK_AWARE_MACCLK_MASK;
		val |= CPMU_LNK_AWARE_MACCLK_6_25;
		tw32(TG3_CPMU_LNK_AWARE_PWRMD, val);

		val = tr32(TG3_CPMU_HST_ACC);
		val &= ~CPMU_HST_ACC_MACCLK_MASK;
		val |= CPMU_HST_ACC_MACCLK_6_25;
		tw32(TG3_CPMU_HST_ACC, val);
	}

	if (GET_ASIC_REV(tp->pci_chip_rev_id) == ASIC_REV_57780) {
		val = tr32(PCIE_PWR_MGMT_THRESH) & ~PCIE_PWR_MGMT_L1_THRESH_MSK;
		val |= PCIE_PWR_MGMT_EXT_ASPM_TMR_EN |
		       PCIE_PWR_MGMT_L1_THRESH_4MS;
		tw32(PCIE_PWR_MGMT_THRESH, val);

		val = tr32(TG3_PCIE_EIDLE_DELAY) & ~TG3_PCIE_EIDLE_DELAY_MASK;
		tw32(TG3_PCIE_EIDLE_DELAY, val | TG3_PCIE_EIDLE_DELAY_13_CLKS);

		tw32(TG3_CORR_ERR_STAT, TG3_CORR_ERR_STAT_CLEAR);

		val = tr32(TG3_PCIE_LNKCTL) & ~TG3_PCIE_LNKCTL_L1_PLL_PD_EN;
		tw32(TG3_PCIE_LNKCTL, val | TG3_PCIE_LNKCTL_L1_PLL_PD_DIS);
	}

	if (tg3_flag(tp, L1PLLPD_EN)) {
		u32 grc_mode = tr32(GRC_MODE);

		/* Access the lower 1K of PL PCIE block registers. */
		val = grc_mode & ~GRC_MODE_PCIE_PORT_MASK;
		tw32(GRC_MODE, val | GRC_MODE_PCIE_PL_SEL);

		val = tr32(TG3_PCIE_TLDLPL_PORT + TG3_PCIE_PL_LO_PHYCTL1);
		tw32(TG3_PCIE_TLDLPL_PORT + TG3_PCIE_PL_LO_PHYCTL1,
		     val | TG3_PCIE_PL_LO_PHYCTL1_L1PLLPD_EN);

		tw32(GRC_MODE, grc_mode);
	}

	if (tg3_flag(tp, 57765_CLASS)) {
		if (tp->pci_chip_rev_id == CHIPREV_ID_57765_A0) {
			u32 grc_mode = tr32(GRC_MODE);

			/* Access the lower 1K of PL PCIE block registers. */
			val = grc_mode & ~GRC_MODE_PCIE_PORT_MASK;
			tw32(GRC_MODE, val | GRC_MODE_PCIE_PL_SEL);

			val = tr32(TG3_PCIE_TLDLPL_PORT +
				   TG3_PCIE_PL_LO_PHYCTL5);
			tw32(TG3_PCIE_TLDLPL_PORT + TG3_PCIE_PL_LO_PHYCTL5,
			     val | TG3_PCIE_PL_LO_PHYCTL5_DIS_L2CLKREQ);

			tw32(GRC_MODE, grc_mode);
		}

		if (GET_CHIP_REV(tp->pci_chip_rev_id) != CHIPREV_57765_AX) {
			u32 grc_mode = tr32(GRC_MODE);

			/* Access the lower 1K of DL PCIE block registers. */
			val = grc_mode & ~GRC_MODE_PCIE_PORT_MASK;
			tw32(GRC_MODE, val | GRC_MODE_PCIE_DL_SEL);

			val = tr32(TG3_PCIE_TLDLPL_PORT +
				   TG3_PCIE_DL_LO_FTSMAX);
			val &= ~TG3_PCIE_DL_LO_FTSMAX_MSK;
			tw32(TG3_PCIE_TLDLPL_PORT + TG3_PCIE_DL_LO_FTSMAX,
			     val | TG3_PCIE_DL_LO_FTSMAX_VAL);

			tw32(GRC_MODE, grc_mode);
		}

		val = tr32(TG3_CPMU_LSPD_10MB_CLK);
		val &= ~CPMU_LSPD_10MB_MACCLK_MASK;
		val |= CPMU_LSPD_10MB_MACCLK_6_25;
		tw32(TG3_CPMU_LSPD_10MB_CLK, val);
	}

	/* This works around an issue with Athlon chipsets on
	 * B3 tigon3 silicon.  This bit has no effect on any
	 * other revision.  But do not set this on PCI Express
	 * chips and don't even touch the clocks if the CPMU is present.
	 */
	if (!tg3_flag(tp, CPMU_PRESENT)) {
		if (!tg3_flag(tp, PCI_EXPRESS))
			tp->pci_clock_ctrl |= CLOCK_CTRL_DELAY_PCI_GRANT;
		tw32_f(TG3PCI_CLOCK_CTRL, tp->pci_clock_ctrl);
	}

	if (tp->pci_chip_rev_id == CHIPREV_ID_5704_A0 &&
	    tg3_flag(tp, PCIX_MODE)) {
		val = tr32(TG3PCI_PCISTATE);
		val |= PCISTATE_RETRY_SAME_DMA;
		tw32(TG3PCI_PCISTATE, val);
	}

	if (tg3_flag(tp, ENABLE_APE)) {
		/* Allow reads and writes to the
		 * APE register and memory space.
		 */
		val = tr32(TG3PCI_PCISTATE);
		val |= PCISTATE_ALLOW_APE_CTLSPC_WR |
		       PCISTATE_ALLOW_APE_SHMEM_WR |
		       PCISTATE_ALLOW_APE_PSPACE_WR;
		tw32(TG3PCI_PCISTATE, val);
	}

	if (GET_CHIP_REV(tp->pci_chip_rev_id) == CHIPREV_5704_BX) {
		/* Enable some hw fixes.  */
		val = tr32(TG3PCI_MSI_DATA);
		val |= (1 << 26) | (1 << 28) | (1 << 29);
		tw32(TG3PCI_MSI_DATA, val);
	}

	/* Descriptor ring init may make accesses to the
	 * NIC SRAM area to setup the TX descriptors, so we
	 * can only do this after the hardware has been
	 * successfully reset.
	 */
	err = tg3_init_rings(tp);
	if (err)
		return err;

	if (tg3_flag(tp, 57765_PLUS)) {
		val = tr32(TG3PCI_DMA_RW_CTRL) &
		      ~DMA_RWCTRL_DIS_CACHE_ALIGNMENT;
		if (tp->pci_chip_rev_id == CHIPREV_ID_57765_A0)
			val &= ~DMA_RWCTRL_CRDRDR_RDMA_MRRS_MSK;
		if (!tg3_flag(tp, 57765_CLASS) &&
		    GET_ASIC_REV(tp->pci_chip_rev_id) != ASIC_REV_5717)
			val |= DMA_RWCTRL_TAGGED_STAT_WA;
		tw32(TG3PCI_DMA_RW_CTRL, val | tp->dma_rwctrl);
	} else if (GET_ASIC_REV(tp->pci_chip_rev_id) != ASIC_REV_5784 &&
		   GET_ASIC_REV(tp->pci_chip_rev_id) != ASIC_REV_5761) {
		/* This value is determined during the probe time DMA
		 * engine test, tg3_test_dma.
		 */
		tw32(TG3PCI_DMA_RW_CTRL, tp->dma_rwctrl);
	}

	tp->grc_mode &= ~(GRC_MODE_HOST_SENDBDS |
			  GRC_MODE_4X_NIC_SEND_RINGS |
			  GRC_MODE_NO_TX_PHDR_CSUM |
			  GRC_MODE_NO_RX_PHDR_CSUM);
	tp->grc_mode |= GRC_MODE_HOST_SENDBDS;

	/* Pseudo-header checksum is done by hardware logic and not
	 * the offload processers, so make the chip do the pseudo-
	 * header checksums on receive.  For transmit it is more
	 * convenient to do the pseudo-header checksum in software
	 * as Linux does that on transmit for us in all cases.
	 */
	tp->grc_mode |= GRC_MODE_NO_TX_PHDR_CSUM;

	tw32(GRC_MODE,
	     tp->grc_mode |
	     (GRC_MODE_IRQ_ON_MAC_ATTN | GRC_MODE_HOST_STACKUP));

	/* Setup the timer prescalar register.  Clock is always 66Mhz. */
	val = tr32(GRC_MISC_CFG);
	val &= ~0xff;
	val |= (65 << GRC_MISC_CFG_PRESCALAR_SHIFT);
	tw32(GRC_MISC_CFG, val);

	/* Initialize MBUF/DESC pool. */
	if (tg3_flag(tp, 5750_PLUS)) {
		/* Do nothing.  */
	} else if (GET_ASIC_REV(tp->pci_chip_rev_id) != ASIC_REV_5705) {
		tw32(BUFMGR_MB_POOL_ADDR, NIC_SRAM_MBUF_POOL_BASE);
		if (GET_ASIC_REV(tp->pci_chip_rev_id) == ASIC_REV_5704)
			tw32(BUFMGR_MB_POOL_SIZE, NIC_SRAM_MBUF_POOL_SIZE64);
		else
			tw32(BUFMGR_MB_POOL_SIZE, NIC_SRAM_MBUF_POOL_SIZE96);
		tw32(BUFMGR_DMA_DESC_POOL_ADDR, NIC_SRAM_DMA_DESC_POOL_BASE);
		tw32(BUFMGR_DMA_DESC_POOL_SIZE, NIC_SRAM_DMA_DESC_POOL_SIZE);
	} else if (tg3_flag(tp, TSO_CAPABLE)) {
		int fw_len;

		fw_len = tp->fw_len;
		fw_len = (fw_len + (0x80 - 1)) & ~(0x80 - 1);
		tw32(BUFMGR_MB_POOL_ADDR,
		     NIC_SRAM_MBUF_POOL_BASE5705 + fw_len);
		tw32(BUFMGR_MB_POOL_SIZE,
		     NIC_SRAM_MBUF_POOL_SIZE5705 - fw_len - 0xa00);
	}

	if (tp->dev->mtu <= ETH_DATA_LEN) {
		tw32(BUFMGR_MB_RDMA_LOW_WATER,
		     tp->bufmgr_config.mbuf_read_dma_low_water);
		tw32(BUFMGR_MB_MACRX_LOW_WATER,
		     tp->bufmgr_config.mbuf_mac_rx_low_water);
		tw32(BUFMGR_MB_HIGH_WATER,
		     tp->bufmgr_config.mbuf_high_water);
	} else {
		tw32(BUFMGR_MB_RDMA_LOW_WATER,
		     tp->bufmgr_config.mbuf_read_dma_low_water_jumbo);
		tw32(BUFMGR_MB_MACRX_LOW_WATER,
		     tp->bufmgr_config.mbuf_mac_rx_low_water_jumbo);
		tw32(BUFMGR_MB_HIGH_WATER,
		     tp->bufmgr_config.mbuf_high_water_jumbo);
	}
	tw32(BUFMGR_DMA_LOW_WATER,
	     tp->bufmgr_config.dma_low_water);
	tw32(BUFMGR_DMA_HIGH_WATER,
	     tp->bufmgr_config.dma_high_water);

	val = BUFMGR_MODE_ENABLE | BUFMGR_MODE_ATTN_ENABLE;
	if (GET_ASIC_REV(tp->pci_chip_rev_id) == ASIC_REV_5719)
		val |= BUFMGR_MODE_NO_TX_UNDERRUN;
	if (GET_ASIC_REV(tp->pci_chip_rev_id) == ASIC_REV_5717 ||
	    tp->pci_chip_rev_id == CHIPREV_ID_5719_A0 ||
	    tp->pci_chip_rev_id == CHIPREV_ID_5720_A0)
		val |= BUFMGR_MODE_MBLOW_ATTN_ENAB;
	tw32(BUFMGR_MODE, val);
	for (i = 0; i < 2000; i++) {
		if (tr32(BUFMGR_MODE) & BUFMGR_MODE_ENABLE)
			break;
		udelay(10);
	}
	if (i >= 2000) {
		netdev_err(tp->dev, "%s cannot enable BUFMGR\n", __func__);
		return -ENODEV;
	}

	if (tp->pci_chip_rev_id == CHIPREV_ID_5906_A1)
		tw32(ISO_PKT_TX, (tr32(ISO_PKT_TX) & ~0x3) | 0x2);

	tg3_setup_rxbd_thresholds(tp);

	/* Initialize TG3_BDINFO's at:
	 *  RCVDBDI_STD_BD:	standard eth size rx ring
	 *  RCVDBDI_JUMBO_BD:	jumbo frame rx ring
	 *  RCVDBDI_MINI_BD:	small frame rx ring (??? does not work)
	 *
	 * like so:
	 *  TG3_BDINFO_HOST_ADDR:	high/low parts of DMA address of ring
	 *  TG3_BDINFO_MAXLEN_FLAGS:	(rx max buffer size << 16) |
	 *                              ring attribute flags
	 *  TG3_BDINFO_NIC_ADDR:	location of descriptors in nic SRAM
	 *
	 * Standard receive ring @ NIC_SRAM_RX_BUFFER_DESC, 512 entries.
	 * Jumbo receive ring @ NIC_SRAM_RX_JUMBO_BUFFER_DESC, 256 entries.
	 *
	 * The size of each ring is fixed in the firmware, but the location is
	 * configurable.
	 */
	tw32(RCVDBDI_STD_BD + TG3_BDINFO_HOST_ADDR + TG3_64BIT_REG_HIGH,
	     ((u64) tpr->rx_std_mapping >> 32));
	tw32(RCVDBDI_STD_BD + TG3_BDINFO_HOST_ADDR + TG3_64BIT_REG_LOW,
	     ((u64) tpr->rx_std_mapping & 0xffffffff));
	if (!tg3_flag(tp, 5717_PLUS))
		tw32(RCVDBDI_STD_BD + TG3_BDINFO_NIC_ADDR,
		     NIC_SRAM_RX_BUFFER_DESC);

	/* Disable the mini ring */
	if (!tg3_flag(tp, 5705_PLUS))
		tw32(RCVDBDI_MINI_BD + TG3_BDINFO_MAXLEN_FLAGS,
		     BDINFO_FLAGS_DISABLED);

	/* Program the jumbo buffer descriptor ring control
	 * blocks on those devices that have them.
	 */
	if (tp->pci_chip_rev_id == CHIPREV_ID_5719_A0 ||
	    (tg3_flag(tp, JUMBO_CAPABLE) && !tg3_flag(tp, 5780_CLASS))) {

		if (tg3_flag(tp, JUMBO_RING_ENABLE)) {
			tw32(RCVDBDI_JUMBO_BD + TG3_BDINFO_HOST_ADDR + TG3_64BIT_REG_HIGH,
			     ((u64) tpr->rx_jmb_mapping >> 32));
			tw32(RCVDBDI_JUMBO_BD + TG3_BDINFO_HOST_ADDR + TG3_64BIT_REG_LOW,
			     ((u64) tpr->rx_jmb_mapping & 0xffffffff));
			val = TG3_RX_JMB_RING_SIZE(tp) <<
			      BDINFO_FLAGS_MAXLEN_SHIFT;
			tw32(RCVDBDI_JUMBO_BD + TG3_BDINFO_MAXLEN_FLAGS,
			     val | BDINFO_FLAGS_USE_EXT_RECV);
			if (!tg3_flag(tp, USE_JUMBO_BDFLAG) ||
			    tg3_flag(tp, 57765_CLASS))
				tw32(RCVDBDI_JUMBO_BD + TG3_BDINFO_NIC_ADDR,
				     NIC_SRAM_RX_JUMBO_BUFFER_DESC);
		} else {
			tw32(RCVDBDI_JUMBO_BD + TG3_BDINFO_MAXLEN_FLAGS,
			     BDINFO_FLAGS_DISABLED);
		}

		if (tg3_flag(tp, 57765_PLUS)) {
			val = TG3_RX_STD_RING_SIZE(tp);
			val <<= BDINFO_FLAGS_MAXLEN_SHIFT;
			val |= (TG3_RX_STD_DMA_SZ << 2);
		} else
			val = TG3_RX_STD_DMA_SZ << BDINFO_FLAGS_MAXLEN_SHIFT;
	} else
		val = TG3_RX_STD_MAX_SIZE_5700 << BDINFO_FLAGS_MAXLEN_SHIFT;

	tw32(RCVDBDI_STD_BD + TG3_BDINFO_MAXLEN_FLAGS, val);

	tpr->rx_std_prod_idx = tp->rx_pending;
	tw32_rx_mbox(TG3_RX_STD_PROD_IDX_REG, tpr->rx_std_prod_idx);

	tpr->rx_jmb_prod_idx =
		tg3_flag(tp, JUMBO_RING_ENABLE) ? tp->rx_jumbo_pending : 0;
	tw32_rx_mbox(TG3_RX_JMB_PROD_IDX_REG, tpr->rx_jmb_prod_idx);

	tg3_rings_reset(tp);

	/* Initialize MAC address and backoff seed. */
	__tg3_set_mac_addr(tp, 0);

	/* MTU + ethernet header + FCS + optional VLAN tag */
	tw32(MAC_RX_MTU_SIZE,
	     tp->dev->mtu + ETH_HLEN + ETH_FCS_LEN + VLAN_HLEN);

	/* The slot time is changed by tg3_setup_phy if we
	 * run at gigabit with half duplex.
	 */
	val = (2 << TX_LENGTHS_IPG_CRS_SHIFT) |
	      (6 << TX_LENGTHS_IPG_SHIFT) |
	      (32 << TX_LENGTHS_SLOT_TIME_SHIFT);

	if (GET_ASIC_REV(tp->pci_chip_rev_id) == ASIC_REV_5720)
		val |= tr32(MAC_TX_LENGTHS) &
		       (TX_LENGTHS_JMB_FRM_LEN_MSK |
			TX_LENGTHS_CNT_DWN_VAL_MSK);

	tw32(MAC_TX_LENGTHS, val);

	/* Receive rules. */
	tw32(MAC_RCV_RULE_CFG, RCV_RULE_CFG_DEFAULT_CLASS);
	tw32(RCVLPC_CONFIG, 0x0181);

	/* Calculate RDMAC_MODE setting early, we need it to determine
	 * the RCVLPC_STATE_ENABLE mask.
	 */
	rdmac_mode = (RDMAC_MODE_ENABLE | RDMAC_MODE_TGTABORT_ENAB |
		      RDMAC_MODE_MSTABORT_ENAB | RDMAC_MODE_PARITYERR_ENAB |
		      RDMAC_MODE_ADDROFLOW_ENAB | RDMAC_MODE_FIFOOFLOW_ENAB |
		      RDMAC_MODE_FIFOURUN_ENAB | RDMAC_MODE_FIFOOREAD_ENAB |
		      RDMAC_MODE_LNGREAD_ENAB);

	if (GET_ASIC_REV(tp->pci_chip_rev_id) == ASIC_REV_5717)
		rdmac_mode |= RDMAC_MODE_MULT_DMA_RD_DIS;

	if (GET_ASIC_REV(tp->pci_chip_rev_id) == ASIC_REV_5784 ||
	    GET_ASIC_REV(tp->pci_chip_rev_id) == ASIC_REV_5785 ||
	    GET_ASIC_REV(tp->pci_chip_rev_id) == ASIC_REV_57780)
		rdmac_mode |= RDMAC_MODE_BD_SBD_CRPT_ENAB |
			      RDMAC_MODE_MBUF_RBD_CRPT_ENAB |
			      RDMAC_MODE_MBUF_SBD_CRPT_ENAB;

	if (GET_ASIC_REV(tp->pci_chip_rev_id) == ASIC_REV_5705 &&
	    tp->pci_chip_rev_id != CHIPREV_ID_5705_A0) {
		if (tg3_flag(tp, TSO_CAPABLE) &&
		    GET_ASIC_REV(tp->pci_chip_rev_id) == ASIC_REV_5705) {
			rdmac_mode |= RDMAC_MODE_FIFO_SIZE_128;
		} else if (!(tr32(TG3PCI_PCISTATE) & PCISTATE_BUS_SPEED_HIGH) &&
			   !tg3_flag(tp, IS_5788)) {
			rdmac_mode |= RDMAC_MODE_FIFO_LONG_BURST;
		}
	}

	if (tg3_flag(tp, PCI_EXPRESS))
		rdmac_mode |= RDMAC_MODE_FIFO_LONG_BURST;

	if (tg3_flag(tp, HW_TSO_1) ||
	    tg3_flag(tp, HW_TSO_2) ||
	    tg3_flag(tp, HW_TSO_3))
		rdmac_mode |= RDMAC_MODE_IPV4_LSO_EN;

	if (tg3_flag(tp, 57765_PLUS) ||
	    GET_ASIC_REV(tp->pci_chip_rev_id) == ASIC_REV_5785 ||
	    GET_ASIC_REV(tp->pci_chip_rev_id) == ASIC_REV_57780)
		rdmac_mode |= RDMAC_MODE_IPV6_LSO_EN;

	if (GET_ASIC_REV(tp->pci_chip_rev_id) == ASIC_REV_5720)
		rdmac_mode |= tr32(RDMAC_MODE) & RDMAC_MODE_H2BNC_VLAN_DET;

	if (GET_ASIC_REV(tp->pci_chip_rev_id) == ASIC_REV_5761 ||
	    GET_ASIC_REV(tp->pci_chip_rev_id) == ASIC_REV_5784 ||
	    GET_ASIC_REV(tp->pci_chip_rev_id) == ASIC_REV_5785 ||
	    GET_ASIC_REV(tp->pci_chip_rev_id) == ASIC_REV_57780 ||
	    tg3_flag(tp, 57765_PLUS)) {
		val = tr32(TG3_RDMA_RSRVCTRL_REG);
		if (GET_ASIC_REV(tp->pci_chip_rev_id) == ASIC_REV_5719 ||
		    GET_ASIC_REV(tp->pci_chip_rev_id) == ASIC_REV_5720) {
			val &= ~(TG3_RDMA_RSRVCTRL_TXMRGN_MASK |
				 TG3_RDMA_RSRVCTRL_FIFO_LWM_MASK |
				 TG3_RDMA_RSRVCTRL_FIFO_HWM_MASK);
			val |= TG3_RDMA_RSRVCTRL_TXMRGN_320B |
			       TG3_RDMA_RSRVCTRL_FIFO_LWM_1_5K |
			       TG3_RDMA_RSRVCTRL_FIFO_HWM_1_5K;
		}
		tw32(TG3_RDMA_RSRVCTRL_REG,
		     val | TG3_RDMA_RSRVCTRL_FIFO_OFLW_FIX);
	}

	if (GET_ASIC_REV(tp->pci_chip_rev_id) == ASIC_REV_5719 ||
	    GET_ASIC_REV(tp->pci_chip_rev_id) == ASIC_REV_5720) {
		val = tr32(TG3_LSO_RD_DMA_CRPTEN_CTRL);
		tw32(TG3_LSO_RD_DMA_CRPTEN_CTRL, val |
		     TG3_LSO_RD_DMA_CRPTEN_CTRL_BLEN_BD_4K |
		     TG3_LSO_RD_DMA_CRPTEN_CTRL_BLEN_LSO_4K);
	}

	/* Receive/send statistics. */
	if (tg3_flag(tp, 5750_PLUS)) {
		val = tr32(RCVLPC_STATS_ENABLE);
		val &= ~RCVLPC_STATSENAB_DACK_FIX;
		tw32(RCVLPC_STATS_ENABLE, val);
	} else if ((rdmac_mode & RDMAC_MODE_FIFO_SIZE_128) &&
		   tg3_flag(tp, TSO_CAPABLE)) {
		val = tr32(RCVLPC_STATS_ENABLE);
		val &= ~RCVLPC_STATSENAB_LNGBRST_RFIX;
		tw32(RCVLPC_STATS_ENABLE, val);
	} else {
		tw32(RCVLPC_STATS_ENABLE, 0xffffff);
	}
	tw32(RCVLPC_STATSCTRL, RCVLPC_STATSCTRL_ENABLE);
	tw32(SNDDATAI_STATSENAB, 0xffffff);
	tw32(SNDDATAI_STATSCTRL,
	     (SNDDATAI_SCTRL_ENABLE |
	      SNDDATAI_SCTRL_FASTUPD));

	/* Setup host coalescing engine. */
	tw32(HOSTCC_MODE, 0);
	for (i = 0; i < 2000; i++) {
		if (!(tr32(HOSTCC_MODE) & HOSTCC_MODE_ENABLE))
			break;
		udelay(10);
	}

	__tg3_set_coalesce(tp, &tp->coal);

	if (!tg3_flag(tp, 5705_PLUS)) {
		/* Status/statistics block address.  See tg3_timer,
		 * the tg3_periodic_fetch_stats call there, and
		 * tg3_get_stats to see how this works for 5705/5750 chips.
		 */
		tw32(HOSTCC_STATS_BLK_HOST_ADDR + TG3_64BIT_REG_HIGH,
		     ((u64) tp->stats_mapping >> 32));
		tw32(HOSTCC_STATS_BLK_HOST_ADDR + TG3_64BIT_REG_LOW,
		     ((u64) tp->stats_mapping & 0xffffffff));
		tw32(HOSTCC_STATS_BLK_NIC_ADDR, NIC_SRAM_STATS_BLK);

		tw32(HOSTCC_STATUS_BLK_NIC_ADDR, NIC_SRAM_STATUS_BLK);

		/* Clear statistics and status block memory areas */
		for (i = NIC_SRAM_STATS_BLK;
		     i < NIC_SRAM_STATUS_BLK + TG3_HW_STATUS_SIZE;
		     i += sizeof(u32)) {
			tg3_write_mem(tp, i, 0);
			udelay(40);
		}
	}

	tw32(HOSTCC_MODE, HOSTCC_MODE_ENABLE | tp->coalesce_mode);

	tw32(RCVCC_MODE, RCVCC_MODE_ENABLE | RCVCC_MODE_ATTN_ENABLE);
	tw32(RCVLPC_MODE, RCVLPC_MODE_ENABLE);
	if (!tg3_flag(tp, 5705_PLUS))
		tw32(RCVLSC_MODE, RCVLSC_MODE_ENABLE | RCVLSC_MODE_ATTN_ENABLE);

	if (tp->phy_flags & TG3_PHYFLG_MII_SERDES) {
		tp->phy_flags &= ~TG3_PHYFLG_PARALLEL_DETECT;
		/* reset to prevent losing 1st rx packet intermittently */
		tw32_f(MAC_RX_MODE, RX_MODE_RESET);
		udelay(10);
	}

	tp->mac_mode |= MAC_MODE_TXSTAT_ENABLE | MAC_MODE_RXSTAT_ENABLE |
			MAC_MODE_TDE_ENABLE | MAC_MODE_RDE_ENABLE |
			MAC_MODE_FHDE_ENABLE;
	if (tg3_flag(tp, ENABLE_APE))
		tp->mac_mode |= MAC_MODE_APE_TX_EN | MAC_MODE_APE_RX_EN;
	if (!tg3_flag(tp, 5705_PLUS) &&
	    !(tp->phy_flags & TG3_PHYFLG_PHY_SERDES) &&
	    GET_ASIC_REV(tp->pci_chip_rev_id) != ASIC_REV_5700)
		tp->mac_mode |= MAC_MODE_LINK_POLARITY;
	tw32_f(MAC_MODE, tp->mac_mode | MAC_MODE_RXSTAT_CLEAR | MAC_MODE_TXSTAT_CLEAR);
	udelay(40);

	/* tp->grc_local_ctrl is partially set up during tg3_get_invariants().
	 * If TG3_FLAG_IS_NIC is zero, we should read the
	 * register to preserve the GPIO settings for LOMs. The GPIOs,
	 * whether used as inputs or outputs, are set by boot code after
	 * reset.
	 */
	if (!tg3_flag(tp, IS_NIC)) {
		u32 gpio_mask;

		gpio_mask = GRC_LCLCTRL_GPIO_OE0 | GRC_LCLCTRL_GPIO_OE1 |
			    GRC_LCLCTRL_GPIO_OE2 | GRC_LCLCTRL_GPIO_OUTPUT0 |
			    GRC_LCLCTRL_GPIO_OUTPUT1 | GRC_LCLCTRL_GPIO_OUTPUT2;

		if (GET_ASIC_REV(tp->pci_chip_rev_id) == ASIC_REV_5752)
			gpio_mask |= GRC_LCLCTRL_GPIO_OE3 |
				     GRC_LCLCTRL_GPIO_OUTPUT3;

		if (GET_ASIC_REV(tp->pci_chip_rev_id) == ASIC_REV_5755)
			gpio_mask |= GRC_LCLCTRL_GPIO_UART_SEL;

		tp->grc_local_ctrl &= ~gpio_mask;
		tp->grc_local_ctrl |= tr32(GRC_LOCAL_CTRL) & gpio_mask;

		/* GPIO1 must be driven high for eeprom write protect */
		if (tg3_flag(tp, EEPROM_WRITE_PROT))
			tp->grc_local_ctrl |= (GRC_LCLCTRL_GPIO_OE1 |
					       GRC_LCLCTRL_GPIO_OUTPUT1);
	}
	tw32_f(GRC_LOCAL_CTRL, tp->grc_local_ctrl);
	udelay(100);

	if (tg3_flag(tp, USING_MSIX)) {
		val = tr32(MSGINT_MODE);
		val |= MSGINT_MODE_ENABLE;
		if (tp->irq_cnt > 1)
			val |= MSGINT_MODE_MULTIVEC_EN;
		if (!tg3_flag(tp, 1SHOT_MSI))
			val |= MSGINT_MODE_ONE_SHOT_DISABLE;
		tw32(MSGINT_MODE, val);
	}

	if (!tg3_flag(tp, 5705_PLUS)) {
		tw32_f(DMAC_MODE, DMAC_MODE_ENABLE);
		udelay(40);
	}

	val = (WDMAC_MODE_ENABLE | WDMAC_MODE_TGTABORT_ENAB |
	       WDMAC_MODE_MSTABORT_ENAB | WDMAC_MODE_PARITYERR_ENAB |
	       WDMAC_MODE_ADDROFLOW_ENAB | WDMAC_MODE_FIFOOFLOW_ENAB |
	       WDMAC_MODE_FIFOURUN_ENAB | WDMAC_MODE_FIFOOREAD_ENAB |
	       WDMAC_MODE_LNGREAD_ENAB);

	if (GET_ASIC_REV(tp->pci_chip_rev_id) == ASIC_REV_5705 &&
	    tp->pci_chip_rev_id != CHIPREV_ID_5705_A0) {
		if (tg3_flag(tp, TSO_CAPABLE) &&
		    (tp->pci_chip_rev_id == CHIPREV_ID_5705_A1 ||
		     tp->pci_chip_rev_id == CHIPREV_ID_5705_A2)) {
			/* nothing */
		} else if (!(tr32(TG3PCI_PCISTATE) & PCISTATE_BUS_SPEED_HIGH) &&
			   !tg3_flag(tp, IS_5788)) {
			val |= WDMAC_MODE_RX_ACCEL;
		}
	}

	/* Enable host coalescing bug fix */
	if (tg3_flag(tp, 5755_PLUS))
		val |= WDMAC_MODE_STATUS_TAG_FIX;

	if (GET_ASIC_REV(tp->pci_chip_rev_id) == ASIC_REV_5785)
		val |= WDMAC_MODE_BURST_ALL_DATA;

	tw32_f(WDMAC_MODE, val);
	udelay(40);

	if (tg3_flag(tp, PCIX_MODE)) {
		u16 pcix_cmd;

		pci_read_config_word(tp->pdev, tp->pcix_cap + PCI_X_CMD,
				     &pcix_cmd);
		if (GET_ASIC_REV(tp->pci_chip_rev_id) == ASIC_REV_5703) {
			pcix_cmd &= ~PCI_X_CMD_MAX_READ;
			pcix_cmd |= PCI_X_CMD_READ_2K;
		} else if (GET_ASIC_REV(tp->pci_chip_rev_id) == ASIC_REV_5704) {
			pcix_cmd &= ~(PCI_X_CMD_MAX_SPLIT | PCI_X_CMD_MAX_READ);
			pcix_cmd |= PCI_X_CMD_READ_2K;
		}
		pci_write_config_word(tp->pdev, tp->pcix_cap + PCI_X_CMD,
				      pcix_cmd);
	}

	tw32_f(RDMAC_MODE, rdmac_mode);
	udelay(40);

	tw32(RCVDCC_MODE, RCVDCC_MODE_ENABLE | RCVDCC_MODE_ATTN_ENABLE);
	if (!tg3_flag(tp, 5705_PLUS))
		tw32(MBFREE_MODE, MBFREE_MODE_ENABLE);

	if (GET_ASIC_REV(tp->pci_chip_rev_id) == ASIC_REV_5761)
		tw32(SNDDATAC_MODE,
		     SNDDATAC_MODE_ENABLE | SNDDATAC_MODE_CDELAY);
	else
		tw32(SNDDATAC_MODE, SNDDATAC_MODE_ENABLE);

	tw32(SNDBDC_MODE, SNDBDC_MODE_ENABLE | SNDBDC_MODE_ATTN_ENABLE);
	tw32(RCVBDI_MODE, RCVBDI_MODE_ENABLE | RCVBDI_MODE_RCB_ATTN_ENAB);
	val = RCVDBDI_MODE_ENABLE | RCVDBDI_MODE_INV_RING_SZ;
	if (tg3_flag(tp, LRG_PROD_RING_CAP))
		val |= RCVDBDI_MODE_LRG_RING_SZ;
	tw32(RCVDBDI_MODE, val);
	tw32(SNDDATAI_MODE, SNDDATAI_MODE_ENABLE);
	if (tg3_flag(tp, HW_TSO_1) ||
	    tg3_flag(tp, HW_TSO_2) ||
	    tg3_flag(tp, HW_TSO_3))
		tw32(SNDDATAI_MODE, SNDDATAI_MODE_ENABLE | 0x8);
	val = SNDBDI_MODE_ENABLE | SNDBDI_MODE_ATTN_ENABLE;
	if (tg3_flag(tp, ENABLE_TSS))
		val |= SNDBDI_MODE_MULTI_TXQ_EN;
	tw32(SNDBDI_MODE, val);
	tw32(SNDBDS_MODE, SNDBDS_MODE_ENABLE | SNDBDS_MODE_ATTN_ENABLE);

	if (tp->pci_chip_rev_id == CHIPREV_ID_5701_A0) {
		err = tg3_load_5701_a0_firmware_fix(tp);
		if (err)
			return err;
	}

	if (tg3_flag(tp, TSO_CAPABLE)) {
		err = tg3_load_tso_firmware(tp);
		if (err)
			return err;
	}

	tp->tx_mode = TX_MODE_ENABLE;

	if (tg3_flag(tp, 5755_PLUS) ||
	    GET_ASIC_REV(tp->pci_chip_rev_id) == ASIC_REV_5906)
		tp->tx_mode |= TX_MODE_MBUF_LOCKUP_FIX;

	if (GET_ASIC_REV(tp->pci_chip_rev_id) == ASIC_REV_5720) {
		val = TX_MODE_JMB_FRM_LEN | TX_MODE_CNT_DN_MODE;
		tp->tx_mode &= ~val;
		tp->tx_mode |= tr32(MAC_TX_MODE) & val;
	}

	tw32_f(MAC_TX_MODE, tp->tx_mode);
	udelay(100);

	if (tg3_flag(tp, ENABLE_RSS)) {
		tg3_rss_write_indir_tbl(tp);

		/* Setup the "secret" hash key. */
		tw32(MAC_RSS_HASH_KEY_0, 0x5f865437);
		tw32(MAC_RSS_HASH_KEY_1, 0xe4ac62cc);
		tw32(MAC_RSS_HASH_KEY_2, 0x50103a45);
		tw32(MAC_RSS_HASH_KEY_3, 0x36621985);
		tw32(MAC_RSS_HASH_KEY_4, 0xbf14c0e8);
		tw32(MAC_RSS_HASH_KEY_5, 0x1bc27a1e);
		tw32(MAC_RSS_HASH_KEY_6, 0x84f4b556);
		tw32(MAC_RSS_HASH_KEY_7, 0x094ea6fe);
		tw32(MAC_RSS_HASH_KEY_8, 0x7dda01e7);
		tw32(MAC_RSS_HASH_KEY_9, 0xc04d7481);
	}

	tp->rx_mode = RX_MODE_ENABLE;
	if (tg3_flag(tp, 5755_PLUS))
		tp->rx_mode |= RX_MODE_IPV6_CSUM_ENABLE;

	if (tg3_flag(tp, ENABLE_RSS))
		tp->rx_mode |= RX_MODE_RSS_ENABLE |
			       RX_MODE_RSS_ITBL_HASH_BITS_7 |
			       RX_MODE_RSS_IPV6_HASH_EN |
			       RX_MODE_RSS_TCP_IPV6_HASH_EN |
			       RX_MODE_RSS_IPV4_HASH_EN |
			       RX_MODE_RSS_TCP_IPV4_HASH_EN;

	tw32_f(MAC_RX_MODE, tp->rx_mode);
	udelay(10);

	tw32(MAC_LED_CTRL, tp->led_ctrl);

	tw32(MAC_MI_STAT, MAC_MI_STAT_LNKSTAT_ATTN_ENAB);
	if (tp->phy_flags & TG3_PHYFLG_PHY_SERDES) {
		tw32_f(MAC_RX_MODE, RX_MODE_RESET);
		udelay(10);
	}
	tw32_f(MAC_RX_MODE, tp->rx_mode);
	udelay(10);

	if (tp->phy_flags & TG3_PHYFLG_PHY_SERDES) {
		if ((GET_ASIC_REV(tp->pci_chip_rev_id) == ASIC_REV_5704) &&
			!(tp->phy_flags & TG3_PHYFLG_SERDES_PREEMPHASIS)) {
			/* Set drive transmission level to 1.2V  */
			/* only if the signal pre-emphasis bit is not set  */
			val = tr32(MAC_SERDES_CFG);
			val &= 0xfffff000;
			val |= 0x880;
			tw32(MAC_SERDES_CFG, val);
		}
		if (tp->pci_chip_rev_id == CHIPREV_ID_5703_A1)
			tw32(MAC_SERDES_CFG, 0x616000);
	}

	/* Prevent chip from dropping frames when flow control
	 * is enabled.
	 */
	if (tg3_flag(tp, 57765_CLASS))
		val = 1;
	else
		val = 2;
	tw32_f(MAC_LOW_WMARK_MAX_RX_FRAME, val);

	if (GET_ASIC_REV(tp->pci_chip_rev_id) == ASIC_REV_5704 &&
	    (tp->phy_flags & TG3_PHYFLG_PHY_SERDES)) {
		/* Use hardware link auto-negotiation */
		tg3_flag_set(tp, HW_AUTONEG);
	}

	if ((tp->phy_flags & TG3_PHYFLG_MII_SERDES) &&
	    GET_ASIC_REV(tp->pci_chip_rev_id) == ASIC_REV_5714) {
		u32 tmp;

		tmp = tr32(SERDES_RX_CTRL);
		tw32(SERDES_RX_CTRL, tmp | SERDES_RX_SIG_DETECT);
		tp->grc_local_ctrl &= ~GRC_LCLCTRL_USE_EXT_SIG_DETECT;
		tp->grc_local_ctrl |= GRC_LCLCTRL_USE_SIG_DETECT;
		tw32(GRC_LOCAL_CTRL, tp->grc_local_ctrl);
	}

	if (!tg3_flag(tp, USE_PHYLIB)) {
		if (tp->phy_flags & TG3_PHYFLG_IS_LOW_POWER)
			tp->phy_flags &= ~TG3_PHYFLG_IS_LOW_POWER;

		err = tg3_setup_phy(tp, 0);
		if (err)
			return err;

		if (!(tp->phy_flags & TG3_PHYFLG_PHY_SERDES) &&
		    !(tp->phy_flags & TG3_PHYFLG_IS_FET)) {
			u32 tmp;

			/* Clear CRC stats. */
			if (!tg3_readphy(tp, MII_TG3_TEST1, &tmp)) {
				tg3_writephy(tp, MII_TG3_TEST1,
					     tmp | MII_TG3_TEST1_CRC_EN);
				tg3_readphy(tp, MII_TG3_RXR_COUNTERS, &tmp);
			}
		}
	}

	__tg3_set_rx_mode(tp->dev);

	/* Initialize receive rules. */
	tw32(MAC_RCV_RULE_0,  0xc2000000 & RCV_RULE_DISABLE_MASK);
	tw32(MAC_RCV_VALUE_0, 0xffffffff & RCV_RULE_DISABLE_MASK);
	tw32(MAC_RCV_RULE_1,  0x86000004 & RCV_RULE_DISABLE_MASK);
	tw32(MAC_RCV_VALUE_1, 0xffffffff & RCV_RULE_DISABLE_MASK);

	if (tg3_flag(tp, 5705_PLUS) && !tg3_flag(tp, 5780_CLASS))
		limit = 8;
	else
		limit = 16;
	if (tg3_flag(tp, ENABLE_ASF))
		limit -= 4;
	switch (limit) {
	case 16:
		tw32(MAC_RCV_RULE_15,  0); tw32(MAC_RCV_VALUE_15,  0);
	case 15:
		tw32(MAC_RCV_RULE_14,  0); tw32(MAC_RCV_VALUE_14,  0);
	case 14:
		tw32(MAC_RCV_RULE_13,  0); tw32(MAC_RCV_VALUE_13,  0);
	case 13:
		tw32(MAC_RCV_RULE_12,  0); tw32(MAC_RCV_VALUE_12,  0);
	case 12:
		tw32(MAC_RCV_RULE_11,  0); tw32(MAC_RCV_VALUE_11,  0);
	case 11:
		tw32(MAC_RCV_RULE_10,  0); tw32(MAC_RCV_VALUE_10,  0);
	case 10:
		tw32(MAC_RCV_RULE_9,  0); tw32(MAC_RCV_VALUE_9,  0);
	case 9:
		tw32(MAC_RCV_RULE_8,  0); tw32(MAC_RCV_VALUE_8,  0);
	case 8:
		tw32(MAC_RCV_RULE_7,  0); tw32(MAC_RCV_VALUE_7,  0);
	case 7:
		tw32(MAC_RCV_RULE_6,  0); tw32(MAC_RCV_VALUE_6,  0);
	case 6:
		tw32(MAC_RCV_RULE_5,  0); tw32(MAC_RCV_VALUE_5,  0);
	case 5:
		tw32(MAC_RCV_RULE_4,  0); tw32(MAC_RCV_VALUE_4,  0);
	case 4:
		/* tw32(MAC_RCV_RULE_3,  0); tw32(MAC_RCV_VALUE_3,  0); */
	case 3:
		/* tw32(MAC_RCV_RULE_2,  0); tw32(MAC_RCV_VALUE_2,  0); */
	case 2:
	case 1:

	default:
		break;
	}

	if (tg3_flag(tp, ENABLE_APE))
		/* Write our heartbeat update interval to APE. */
		tg3_ape_write32(tp, TG3_APE_HOST_HEARTBEAT_INT_MS,
				APE_HOST_HEARTBEAT_INT_DISABLE);

	tg3_write_sig_post_reset(tp, RESET_KIND_INIT);

	return 0;
}

/* Called at device open time to get the chip ready for
 * packet processing.  Invoked with tp->lock held.
 */
static int tg3_init_hw(struct tg3 *tp, int reset_phy)
{
	tg3_switch_clocks(tp);

	tw32(TG3PCI_MEM_WIN_BASE_ADDR, 0);

	return tg3_reset_hw(tp, reset_phy);
}

#define TG3_STAT_ADD32(PSTAT, REG) \
do {	u32 __val = tr32(REG); \
	(PSTAT)->low += __val; \
	if ((PSTAT)->low < __val) \
		(PSTAT)->high += 1; \
} while (0)

static void tg3_periodic_fetch_stats(struct tg3 *tp)
{
	struct tg3_hw_stats *sp = tp->hw_stats;

	if (!netif_carrier_ok(tp->dev))
		return;

	TG3_STAT_ADD32(&sp->tx_octets, MAC_TX_STATS_OCTETS);
	TG3_STAT_ADD32(&sp->tx_collisions, MAC_TX_STATS_COLLISIONS);
	TG3_STAT_ADD32(&sp->tx_xon_sent, MAC_TX_STATS_XON_SENT);
	TG3_STAT_ADD32(&sp->tx_xoff_sent, MAC_TX_STATS_XOFF_SENT);
	TG3_STAT_ADD32(&sp->tx_mac_errors, MAC_TX_STATS_MAC_ERRORS);
	TG3_STAT_ADD32(&sp->tx_single_collisions, MAC_TX_STATS_SINGLE_COLLISIONS);
	TG3_STAT_ADD32(&sp->tx_mult_collisions, MAC_TX_STATS_MULT_COLLISIONS);
	TG3_STAT_ADD32(&sp->tx_deferred, MAC_TX_STATS_DEFERRED);
	TG3_STAT_ADD32(&sp->tx_excessive_collisions, MAC_TX_STATS_EXCESSIVE_COL);
	TG3_STAT_ADD32(&sp->tx_late_collisions, MAC_TX_STATS_LATE_COL);
	TG3_STAT_ADD32(&sp->tx_ucast_packets, MAC_TX_STATS_UCAST);
	TG3_STAT_ADD32(&sp->tx_mcast_packets, MAC_TX_STATS_MCAST);
	TG3_STAT_ADD32(&sp->tx_bcast_packets, MAC_TX_STATS_BCAST);

	TG3_STAT_ADD32(&sp->rx_octets, MAC_RX_STATS_OCTETS);
	TG3_STAT_ADD32(&sp->rx_fragments, MAC_RX_STATS_FRAGMENTS);
	TG3_STAT_ADD32(&sp->rx_ucast_packets, MAC_RX_STATS_UCAST);
	TG3_STAT_ADD32(&sp->rx_mcast_packets, MAC_RX_STATS_MCAST);
	TG3_STAT_ADD32(&sp->rx_bcast_packets, MAC_RX_STATS_BCAST);
	TG3_STAT_ADD32(&sp->rx_fcs_errors, MAC_RX_STATS_FCS_ERRORS);
	TG3_STAT_ADD32(&sp->rx_align_errors, MAC_RX_STATS_ALIGN_ERRORS);
	TG3_STAT_ADD32(&sp->rx_xon_pause_rcvd, MAC_RX_STATS_XON_PAUSE_RECVD);
	TG3_STAT_ADD32(&sp->rx_xoff_pause_rcvd, MAC_RX_STATS_XOFF_PAUSE_RECVD);
	TG3_STAT_ADD32(&sp->rx_mac_ctrl_rcvd, MAC_RX_STATS_MAC_CTRL_RECVD);
	TG3_STAT_ADD32(&sp->rx_xoff_entered, MAC_RX_STATS_XOFF_ENTERED);
	TG3_STAT_ADD32(&sp->rx_frame_too_long_errors, MAC_RX_STATS_FRAME_TOO_LONG);
	TG3_STAT_ADD32(&sp->rx_jabbers, MAC_RX_STATS_JABBERS);
	TG3_STAT_ADD32(&sp->rx_undersize_packets, MAC_RX_STATS_UNDERSIZE);

	TG3_STAT_ADD32(&sp->rxbds_empty, RCVLPC_NO_RCV_BD_CNT);
	if (GET_ASIC_REV(tp->pci_chip_rev_id) != ASIC_REV_5717 &&
	    tp->pci_chip_rev_id != CHIPREV_ID_5719_A0 &&
	    tp->pci_chip_rev_id != CHIPREV_ID_5720_A0) {
		TG3_STAT_ADD32(&sp->rx_discards, RCVLPC_IN_DISCARDS_CNT);
	} else {
		u32 val = tr32(HOSTCC_FLOW_ATTN);
		val = (val & HOSTCC_FLOW_ATTN_MBUF_LWM) ? 1 : 0;
		if (val) {
			tw32(HOSTCC_FLOW_ATTN, HOSTCC_FLOW_ATTN_MBUF_LWM);
			sp->rx_discards.low += val;
			if (sp->rx_discards.low < val)
				sp->rx_discards.high += 1;
		}
		sp->mbuf_lwm_thresh_hit = sp->rx_discards;
	}
	TG3_STAT_ADD32(&sp->rx_errors, RCVLPC_IN_ERRORS_CNT);
}

static void tg3_chk_missed_msi(struct tg3 *tp)
{
	u32 i;

	for (i = 0; i < tp->irq_cnt; i++) {
		struct tg3_napi *tnapi = &tp->napi[i];

		if (tg3_has_work(tnapi)) {
			if (tnapi->last_rx_cons == tnapi->rx_rcb_ptr &&
			    tnapi->last_tx_cons == tnapi->tx_cons) {
				if (tnapi->chk_msi_cnt < 1) {
					tnapi->chk_msi_cnt++;
					return;
				}
				tg3_msi(0, tnapi);
			}
		}
		tnapi->chk_msi_cnt = 0;
		tnapi->last_rx_cons = tnapi->rx_rcb_ptr;
		tnapi->last_tx_cons = tnapi->tx_cons;
	}
}

static void tg3_timer(unsigned long __opaque)
{
	struct tg3 *tp = (struct tg3 *) __opaque;

	if (tp->irq_sync || tg3_flag(tp, RESET_TASK_PENDING))
		goto restart_timer;

	spin_lock(&tp->lock);

	if (GET_ASIC_REV(tp->pci_chip_rev_id) == ASIC_REV_5717 ||
	    tg3_flag(tp, 57765_CLASS))
		tg3_chk_missed_msi(tp);

	if (!tg3_flag(tp, TAGGED_STATUS)) {
		/* All of this garbage is because when using non-tagged
		 * IRQ status the mailbox/status_block protocol the chip
		 * uses with the cpu is race prone.
		 */
		if (tp->napi[0].hw_status->status & SD_STATUS_UPDATED) {
			tw32(GRC_LOCAL_CTRL,
			     tp->grc_local_ctrl | GRC_LCLCTRL_SETINT);
		} else {
			tw32(HOSTCC_MODE, tp->coalesce_mode |
			     HOSTCC_MODE_ENABLE | HOSTCC_MODE_NOW);
		}

		if (!(tr32(WDMAC_MODE) & WDMAC_MODE_ENABLE)) {
			spin_unlock(&tp->lock);
			tg3_reset_task_schedule(tp);
			goto restart_timer;
		}
	}

	/* This part only runs once per second. */
	if (!--tp->timer_counter) {
		if (tg3_flag(tp, 5705_PLUS))
			tg3_periodic_fetch_stats(tp);

		if (tp->setlpicnt && !--tp->setlpicnt)
			tg3_phy_eee_enable(tp);

		if (tg3_flag(tp, USE_LINKCHG_REG)) {
			u32 mac_stat;
			int phy_event;

			mac_stat = tr32(MAC_STATUS);

			phy_event = 0;
			if (tp->phy_flags & TG3_PHYFLG_USE_MI_INTERRUPT) {
				if (mac_stat & MAC_STATUS_MI_INTERRUPT)
					phy_event = 1;
			} else if (mac_stat & MAC_STATUS_LNKSTATE_CHANGED)
				phy_event = 1;

			if (phy_event)
				tg3_setup_phy(tp, 0);
		} else if (tg3_flag(tp, POLL_SERDES)) {
			u32 mac_stat = tr32(MAC_STATUS);
			int need_setup = 0;

			if (netif_carrier_ok(tp->dev) &&
			    (mac_stat & MAC_STATUS_LNKSTATE_CHANGED)) {
				need_setup = 1;
			}
			if (!netif_carrier_ok(tp->dev) &&
			    (mac_stat & (MAC_STATUS_PCS_SYNCED |
					 MAC_STATUS_SIGNAL_DET))) {
				need_setup = 1;
			}
			if (need_setup) {
				if (!tp->serdes_counter) {
					tw32_f(MAC_MODE,
					     (tp->mac_mode &
					      ~MAC_MODE_PORT_MODE_MASK));
					udelay(40);
					tw32_f(MAC_MODE, tp->mac_mode);
					udelay(40);
				}
				tg3_setup_phy(tp, 0);
			}
		} else if ((tp->phy_flags & TG3_PHYFLG_MII_SERDES) &&
			   tg3_flag(tp, 5780_CLASS)) {
			tg3_serdes_parallel_detect(tp);
		}

		tp->timer_counter = tp->timer_multiplier;
	}

	/* Heartbeat is only sent once every 2 seconds.
	 *
	 * The heartbeat is to tell the ASF firmware that the host
	 * driver is still alive.  In the event that the OS crashes,
	 * ASF needs to reset the hardware to free up the FIFO space
	 * that may be filled with rx packets destined for the host.
	 * If the FIFO is full, ASF will no longer function properly.
	 *
	 * Unintended resets have been reported on real time kernels
	 * where the timer doesn't run on time.  Netpoll will also have
	 * same problem.
	 *
	 * The new FWCMD_NICDRV_ALIVE3 command tells the ASF firmware
	 * to check the ring condition when the heartbeat is expiring
	 * before doing the reset.  This will prevent most unintended
	 * resets.
	 */
	if (!--tp->asf_counter) {
		if (tg3_flag(tp, ENABLE_ASF) && !tg3_flag(tp, ENABLE_APE)) {
			tg3_wait_for_event_ack(tp);

			tg3_write_mem(tp, NIC_SRAM_FW_CMD_MBOX,
				      FWCMD_NICDRV_ALIVE3);
			tg3_write_mem(tp, NIC_SRAM_FW_CMD_LEN_MBOX, 4);
			tg3_write_mem(tp, NIC_SRAM_FW_CMD_DATA_MBOX,
				      TG3_FW_UPDATE_TIMEOUT_SEC);

			tg3_generate_fw_event(tp);
		}
		tp->asf_counter = tp->asf_multiplier;
	}

	spin_unlock(&tp->lock);

restart_timer:
	tp->timer.expires = jiffies + tp->timer_offset;
	add_timer(&tp->timer);
}

static void __devinit tg3_timer_init(struct tg3 *tp)
{
	if (tg3_flag(tp, TAGGED_STATUS) &&
	    GET_ASIC_REV(tp->pci_chip_rev_id) != ASIC_REV_5717 &&
	    !tg3_flag(tp, 57765_CLASS))
		tp->timer_offset = HZ;
	else
		tp->timer_offset = HZ / 10;

	BUG_ON(tp->timer_offset > HZ);

	tp->timer_multiplier = (HZ / tp->timer_offset);
	tp->asf_multiplier = (HZ / tp->timer_offset) *
			     TG3_FW_UPDATE_FREQ_SEC;

	init_timer(&tp->timer);
	tp->timer.data = (unsigned long) tp;
	tp->timer.function = tg3_timer;
}

static void tg3_timer_start(struct tg3 *tp)
{
	tp->asf_counter   = tp->asf_multiplier;
	tp->timer_counter = tp->timer_multiplier;

	tp->timer.expires = jiffies + tp->timer_offset;
	add_timer(&tp->timer);
}

static void tg3_timer_stop(struct tg3 *tp)
{
	del_timer_sync(&tp->timer);
}

/* Restart hardware after configuration changes, self-test, etc.
 * Invoked with tp->lock held.
 */
static int tg3_restart_hw(struct tg3 *tp, int reset_phy)
	__releases(tp->lock)
	__acquires(tp->lock)
{
	int err;

	err = tg3_init_hw(tp, reset_phy);
	if (err) {
		netdev_err(tp->dev,
			   "Failed to re-initialize device, aborting\n");
		tg3_halt(tp, RESET_KIND_SHUTDOWN, 1);
		tg3_full_unlock(tp);
		tg3_timer_stop(tp);
		tp->irq_sync = 0;
		tg3_napi_enable(tp);
		dev_close(tp->dev);
		tg3_full_lock(tp, 0);
	}
	return err;
}

static void tg3_reset_task(struct work_struct *work)
{
	struct tg3 *tp = container_of(work, struct tg3, reset_task);
	int err;

	tg3_full_lock(tp, 0);

	if (!netif_running(tp->dev)) {
		tg3_flag_clear(tp, RESET_TASK_PENDING);
		tg3_full_unlock(tp);
		return;
	}

	tg3_full_unlock(tp);

	tg3_phy_stop(tp);

	tg3_netif_stop(tp);

	tg3_full_lock(tp, 1);

	if (tg3_flag(tp, TX_RECOVERY_PENDING)) {
		tp->write32_tx_mbox = tg3_write32_tx_mbox;
		tp->write32_rx_mbox = tg3_write_flush_reg32;
		tg3_flag_set(tp, MBOX_WRITE_REORDER);
		tg3_flag_clear(tp, TX_RECOVERY_PENDING);
	}

	tg3_halt(tp, RESET_KIND_SHUTDOWN, 0);
	err = tg3_init_hw(tp, 1);
	if (err)
		goto out;

	tg3_netif_start(tp);

out:
	tg3_full_unlock(tp);

	if (!err)
		tg3_phy_start(tp);

	tg3_flag_clear(tp, RESET_TASK_PENDING);
}

static int tg3_request_irq(struct tg3 *tp, int irq_num)
{
	irq_handler_t fn;
	unsigned long flags;
	char *name;
	struct tg3_napi *tnapi = &tp->napi[irq_num];

	if (tp->irq_cnt == 1)
		name = tp->dev->name;
	else {
		name = &tnapi->irq_lbl[0];
		snprintf(name, IFNAMSIZ, "%s-%d", tp->dev->name, irq_num);
		name[IFNAMSIZ-1] = 0;
	}

	if (tg3_flag(tp, USING_MSI) || tg3_flag(tp, USING_MSIX)) {
		fn = tg3_msi;
		if (tg3_flag(tp, 1SHOT_MSI))
			fn = tg3_msi_1shot;
		flags = 0;
	} else {
		fn = tg3_interrupt;
		if (tg3_flag(tp, TAGGED_STATUS))
			fn = tg3_interrupt_tagged;
		flags = IRQF_SHARED;
	}

	return request_irq(tnapi->irq_vec, fn, flags, name, tnapi);
}

static int tg3_test_interrupt(struct tg3 *tp)
{
	struct tg3_napi *tnapi = &tp->napi[0];
	struct net_device *dev = tp->dev;
	int err, i, intr_ok = 0;
	u32 val;

	if (!netif_running(dev))
		return -ENODEV;

	tg3_disable_ints(tp);

	free_irq(tnapi->irq_vec, tnapi);

	/*
	 * Turn off MSI one shot mode.  Otherwise this test has no
	 * observable way to know whether the interrupt was delivered.
	 */
	if (tg3_flag(tp, 57765_PLUS)) {
		val = tr32(MSGINT_MODE) | MSGINT_MODE_ONE_SHOT_DISABLE;
		tw32(MSGINT_MODE, val);
	}

	err = request_irq(tnapi->irq_vec, tg3_test_isr,
			  IRQF_SHARED, dev->name, tnapi);
	if (err)
		return err;

	tnapi->hw_status->status &= ~SD_STATUS_UPDATED;
	tg3_enable_ints(tp);

	tw32_f(HOSTCC_MODE, tp->coalesce_mode | HOSTCC_MODE_ENABLE |
	       tnapi->coal_now);

	for (i = 0; i < 5; i++) {
		u32 int_mbox, misc_host_ctrl;

		int_mbox = tr32_mailbox(tnapi->int_mbox);
		misc_host_ctrl = tr32(TG3PCI_MISC_HOST_CTRL);

		if ((int_mbox != 0) ||
		    (misc_host_ctrl & MISC_HOST_CTRL_MASK_PCI_INT)) {
			intr_ok = 1;
			break;
		}

		if (tg3_flag(tp, 57765_PLUS) &&
		    tnapi->hw_status->status_tag != tnapi->last_tag)
			tw32_mailbox_f(tnapi->int_mbox, tnapi->last_tag << 24);

		msleep(10);
	}

	tg3_disable_ints(tp);

	free_irq(tnapi->irq_vec, tnapi);

	err = tg3_request_irq(tp, 0);

	if (err)
		return err;

	if (intr_ok) {
		/* Reenable MSI one shot mode. */
		if (tg3_flag(tp, 57765_PLUS) && tg3_flag(tp, 1SHOT_MSI)) {
			val = tr32(MSGINT_MODE) & ~MSGINT_MODE_ONE_SHOT_DISABLE;
			tw32(MSGINT_MODE, val);
		}
		return 0;
	}

	return -EIO;
}

/* Returns 0 if MSI test succeeds or MSI test fails and INTx mode is
 * successfully restored
 */
static int tg3_test_msi(struct tg3 *tp)
{
	int err;
	u16 pci_cmd;

	if (!tg3_flag(tp, USING_MSI))
		return 0;

	/* Turn off SERR reporting in case MSI terminates with Master
	 * Abort.
	 */
	pci_read_config_word(tp->pdev, PCI_COMMAND, &pci_cmd);
	pci_write_config_word(tp->pdev, PCI_COMMAND,
			      pci_cmd & ~PCI_COMMAND_SERR);

	err = tg3_test_interrupt(tp);

	pci_write_config_word(tp->pdev, PCI_COMMAND, pci_cmd);

	if (!err)
		return 0;

	/* other failures */
	if (err != -EIO)
		return err;

	/* MSI test failed, go back to INTx mode */
	netdev_warn(tp->dev, "No interrupt was generated using MSI. Switching "
		    "to INTx mode. Please report this failure to the PCI "
		    "maintainer and include system chipset information\n");

	free_irq(tp->napi[0].irq_vec, &tp->napi[0]);

	pci_disable_msi(tp->pdev);

	tg3_flag_clear(tp, USING_MSI);
	tp->napi[0].irq_vec = tp->pdev->irq;

	err = tg3_request_irq(tp, 0);
	if (err)
		return err;

	/* Need to reset the chip because the MSI cycle may have terminated
	 * with Master Abort.
	 */
	tg3_full_lock(tp, 1);

	tg3_halt(tp, RESET_KIND_SHUTDOWN, 1);
	err = tg3_init_hw(tp, 1);

	tg3_full_unlock(tp);

	if (err)
		free_irq(tp->napi[0].irq_vec, &tp->napi[0]);

	return err;
}

static int tg3_request_firmware(struct tg3 *tp)
{
	const __be32 *fw_data;

	if (request_firmware(&tp->fw, tp->fw_needed, &tp->pdev->dev)) {
		netdev_err(tp->dev, "Failed to load firmware \"%s\"\n",
			   tp->fw_needed);
		return -ENOENT;
	}

	fw_data = (void *)tp->fw->data;

	/* Firmware blob starts with version numbers, followed by
	 * start address and _full_ length including BSS sections
	 * (which must be longer than the actual data, of course
	 */

	tp->fw_len = be32_to_cpu(fw_data[2]);	/* includes bss */
	if (tp->fw_len < (tp->fw->size - 12)) {
		netdev_err(tp->dev, "bogus length %d in \"%s\"\n",
			   tp->fw_len, tp->fw_needed);
		release_firmware(tp->fw);
		tp->fw = NULL;
		return -EINVAL;
	}

	/* We no longer need firmware; we have it. */
	tp->fw_needed = NULL;
	return 0;
}

static bool tg3_enable_msix(struct tg3 *tp)
{
	int i, rc;
	struct msix_entry msix_ent[tp->irq_max];

	tp->irq_cnt = num_online_cpus();
	if (tp->irq_cnt > 1) {
		/* We want as many rx rings enabled as there are cpus.
		 * In multiqueue MSI-X mode, the first MSI-X vector
		 * only deals with link interrupts, etc, so we add
		 * one to the number of vectors we are requesting.
		 */
		tp->irq_cnt = min_t(unsigned, tp->irq_cnt + 1, tp->irq_max);
	}

	for (i = 0; i < tp->irq_max; i++) {
		msix_ent[i].entry  = i;
		msix_ent[i].vector = 0;
	}

	rc = pci_enable_msix(tp->pdev, msix_ent, tp->irq_cnt);
	if (rc < 0) {
		return false;
	} else if (rc != 0) {
		if (pci_enable_msix(tp->pdev, msix_ent, rc))
			return false;
		netdev_notice(tp->dev, "Requested %d MSI-X vectors, received %d\n",
			      tp->irq_cnt, rc);
		tp->irq_cnt = rc;
	}

	for (i = 0; i < tp->irq_max; i++)
		tp->napi[i].irq_vec = msix_ent[i].vector;

	netif_set_real_num_tx_queues(tp->dev, 1);
	rc = tp->irq_cnt > 1 ? tp->irq_cnt - 1 : 1;
	if (netif_set_real_num_rx_queues(tp->dev, rc)) {
		pci_disable_msix(tp->pdev);
		return false;
	}

	if (tp->irq_cnt > 1) {
		tg3_flag_set(tp, ENABLE_RSS);

		if (GET_ASIC_REV(tp->pci_chip_rev_id) == ASIC_REV_5719 ||
		    GET_ASIC_REV(tp->pci_chip_rev_id) == ASIC_REV_5720) {
			tg3_flag_set(tp, ENABLE_TSS);
			netif_set_real_num_tx_queues(tp->dev, tp->irq_cnt - 1);
		}
	}

	return true;
}

static void tg3_ints_init(struct tg3 *tp)
{
	if ((tg3_flag(tp, SUPPORT_MSI) || tg3_flag(tp, SUPPORT_MSIX)) &&
	    !tg3_flag(tp, TAGGED_STATUS)) {
		/* All MSI supporting chips should support tagged
		 * status.  Assert that this is the case.
		 */
		netdev_warn(tp->dev,
			    "MSI without TAGGED_STATUS? Not using MSI\n");
		goto defcfg;
	}

	if (tg3_flag(tp, SUPPORT_MSIX) && tg3_enable_msix(tp))
		tg3_flag_set(tp, USING_MSIX);
	else if (tg3_flag(tp, SUPPORT_MSI) && pci_enable_msi(tp->pdev) == 0)
		tg3_flag_set(tp, USING_MSI);

	if (tg3_flag(tp, USING_MSI) || tg3_flag(tp, USING_MSIX)) {
		u32 msi_mode = tr32(MSGINT_MODE);
		if (tg3_flag(tp, USING_MSIX) && tp->irq_cnt > 1)
			msi_mode |= MSGINT_MODE_MULTIVEC_EN;
		if (!tg3_flag(tp, 1SHOT_MSI))
			msi_mode |= MSGINT_MODE_ONE_SHOT_DISABLE;
		tw32(MSGINT_MODE, msi_mode | MSGINT_MODE_ENABLE);
	}
defcfg:
	if (!tg3_flag(tp, USING_MSIX)) {
		tp->irq_cnt = 1;
		tp->napi[0].irq_vec = tp->pdev->irq;
		netif_set_real_num_tx_queues(tp->dev, 1);
		netif_set_real_num_rx_queues(tp->dev, 1);
	}
}

static void tg3_ints_fini(struct tg3 *tp)
{
	if (tg3_flag(tp, USING_MSIX))
		pci_disable_msix(tp->pdev);
	else if (tg3_flag(tp, USING_MSI))
		pci_disable_msi(tp->pdev);
	tg3_flag_clear(tp, USING_MSI);
	tg3_flag_clear(tp, USING_MSIX);
	tg3_flag_clear(tp, ENABLE_RSS);
	tg3_flag_clear(tp, ENABLE_TSS);
}

static int tg3_open(struct net_device *dev)
{
	struct tg3 *tp = netdev_priv(dev);
	int i, err;

	if (tp->fw_needed) {
		err = tg3_request_firmware(tp);
		if (tp->pci_chip_rev_id == CHIPREV_ID_5701_A0) {
			if (err)
				return err;
		} else if (err) {
			netdev_warn(tp->dev, "TSO capability disabled\n");
			tg3_flag_clear(tp, TSO_CAPABLE);
		} else if (!tg3_flag(tp, TSO_CAPABLE)) {
			netdev_notice(tp->dev, "TSO capability restored\n");
			tg3_flag_set(tp, TSO_CAPABLE);
		}
	}

	netif_carrier_off(tp->dev);

	err = tg3_power_up(tp);
	if (err)
		return err;

	tg3_full_lock(tp, 0);

	tg3_disable_ints(tp);
	tg3_flag_clear(tp, INIT_COMPLETE);

	tg3_full_unlock(tp);

	/*
	 * Setup interrupts first so we know how
	 * many NAPI resources to allocate
	 */
	tg3_ints_init(tp);

	tg3_rss_check_indir_tbl(tp);

	/* The placement of this call is tied
	 * to the setup and use of Host TX descriptors.
	 */
	err = tg3_alloc_consistent(tp);
	if (err)
		goto err_out1;

	tg3_napi_init(tp);

	tg3_napi_enable(tp);

	for (i = 0; i < tp->irq_cnt; i++) {
		struct tg3_napi *tnapi = &tp->napi[i];
		err = tg3_request_irq(tp, i);
		if (err) {
			for (i--; i >= 0; i--) {
				tnapi = &tp->napi[i];
				free_irq(tnapi->irq_vec, tnapi);
			}
			goto err_out2;
		}
	}

	tg3_full_lock(tp, 0);

	err = tg3_init_hw(tp, 1);
	if (err) {
		tg3_halt(tp, RESET_KIND_SHUTDOWN, 1);
		tg3_free_rings(tp);
	}

	tg3_full_unlock(tp);

	if (err)
		goto err_out3;

	if (tg3_flag(tp, USING_MSI)) {
		err = tg3_test_msi(tp);

		if (err) {
			tg3_full_lock(tp, 0);
			tg3_halt(tp, RESET_KIND_SHUTDOWN, 1);
			tg3_free_rings(tp);
			tg3_full_unlock(tp);

			goto err_out2;
		}

		if (!tg3_flag(tp, 57765_PLUS) && tg3_flag(tp, USING_MSI)) {
			u32 val = tr32(PCIE_TRANSACTION_CFG);

			tw32(PCIE_TRANSACTION_CFG,
			     val | PCIE_TRANS_CFG_1SHOT_MSI);
		}
	}

	tg3_phy_start(tp);

	tg3_full_lock(tp, 0);

	tg3_timer_start(tp);
	tg3_flag_set(tp, INIT_COMPLETE);
	tg3_enable_ints(tp);

	tg3_full_unlock(tp);

	netif_tx_start_all_queues(dev);

	/*
	 * Reset loopback feature if it was turned on while the device was down
	 * make sure that it's installed properly now.
	 */
	if (dev->features & NETIF_F_LOOPBACK)
		tg3_set_loopback(dev, dev->features);

	return 0;

err_out3:
	for (i = tp->irq_cnt - 1; i >= 0; i--) {
		struct tg3_napi *tnapi = &tp->napi[i];
		free_irq(tnapi->irq_vec, tnapi);
	}

err_out2:
	tg3_napi_disable(tp);
	tg3_napi_fini(tp);
	tg3_free_consistent(tp);

err_out1:
	tg3_ints_fini(tp);
	tg3_frob_aux_power(tp, false);
	pci_set_power_state(tp->pdev, PCI_D3hot);
	return err;
}

static int tg3_close(struct net_device *dev)
{
	int i;
	struct tg3 *tp = netdev_priv(dev);

	tg3_napi_disable(tp);
	tg3_reset_task_cancel(tp);

	netif_tx_stop_all_queues(dev);

	tg3_timer_stop(tp);

	tg3_phy_stop(tp);

	tg3_full_lock(tp, 1);

	tg3_disable_ints(tp);

	tg3_halt(tp, RESET_KIND_SHUTDOWN, 1);
	tg3_free_rings(tp);
	tg3_flag_clear(tp, INIT_COMPLETE);

	tg3_full_unlock(tp);

	for (i = tp->irq_cnt - 1; i >= 0; i--) {
		struct tg3_napi *tnapi = &tp->napi[i];
		free_irq(tnapi->irq_vec, tnapi);
	}

	tg3_ints_fini(tp);

	/* Clear stats across close / open calls */
	memset(&tp->net_stats_prev, 0, sizeof(tp->net_stats_prev));
	memset(&tp->estats_prev, 0, sizeof(tp->estats_prev));

	tg3_napi_fini(tp);

	tg3_free_consistent(tp);

	tg3_power_down(tp);

	netif_carrier_off(tp->dev);

	return 0;
}

static inline u64 get_stat64(tg3_stat64_t *val)
{
       return ((u64)val->high << 32) | ((u64)val->low);
}

static u64 tg3_calc_crc_errors(struct tg3 *tp)
{
	struct tg3_hw_stats *hw_stats = tp->hw_stats;

	if (!(tp->phy_flags & TG3_PHYFLG_PHY_SERDES) &&
	    (GET_ASIC_REV(tp->pci_chip_rev_id) == ASIC_REV_5700 ||
	     GET_ASIC_REV(tp->pci_chip_rev_id) == ASIC_REV_5701)) {
		u32 val;

		if (!tg3_readphy(tp, MII_TG3_TEST1, &val)) {
			tg3_writephy(tp, MII_TG3_TEST1,
				     val | MII_TG3_TEST1_CRC_EN);
			tg3_readphy(tp, MII_TG3_RXR_COUNTERS, &val);
		} else
			val = 0;

		tp->phy_crc_errors += val;

		return tp->phy_crc_errors;
	}

	return get_stat64(&hw_stats->rx_fcs_errors);
}

#define ESTAT_ADD(member) \
	estats->member =	old_estats->member + \
				get_stat64(&hw_stats->member)

static void tg3_get_estats(struct tg3 *tp, struct tg3_ethtool_stats *estats)
{
	struct tg3_ethtool_stats *old_estats = &tp->estats_prev;
	struct tg3_hw_stats *hw_stats = tp->hw_stats;

<<<<<<< HEAD
=======
	if (!hw_stats)
		return;

>>>>>>> 413708bb
	ESTAT_ADD(rx_octets);
	ESTAT_ADD(rx_fragments);
	ESTAT_ADD(rx_ucast_packets);
	ESTAT_ADD(rx_mcast_packets);
	ESTAT_ADD(rx_bcast_packets);
	ESTAT_ADD(rx_fcs_errors);
	ESTAT_ADD(rx_align_errors);
	ESTAT_ADD(rx_xon_pause_rcvd);
	ESTAT_ADD(rx_xoff_pause_rcvd);
	ESTAT_ADD(rx_mac_ctrl_rcvd);
	ESTAT_ADD(rx_xoff_entered);
	ESTAT_ADD(rx_frame_too_long_errors);
	ESTAT_ADD(rx_jabbers);
	ESTAT_ADD(rx_undersize_packets);
	ESTAT_ADD(rx_in_length_errors);
	ESTAT_ADD(rx_out_length_errors);
	ESTAT_ADD(rx_64_or_less_octet_packets);
	ESTAT_ADD(rx_65_to_127_octet_packets);
	ESTAT_ADD(rx_128_to_255_octet_packets);
	ESTAT_ADD(rx_256_to_511_octet_packets);
	ESTAT_ADD(rx_512_to_1023_octet_packets);
	ESTAT_ADD(rx_1024_to_1522_octet_packets);
	ESTAT_ADD(rx_1523_to_2047_octet_packets);
	ESTAT_ADD(rx_2048_to_4095_octet_packets);
	ESTAT_ADD(rx_4096_to_8191_octet_packets);
	ESTAT_ADD(rx_8192_to_9022_octet_packets);

	ESTAT_ADD(tx_octets);
	ESTAT_ADD(tx_collisions);
	ESTAT_ADD(tx_xon_sent);
	ESTAT_ADD(tx_xoff_sent);
	ESTAT_ADD(tx_flow_control);
	ESTAT_ADD(tx_mac_errors);
	ESTAT_ADD(tx_single_collisions);
	ESTAT_ADD(tx_mult_collisions);
	ESTAT_ADD(tx_deferred);
	ESTAT_ADD(tx_excessive_collisions);
	ESTAT_ADD(tx_late_collisions);
	ESTAT_ADD(tx_collide_2times);
	ESTAT_ADD(tx_collide_3times);
	ESTAT_ADD(tx_collide_4times);
	ESTAT_ADD(tx_collide_5times);
	ESTAT_ADD(tx_collide_6times);
	ESTAT_ADD(tx_collide_7times);
	ESTAT_ADD(tx_collide_8times);
	ESTAT_ADD(tx_collide_9times);
	ESTAT_ADD(tx_collide_10times);
	ESTAT_ADD(tx_collide_11times);
	ESTAT_ADD(tx_collide_12times);
	ESTAT_ADD(tx_collide_13times);
	ESTAT_ADD(tx_collide_14times);
	ESTAT_ADD(tx_collide_15times);
	ESTAT_ADD(tx_ucast_packets);
	ESTAT_ADD(tx_mcast_packets);
	ESTAT_ADD(tx_bcast_packets);
	ESTAT_ADD(tx_carrier_sense_errors);
	ESTAT_ADD(tx_discards);
	ESTAT_ADD(tx_errors);

	ESTAT_ADD(dma_writeq_full);
	ESTAT_ADD(dma_write_prioq_full);
	ESTAT_ADD(rxbds_empty);
	ESTAT_ADD(rx_discards);
	ESTAT_ADD(rx_errors);
	ESTAT_ADD(rx_threshold_hit);

	ESTAT_ADD(dma_readq_full);
	ESTAT_ADD(dma_read_prioq_full);
	ESTAT_ADD(tx_comp_queue_full);

	ESTAT_ADD(ring_set_send_prod_index);
	ESTAT_ADD(ring_status_update);
	ESTAT_ADD(nic_irqs);
	ESTAT_ADD(nic_avoided_irqs);
	ESTAT_ADD(nic_tx_threshold_hit);

	ESTAT_ADD(mbuf_lwm_thresh_hit);
}

static void tg3_get_nstats(struct tg3 *tp, struct rtnl_link_stats64 *stats)
{
	struct rtnl_link_stats64 *old_stats = &tp->net_stats_prev;
	struct tg3_hw_stats *hw_stats = tp->hw_stats;

	stats->rx_packets = old_stats->rx_packets +
		get_stat64(&hw_stats->rx_ucast_packets) +
		get_stat64(&hw_stats->rx_mcast_packets) +
		get_stat64(&hw_stats->rx_bcast_packets);

	stats->tx_packets = old_stats->tx_packets +
		get_stat64(&hw_stats->tx_ucast_packets) +
		get_stat64(&hw_stats->tx_mcast_packets) +
		get_stat64(&hw_stats->tx_bcast_packets);

	stats->rx_bytes = old_stats->rx_bytes +
		get_stat64(&hw_stats->rx_octets);
	stats->tx_bytes = old_stats->tx_bytes +
		get_stat64(&hw_stats->tx_octets);

	stats->rx_errors = old_stats->rx_errors +
		get_stat64(&hw_stats->rx_errors);
	stats->tx_errors = old_stats->tx_errors +
		get_stat64(&hw_stats->tx_errors) +
		get_stat64(&hw_stats->tx_mac_errors) +
		get_stat64(&hw_stats->tx_carrier_sense_errors) +
		get_stat64(&hw_stats->tx_discards);

	stats->multicast = old_stats->multicast +
		get_stat64(&hw_stats->rx_mcast_packets);
	stats->collisions = old_stats->collisions +
		get_stat64(&hw_stats->tx_collisions);

	stats->rx_length_errors = old_stats->rx_length_errors +
		get_stat64(&hw_stats->rx_frame_too_long_errors) +
		get_stat64(&hw_stats->rx_undersize_packets);

	stats->rx_over_errors = old_stats->rx_over_errors +
		get_stat64(&hw_stats->rxbds_empty);
	stats->rx_frame_errors = old_stats->rx_frame_errors +
		get_stat64(&hw_stats->rx_align_errors);
	stats->tx_aborted_errors = old_stats->tx_aborted_errors +
		get_stat64(&hw_stats->tx_discards);
	stats->tx_carrier_errors = old_stats->tx_carrier_errors +
		get_stat64(&hw_stats->tx_carrier_sense_errors);
<<<<<<< HEAD
=======

	stats->rx_crc_errors = old_stats->rx_crc_errors +
		tg3_calc_crc_errors(tp);

	stats->rx_missed_errors = old_stats->rx_missed_errors +
		get_stat64(&hw_stats->rx_discards);

	stats->rx_dropped = tp->rx_dropped;
	stats->tx_dropped = tp->tx_dropped;
}

static inline u32 calc_crc(unsigned char *buf, int len)
{
	u32 reg;
	u32 tmp;
	int j, k;

	reg = 0xffffffff;

	for (j = 0; j < len; j++) {
		reg ^= buf[j];

		for (k = 0; k < 8; k++) {
			tmp = reg & 0x01;

			reg >>= 1;

			if (tmp)
				reg ^= 0xedb88320;
		}
	}

	return ~reg;
}

static void tg3_set_multi(struct tg3 *tp, unsigned int accept_all)
{
	/* accept or reject all multicast frames */
	tw32(MAC_HASH_REG_0, accept_all ? 0xffffffff : 0);
	tw32(MAC_HASH_REG_1, accept_all ? 0xffffffff : 0);
	tw32(MAC_HASH_REG_2, accept_all ? 0xffffffff : 0);
	tw32(MAC_HASH_REG_3, accept_all ? 0xffffffff : 0);
}

static void __tg3_set_rx_mode(struct net_device *dev)
{
	struct tg3 *tp = netdev_priv(dev);
	u32 rx_mode;

	rx_mode = tp->rx_mode & ~(RX_MODE_PROMISC |
				  RX_MODE_KEEP_VLAN_TAG);

#if !defined(CONFIG_VLAN_8021Q) && !defined(CONFIG_VLAN_8021Q_MODULE)
	/* When ASF is in use, we always keep the RX_MODE_KEEP_VLAN_TAG
	 * flag clear.
	 */
	if (!tg3_flag(tp, ENABLE_ASF))
		rx_mode |= RX_MODE_KEEP_VLAN_TAG;
#endif

	if (dev->flags & IFF_PROMISC) {
		/* Promiscuous mode. */
		rx_mode |= RX_MODE_PROMISC;
	} else if (dev->flags & IFF_ALLMULTI) {
		/* Accept all multicast. */
		tg3_set_multi(tp, 1);
	} else if (netdev_mc_empty(dev)) {
		/* Reject all multicast. */
		tg3_set_multi(tp, 0);
	} else {
		/* Accept one or more multicast(s). */
		struct netdev_hw_addr *ha;
		u32 mc_filter[4] = { 0, };
		u32 regidx;
		u32 bit;
		u32 crc;

		netdev_for_each_mc_addr(ha, dev) {
			crc = calc_crc(ha->addr, ETH_ALEN);
			bit = ~crc & 0x7f;
			regidx = (bit & 0x60) >> 5;
			bit &= 0x1f;
			mc_filter[regidx] |= (1 << bit);
		}

		tw32(MAC_HASH_REG_0, mc_filter[0]);
		tw32(MAC_HASH_REG_1, mc_filter[1]);
		tw32(MAC_HASH_REG_2, mc_filter[2]);
		tw32(MAC_HASH_REG_3, mc_filter[3]);
	}

	if (rx_mode != tp->rx_mode) {
		tp->rx_mode = rx_mode;
		tw32_f(MAC_RX_MODE, rx_mode);
		udelay(10);
	}
}
>>>>>>> 413708bb

	stats->rx_crc_errors = old_stats->rx_crc_errors +
		calc_crc_errors(tp);

	stats->rx_missed_errors = old_stats->rx_missed_errors +
		get_stat64(&hw_stats->rx_discards);

	stats->rx_dropped = tp->rx_dropped;
	stats->tx_dropped = tp->tx_dropped;

	return stats;
}

static int tg3_get_regs_len(struct net_device *dev)
{
	return TG3_REG_BLK_SIZE;
}

static void tg3_get_regs(struct net_device *dev,
		struct ethtool_regs *regs, void *_p)
{
	struct tg3 *tp = netdev_priv(dev);

	regs->version = 0;

	memset(_p, 0, TG3_REG_BLK_SIZE);

	if (tp->phy_flags & TG3_PHYFLG_IS_LOW_POWER)
		return;

	tg3_full_lock(tp, 0);

	tg3_dump_legacy_regs(tp, (u32 *)_p);

	tg3_full_unlock(tp);
}

static int tg3_get_eeprom_len(struct net_device *dev)
{
	struct tg3 *tp = netdev_priv(dev);

	return tp->nvram_size;
}

static int tg3_get_eeprom(struct net_device *dev, struct ethtool_eeprom *eeprom, u8 *data)
{
	struct tg3 *tp = netdev_priv(dev);
	int ret;
	u8  *pd;
	u32 i, offset, len, b_offset, b_count;
	__be32 val;

	if (tg3_flag(tp, NO_NVRAM))
		return -EINVAL;

	if (tp->phy_flags & TG3_PHYFLG_IS_LOW_POWER)
		return -EAGAIN;

	offset = eeprom->offset;
	len = eeprom->len;
	eeprom->len = 0;

	eeprom->magic = TG3_EEPROM_MAGIC;

	if (offset & 3) {
		/* adjustments to start on required 4 byte boundary */
		b_offset = offset & 3;
		b_count = 4 - b_offset;
		if (b_count > len) {
			/* i.e. offset=1 len=2 */
			b_count = len;
		}
		ret = tg3_nvram_read_be32(tp, offset-b_offset, &val);
		if (ret)
			return ret;
		memcpy(data, ((char *)&val) + b_offset, b_count);
		len -= b_count;
		offset += b_count;
		eeprom->len += b_count;
	}

	/* read bytes up to the last 4 byte boundary */
	pd = &data[eeprom->len];
	for (i = 0; i < (len - (len & 3)); i += 4) {
		ret = tg3_nvram_read_be32(tp, offset + i, &val);
		if (ret) {
			eeprom->len += i;
			return ret;
		}
		memcpy(pd + i, &val, 4);
	}
	eeprom->len += i;

	if (len & 3) {
		/* read last bytes not ending on 4 byte boundary */
		pd = &data[eeprom->len];
		b_count = len & 3;
		b_offset = offset + len - b_count;
		ret = tg3_nvram_read_be32(tp, b_offset, &val);
		if (ret)
			return ret;
		memcpy(pd, &val, b_count);
		eeprom->len += b_count;
	}
	return 0;
}

static int tg3_set_eeprom(struct net_device *dev, struct ethtool_eeprom *eeprom, u8 *data)
{
	struct tg3 *tp = netdev_priv(dev);
	int ret;
	u32 offset, len, b_offset, odd_len;
	u8 *buf;
	__be32 start, end;

	if (tp->phy_flags & TG3_PHYFLG_IS_LOW_POWER)
		return -EAGAIN;

	if (tg3_flag(tp, NO_NVRAM) ||
	    eeprom->magic != TG3_EEPROM_MAGIC)
		return -EINVAL;

	offset = eeprom->offset;
	len = eeprom->len;

	if ((b_offset = (offset & 3))) {
		/* adjustments to start on required 4 byte boundary */
		ret = tg3_nvram_read_be32(tp, offset-b_offset, &start);
		if (ret)
			return ret;
		len += b_offset;
		offset &= ~3;
		if (len < 4)
			len = 4;
	}

	odd_len = 0;
	if (len & 3) {
		/* adjustments to end on required 4 byte boundary */
		odd_len = 1;
		len = (len + 3) & ~3;
		ret = tg3_nvram_read_be32(tp, offset+len-4, &end);
		if (ret)
			return ret;
	}

	buf = data;
	if (b_offset || odd_len) {
		buf = kmalloc(len, GFP_KERNEL);
		if (!buf)
			return -ENOMEM;
		if (b_offset)
			memcpy(buf, &start, 4);
		if (odd_len)
			memcpy(buf+len-4, &end, 4);
		memcpy(buf + b_offset, data, eeprom->len);
	}

	ret = tg3_nvram_write_block(tp, offset, len, buf);

	if (buf != data)
		kfree(buf);

	return ret;
}

static int tg3_get_settings(struct net_device *dev, struct ethtool_cmd *cmd)
{
	struct tg3 *tp = netdev_priv(dev);

	if (tg3_flag(tp, USE_PHYLIB)) {
		struct phy_device *phydev;
		if (!(tp->phy_flags & TG3_PHYFLG_IS_CONNECTED))
			return -EAGAIN;
		phydev = tp->mdio_bus->phy_map[TG3_PHY_MII_ADDR];
		return phy_ethtool_gset(phydev, cmd);
	}

	cmd->supported = (SUPPORTED_Autoneg);

	if (!(tp->phy_flags & TG3_PHYFLG_10_100_ONLY))
		cmd->supported |= (SUPPORTED_1000baseT_Half |
				   SUPPORTED_1000baseT_Full);

	if (!(tp->phy_flags & TG3_PHYFLG_ANY_SERDES)) {
		cmd->supported |= (SUPPORTED_100baseT_Half |
				  SUPPORTED_100baseT_Full |
				  SUPPORTED_10baseT_Half |
				  SUPPORTED_10baseT_Full |
				  SUPPORTED_TP);
		cmd->port = PORT_TP;
	} else {
		cmd->supported |= SUPPORTED_FIBRE;
		cmd->port = PORT_FIBRE;
	}

	cmd->advertising = tp->link_config.advertising;
	if (tg3_flag(tp, PAUSE_AUTONEG)) {
		if (tp->link_config.flowctrl & FLOW_CTRL_RX) {
			if (tp->link_config.flowctrl & FLOW_CTRL_TX) {
				cmd->advertising |= ADVERTISED_Pause;
			} else {
				cmd->advertising |= ADVERTISED_Pause |
						    ADVERTISED_Asym_Pause;
			}
		} else if (tp->link_config.flowctrl & FLOW_CTRL_TX) {
			cmd->advertising |= ADVERTISED_Asym_Pause;
		}
	}
	if (netif_running(dev) && netif_carrier_ok(dev)) {
		ethtool_cmd_speed_set(cmd, tp->link_config.active_speed);
		cmd->duplex = tp->link_config.active_duplex;
		cmd->lp_advertising = tp->link_config.rmt_adv;
		if (!(tp->phy_flags & TG3_PHYFLG_ANY_SERDES)) {
			if (tp->phy_flags & TG3_PHYFLG_MDIX_STATE)
				cmd->eth_tp_mdix = ETH_TP_MDI_X;
			else
				cmd->eth_tp_mdix = ETH_TP_MDI;
		}
	} else {
		ethtool_cmd_speed_set(cmd, SPEED_UNKNOWN);
		cmd->duplex = DUPLEX_UNKNOWN;
		cmd->eth_tp_mdix = ETH_TP_MDI_INVALID;
	}
	cmd->phy_address = tp->phy_addr;
	cmd->transceiver = XCVR_INTERNAL;
	cmd->autoneg = tp->link_config.autoneg;
	cmd->maxtxpkt = 0;
	cmd->maxrxpkt = 0;
	return 0;
}

static int tg3_set_settings(struct net_device *dev, struct ethtool_cmd *cmd)
{
	struct tg3 *tp = netdev_priv(dev);
	u32 speed = ethtool_cmd_speed(cmd);

	if (tg3_flag(tp, USE_PHYLIB)) {
		struct phy_device *phydev;
		if (!(tp->phy_flags & TG3_PHYFLG_IS_CONNECTED))
			return -EAGAIN;
		phydev = tp->mdio_bus->phy_map[TG3_PHY_MII_ADDR];
		return phy_ethtool_sset(phydev, cmd);
	}

	if (cmd->autoneg != AUTONEG_ENABLE &&
	    cmd->autoneg != AUTONEG_DISABLE)
		return -EINVAL;

	if (cmd->autoneg == AUTONEG_DISABLE &&
	    cmd->duplex != DUPLEX_FULL &&
	    cmd->duplex != DUPLEX_HALF)
		return -EINVAL;

	if (cmd->autoneg == AUTONEG_ENABLE) {
		u32 mask = ADVERTISED_Autoneg |
			   ADVERTISED_Pause |
			   ADVERTISED_Asym_Pause;

		if (!(tp->phy_flags & TG3_PHYFLG_10_100_ONLY))
			mask |= ADVERTISED_1000baseT_Half |
				ADVERTISED_1000baseT_Full;

		if (!(tp->phy_flags & TG3_PHYFLG_ANY_SERDES))
			mask |= ADVERTISED_100baseT_Half |
				ADVERTISED_100baseT_Full |
				ADVERTISED_10baseT_Half |
				ADVERTISED_10baseT_Full |
				ADVERTISED_TP;
		else
			mask |= ADVERTISED_FIBRE;

		if (cmd->advertising & ~mask)
			return -EINVAL;

		mask &= (ADVERTISED_1000baseT_Half |
			 ADVERTISED_1000baseT_Full |
			 ADVERTISED_100baseT_Half |
			 ADVERTISED_100baseT_Full |
			 ADVERTISED_10baseT_Half |
			 ADVERTISED_10baseT_Full);

		cmd->advertising &= mask;
	} else {
		if (tp->phy_flags & TG3_PHYFLG_ANY_SERDES) {
			if (speed != SPEED_1000)
				return -EINVAL;

			if (cmd->duplex != DUPLEX_FULL)
				return -EINVAL;
		} else {
			if (speed != SPEED_100 &&
			    speed != SPEED_10)
				return -EINVAL;
		}
	}

	tg3_full_lock(tp, 0);

	tp->link_config.autoneg = cmd->autoneg;
	if (cmd->autoneg == AUTONEG_ENABLE) {
		tp->link_config.advertising = (cmd->advertising |
					      ADVERTISED_Autoneg);
		tp->link_config.speed = SPEED_UNKNOWN;
		tp->link_config.duplex = DUPLEX_UNKNOWN;
	} else {
		tp->link_config.advertising = 0;
		tp->link_config.speed = speed;
		tp->link_config.duplex = cmd->duplex;
	}

	if (netif_running(dev))
		tg3_setup_phy(tp, 1);

	tg3_full_unlock(tp);

	return 0;
}

static void tg3_get_drvinfo(struct net_device *dev, struct ethtool_drvinfo *info)
{
	struct tg3 *tp = netdev_priv(dev);

	strlcpy(info->driver, DRV_MODULE_NAME, sizeof(info->driver));
	strlcpy(info->version, DRV_MODULE_VERSION, sizeof(info->version));
	strlcpy(info->fw_version, tp->fw_ver, sizeof(info->fw_version));
	strlcpy(info->bus_info, pci_name(tp->pdev), sizeof(info->bus_info));
}

static void tg3_get_wol(struct net_device *dev, struct ethtool_wolinfo *wol)
{
	struct tg3 *tp = netdev_priv(dev);

	if (tg3_flag(tp, WOL_CAP) && device_can_wakeup(&tp->pdev->dev))
		wol->supported = WAKE_MAGIC;
	else
		wol->supported = 0;
	wol->wolopts = 0;
	if (tg3_flag(tp, WOL_ENABLE) && device_can_wakeup(&tp->pdev->dev))
		wol->wolopts = WAKE_MAGIC;
	memset(&wol->sopass, 0, sizeof(wol->sopass));
}

static int tg3_set_wol(struct net_device *dev, struct ethtool_wolinfo *wol)
{
	struct tg3 *tp = netdev_priv(dev);
	struct device *dp = &tp->pdev->dev;

	if (wol->wolopts & ~WAKE_MAGIC)
		return -EINVAL;
	if ((wol->wolopts & WAKE_MAGIC) &&
	    !(tg3_flag(tp, WOL_CAP) && device_can_wakeup(dp)))
		return -EINVAL;

	device_set_wakeup_enable(dp, wol->wolopts & WAKE_MAGIC);

	spin_lock_bh(&tp->lock);
	if (device_may_wakeup(dp))
		tg3_flag_set(tp, WOL_ENABLE);
	else
		tg3_flag_clear(tp, WOL_ENABLE);
	spin_unlock_bh(&tp->lock);

	return 0;
}

static u32 tg3_get_msglevel(struct net_device *dev)
{
	struct tg3 *tp = netdev_priv(dev);
	return tp->msg_enable;
}

static void tg3_set_msglevel(struct net_device *dev, u32 value)
{
	struct tg3 *tp = netdev_priv(dev);
	tp->msg_enable = value;
}

static int tg3_nway_reset(struct net_device *dev)
{
	struct tg3 *tp = netdev_priv(dev);
	int r;

	if (!netif_running(dev))
		return -EAGAIN;

	if (tp->phy_flags & TG3_PHYFLG_PHY_SERDES)
		return -EINVAL;

	if (tg3_flag(tp, USE_PHYLIB)) {
		if (!(tp->phy_flags & TG3_PHYFLG_IS_CONNECTED))
			return -EAGAIN;
		r = phy_start_aneg(tp->mdio_bus->phy_map[TG3_PHY_MII_ADDR]);
	} else {
		u32 bmcr;

		spin_lock_bh(&tp->lock);
		r = -EINVAL;
		tg3_readphy(tp, MII_BMCR, &bmcr);
		if (!tg3_readphy(tp, MII_BMCR, &bmcr) &&
		    ((bmcr & BMCR_ANENABLE) ||
		     (tp->phy_flags & TG3_PHYFLG_PARALLEL_DETECT))) {
			tg3_writephy(tp, MII_BMCR, bmcr | BMCR_ANRESTART |
						   BMCR_ANENABLE);
			r = 0;
		}
		spin_unlock_bh(&tp->lock);
	}

	return r;
}

static void tg3_get_ringparam(struct net_device *dev, struct ethtool_ringparam *ering)
{
	struct tg3 *tp = netdev_priv(dev);

	ering->rx_max_pending = tp->rx_std_ring_mask;
	if (tg3_flag(tp, JUMBO_RING_ENABLE))
		ering->rx_jumbo_max_pending = tp->rx_jmb_ring_mask;
	else
		ering->rx_jumbo_max_pending = 0;

	ering->tx_max_pending = TG3_TX_RING_SIZE - 1;

	ering->rx_pending = tp->rx_pending;
	if (tg3_flag(tp, JUMBO_RING_ENABLE))
		ering->rx_jumbo_pending = tp->rx_jumbo_pending;
	else
		ering->rx_jumbo_pending = 0;

	ering->tx_pending = tp->napi[0].tx_pending;
}

static int tg3_set_ringparam(struct net_device *dev, struct ethtool_ringparam *ering)
{
	struct tg3 *tp = netdev_priv(dev);
	int i, irq_sync = 0, err = 0;

	if ((ering->rx_pending > tp->rx_std_ring_mask) ||
	    (ering->rx_jumbo_pending > tp->rx_jmb_ring_mask) ||
	    (ering->tx_pending > TG3_TX_RING_SIZE - 1) ||
	    (ering->tx_pending <= MAX_SKB_FRAGS) ||
	    (tg3_flag(tp, TSO_BUG) &&
	     (ering->tx_pending <= (MAX_SKB_FRAGS * 3))))
		return -EINVAL;

	if (netif_running(dev)) {
		tg3_phy_stop(tp);
		tg3_netif_stop(tp);
		irq_sync = 1;
	}

	tg3_full_lock(tp, irq_sync);

	tp->rx_pending = ering->rx_pending;

	if (tg3_flag(tp, MAX_RXPEND_64) &&
	    tp->rx_pending > 63)
		tp->rx_pending = 63;
	tp->rx_jumbo_pending = ering->rx_jumbo_pending;

	for (i = 0; i < tp->irq_max; i++)
		tp->napi[i].tx_pending = ering->tx_pending;

	if (netif_running(dev)) {
		tg3_halt(tp, RESET_KIND_SHUTDOWN, 1);
		err = tg3_restart_hw(tp, 1);
		if (!err)
			tg3_netif_start(tp);
	}

	tg3_full_unlock(tp);

	if (irq_sync && !err)
		tg3_phy_start(tp);

	return err;
}

static void tg3_get_pauseparam(struct net_device *dev, struct ethtool_pauseparam *epause)
{
	struct tg3 *tp = netdev_priv(dev);

	epause->autoneg = !!tg3_flag(tp, PAUSE_AUTONEG);

	if (tp->link_config.flowctrl & FLOW_CTRL_RX)
		epause->rx_pause = 1;
	else
		epause->rx_pause = 0;

	if (tp->link_config.flowctrl & FLOW_CTRL_TX)
		epause->tx_pause = 1;
	else
		epause->tx_pause = 0;
}

static int tg3_set_pauseparam(struct net_device *dev, struct ethtool_pauseparam *epause)
{
	struct tg3 *tp = netdev_priv(dev);
	int err = 0;

	if (tg3_flag(tp, USE_PHYLIB)) {
		u32 newadv;
		struct phy_device *phydev;

		phydev = tp->mdio_bus->phy_map[TG3_PHY_MII_ADDR];

		if (!(phydev->supported & SUPPORTED_Pause) ||
		    (!(phydev->supported & SUPPORTED_Asym_Pause) &&
		     (epause->rx_pause != epause->tx_pause)))
			return -EINVAL;

		tp->link_config.flowctrl = 0;
		if (epause->rx_pause) {
			tp->link_config.flowctrl |= FLOW_CTRL_RX;

			if (epause->tx_pause) {
				tp->link_config.flowctrl |= FLOW_CTRL_TX;
				newadv = ADVERTISED_Pause;
			} else
				newadv = ADVERTISED_Pause |
					 ADVERTISED_Asym_Pause;
		} else if (epause->tx_pause) {
			tp->link_config.flowctrl |= FLOW_CTRL_TX;
			newadv = ADVERTISED_Asym_Pause;
		} else
			newadv = 0;

		if (epause->autoneg)
			tg3_flag_set(tp, PAUSE_AUTONEG);
		else
			tg3_flag_clear(tp, PAUSE_AUTONEG);

		if (tp->phy_flags & TG3_PHYFLG_IS_CONNECTED) {
			u32 oldadv = phydev->advertising &
				     (ADVERTISED_Pause | ADVERTISED_Asym_Pause);
			if (oldadv != newadv) {
				phydev->advertising &=
					~(ADVERTISED_Pause |
					  ADVERTISED_Asym_Pause);
				phydev->advertising |= newadv;
				if (phydev->autoneg) {
					/*
					 * Always renegotiate the link to
					 * inform our link partner of our
					 * flow control settings, even if the
					 * flow control is forced.  Let
					 * tg3_adjust_link() do the final
					 * flow control setup.
					 */
					return phy_start_aneg(phydev);
				}
			}

			if (!epause->autoneg)
				tg3_setup_flow_control(tp, 0, 0);
		} else {
			tp->link_config.advertising &=
					~(ADVERTISED_Pause |
					  ADVERTISED_Asym_Pause);
			tp->link_config.advertising |= newadv;
		}
	} else {
		int irq_sync = 0;

		if (netif_running(dev)) {
			tg3_netif_stop(tp);
			irq_sync = 1;
		}

		tg3_full_lock(tp, irq_sync);

		if (epause->autoneg)
			tg3_flag_set(tp, PAUSE_AUTONEG);
		else
			tg3_flag_clear(tp, PAUSE_AUTONEG);
		if (epause->rx_pause)
			tp->link_config.flowctrl |= FLOW_CTRL_RX;
		else
			tp->link_config.flowctrl &= ~FLOW_CTRL_RX;
		if (epause->tx_pause)
			tp->link_config.flowctrl |= FLOW_CTRL_TX;
		else
			tp->link_config.flowctrl &= ~FLOW_CTRL_TX;

		if (netif_running(dev)) {
			tg3_halt(tp, RESET_KIND_SHUTDOWN, 1);
			err = tg3_restart_hw(tp, 1);
			if (!err)
				tg3_netif_start(tp);
		}

		tg3_full_unlock(tp);
	}

	return err;
}

static int tg3_get_sset_count(struct net_device *dev, int sset)
{
	switch (sset) {
	case ETH_SS_TEST:
		return TG3_NUM_TEST;
	case ETH_SS_STATS:
		return TG3_NUM_STATS;
	default:
		return -EOPNOTSUPP;
	}
}

static int tg3_get_rxnfc(struct net_device *dev, struct ethtool_rxnfc *info,
			 u32 *rules __always_unused)
{
	struct tg3 *tp = netdev_priv(dev);

	if (!tg3_flag(tp, SUPPORT_MSIX))
		return -EOPNOTSUPP;

	switch (info->cmd) {
	case ETHTOOL_GRXRINGS:
		if (netif_running(tp->dev))
			info->data = tp->irq_cnt;
		else {
			info->data = num_online_cpus();
			if (info->data > TG3_IRQ_MAX_VECS_RSS)
				info->data = TG3_IRQ_MAX_VECS_RSS;
		}

		/* The first interrupt vector only
		 * handles link interrupts.
		 */
		info->data -= 1;
		return 0;

	default:
		return -EOPNOTSUPP;
	}
}

static u32 tg3_get_rxfh_indir_size(struct net_device *dev)
{
	u32 size = 0;
	struct tg3 *tp = netdev_priv(dev);

	if (tg3_flag(tp, SUPPORT_MSIX))
		size = TG3_RSS_INDIR_TBL_SIZE;

	return size;
}

static int tg3_get_rxfh_indir(struct net_device *dev, u32 *indir)
{
	struct tg3 *tp = netdev_priv(dev);
	int i;

	for (i = 0; i < TG3_RSS_INDIR_TBL_SIZE; i++)
		indir[i] = tp->rss_ind_tbl[i];

	return 0;
}

static int tg3_set_rxfh_indir(struct net_device *dev, const u32 *indir)
{
	struct tg3 *tp = netdev_priv(dev);
	size_t i;

	for (i = 0; i < TG3_RSS_INDIR_TBL_SIZE; i++)
		tp->rss_ind_tbl[i] = indir[i];

	if (!netif_running(dev) || !tg3_flag(tp, ENABLE_RSS))
		return 0;

	/* It is legal to write the indirection
	 * table while the device is running.
	 */
	tg3_full_lock(tp, 0);
	tg3_rss_write_indir_tbl(tp);
	tg3_full_unlock(tp);

	return 0;
}

static void tg3_get_strings(struct net_device *dev, u32 stringset, u8 *buf)
{
	switch (stringset) {
	case ETH_SS_STATS:
		memcpy(buf, &ethtool_stats_keys, sizeof(ethtool_stats_keys));
		break;
	case ETH_SS_TEST:
		memcpy(buf, &ethtool_test_keys, sizeof(ethtool_test_keys));
		break;
	default:
		WARN_ON(1);	/* we need a WARN() */
		break;
	}
}

static int tg3_set_phys_id(struct net_device *dev,
			    enum ethtool_phys_id_state state)
{
	struct tg3 *tp = netdev_priv(dev);

	if (!netif_running(tp->dev))
		return -EAGAIN;

	switch (state) {
	case ETHTOOL_ID_ACTIVE:
		return 1;	/* cycle on/off once per second */

	case ETHTOOL_ID_ON:
		tw32(MAC_LED_CTRL, LED_CTRL_LNKLED_OVERRIDE |
		     LED_CTRL_1000MBPS_ON |
		     LED_CTRL_100MBPS_ON |
		     LED_CTRL_10MBPS_ON |
		     LED_CTRL_TRAFFIC_OVERRIDE |
		     LED_CTRL_TRAFFIC_BLINK |
		     LED_CTRL_TRAFFIC_LED);
		break;

	case ETHTOOL_ID_OFF:
		tw32(MAC_LED_CTRL, LED_CTRL_LNKLED_OVERRIDE |
		     LED_CTRL_TRAFFIC_OVERRIDE);
		break;

	case ETHTOOL_ID_INACTIVE:
		tw32(MAC_LED_CTRL, tp->led_ctrl);
		break;
	}

	return 0;
}

static void tg3_get_ethtool_stats(struct net_device *dev,
				   struct ethtool_stats *estats, u64 *tmp_stats)
{
	struct tg3 *tp = netdev_priv(dev);

	if (tp->hw_stats)
		tg3_get_estats(tp, (struct tg3_ethtool_stats *)tmp_stats);
	else
		memset(tmp_stats, 0, sizeof(struct tg3_ethtool_stats));
}

static __be32 *tg3_vpd_readblock(struct tg3 *tp, u32 *vpdlen)
{
	int i;
	__be32 *buf;
	u32 offset = 0, len = 0;
	u32 magic, val;

	if (tg3_flag(tp, NO_NVRAM) || tg3_nvram_read(tp, 0, &magic))
		return NULL;

	if (magic == TG3_EEPROM_MAGIC) {
		for (offset = TG3_NVM_DIR_START;
		     offset < TG3_NVM_DIR_END;
		     offset += TG3_NVM_DIRENT_SIZE) {
			if (tg3_nvram_read(tp, offset, &val))
				return NULL;

			if ((val >> TG3_NVM_DIRTYPE_SHIFT) ==
			    TG3_NVM_DIRTYPE_EXTVPD)
				break;
		}

		if (offset != TG3_NVM_DIR_END) {
			len = (val & TG3_NVM_DIRTYPE_LENMSK) * 4;
			if (tg3_nvram_read(tp, offset + 4, &offset))
				return NULL;

			offset = tg3_nvram_logical_addr(tp, offset);
		}
	}

	if (!offset || !len) {
		offset = TG3_NVM_VPD_OFF;
		len = TG3_NVM_VPD_LEN;
	}

	buf = kmalloc(len, GFP_KERNEL);
	if (buf == NULL)
		return NULL;

	if (magic == TG3_EEPROM_MAGIC) {
		for (i = 0; i < len; i += 4) {
			/* The data is in little-endian format in NVRAM.
			 * Use the big-endian read routines to preserve
			 * the byte order as it exists in NVRAM.
			 */
			if (tg3_nvram_read_be32(tp, offset + i, &buf[i/4]))
				goto error;
		}
	} else {
		u8 *ptr;
		ssize_t cnt;
		unsigned int pos = 0;

		ptr = (u8 *)&buf[0];
		for (i = 0; pos < len && i < 3; i++, pos += cnt, ptr += cnt) {
			cnt = pci_read_vpd(tp->pdev, pos,
					   len - pos, ptr);
			if (cnt == -ETIMEDOUT || cnt == -EINTR)
				cnt = 0;
			else if (cnt < 0)
				goto error;
		}
		if (pos != len)
			goto error;
	}

	*vpdlen = len;

	return buf;

error:
	kfree(buf);
	return NULL;
}

#define NVRAM_TEST_SIZE 0x100
#define NVRAM_SELFBOOT_FORMAT1_0_SIZE	0x14
#define NVRAM_SELFBOOT_FORMAT1_2_SIZE	0x18
#define NVRAM_SELFBOOT_FORMAT1_3_SIZE	0x1c
#define NVRAM_SELFBOOT_FORMAT1_4_SIZE	0x20
#define NVRAM_SELFBOOT_FORMAT1_5_SIZE	0x24
#define NVRAM_SELFBOOT_FORMAT1_6_SIZE	0x50
#define NVRAM_SELFBOOT_HW_SIZE 0x20
#define NVRAM_SELFBOOT_DATA_SIZE 0x1c

static int tg3_test_nvram(struct tg3 *tp)
{
	u32 csum, magic, len;
	__be32 *buf;
	int i, j, k, err = 0, size;

	if (tg3_flag(tp, NO_NVRAM))
		return 0;

	if (tg3_nvram_read(tp, 0, &magic) != 0)
		return -EIO;

	if (magic == TG3_EEPROM_MAGIC)
		size = NVRAM_TEST_SIZE;
	else if ((magic & TG3_EEPROM_MAGIC_FW_MSK) == TG3_EEPROM_MAGIC_FW) {
		if ((magic & TG3_EEPROM_SB_FORMAT_MASK) ==
		    TG3_EEPROM_SB_FORMAT_1) {
			switch (magic & TG3_EEPROM_SB_REVISION_MASK) {
			case TG3_EEPROM_SB_REVISION_0:
				size = NVRAM_SELFBOOT_FORMAT1_0_SIZE;
				break;
			case TG3_EEPROM_SB_REVISION_2:
				size = NVRAM_SELFBOOT_FORMAT1_2_SIZE;
				break;
			case TG3_EEPROM_SB_REVISION_3:
				size = NVRAM_SELFBOOT_FORMAT1_3_SIZE;
				break;
			case TG3_EEPROM_SB_REVISION_4:
				size = NVRAM_SELFBOOT_FORMAT1_4_SIZE;
				break;
			case TG3_EEPROM_SB_REVISION_5:
				size = NVRAM_SELFBOOT_FORMAT1_5_SIZE;
				break;
			case TG3_EEPROM_SB_REVISION_6:
				size = NVRAM_SELFBOOT_FORMAT1_6_SIZE;
				break;
			default:
				return -EIO;
			}
		} else
			return 0;
	} else if ((magic & TG3_EEPROM_MAGIC_HW_MSK) == TG3_EEPROM_MAGIC_HW)
		size = NVRAM_SELFBOOT_HW_SIZE;
	else
		return -EIO;

	buf = kmalloc(size, GFP_KERNEL);
	if (buf == NULL)
		return -ENOMEM;

	err = -EIO;
	for (i = 0, j = 0; i < size; i += 4, j++) {
		err = tg3_nvram_read_be32(tp, i, &buf[j]);
		if (err)
			break;
	}
	if (i < size)
		goto out;

	/* Selfboot format */
	magic = be32_to_cpu(buf[0]);
	if ((magic & TG3_EEPROM_MAGIC_FW_MSK) ==
	    TG3_EEPROM_MAGIC_FW) {
		u8 *buf8 = (u8 *) buf, csum8 = 0;

		if ((magic & TG3_EEPROM_SB_REVISION_MASK) ==
		    TG3_EEPROM_SB_REVISION_2) {
			/* For rev 2, the csum doesn't include the MBA. */
			for (i = 0; i < TG3_EEPROM_SB_F1R2_MBA_OFF; i++)
				csum8 += buf8[i];
			for (i = TG3_EEPROM_SB_F1R2_MBA_OFF + 4; i < size; i++)
				csum8 += buf8[i];
		} else {
			for (i = 0; i < size; i++)
				csum8 += buf8[i];
		}

		if (csum8 == 0) {
			err = 0;
			goto out;
		}

		err = -EIO;
		goto out;
	}

	if ((magic & TG3_EEPROM_MAGIC_HW_MSK) ==
	    TG3_EEPROM_MAGIC_HW) {
		u8 data[NVRAM_SELFBOOT_DATA_SIZE];
		u8 parity[NVRAM_SELFBOOT_DATA_SIZE];
		u8 *buf8 = (u8 *) buf;

		/* Separate the parity bits and the data bytes.  */
		for (i = 0, j = 0, k = 0; i < NVRAM_SELFBOOT_HW_SIZE; i++) {
			if ((i == 0) || (i == 8)) {
				int l;
				u8 msk;

				for (l = 0, msk = 0x80; l < 7; l++, msk >>= 1)
					parity[k++] = buf8[i] & msk;
				i++;
			} else if (i == 16) {
				int l;
				u8 msk;

				for (l = 0, msk = 0x20; l < 6; l++, msk >>= 1)
					parity[k++] = buf8[i] & msk;
				i++;

				for (l = 0, msk = 0x80; l < 8; l++, msk >>= 1)
					parity[k++] = buf8[i] & msk;
				i++;
			}
			data[j++] = buf8[i];
		}

		err = -EIO;
		for (i = 0; i < NVRAM_SELFBOOT_DATA_SIZE; i++) {
			u8 hw8 = hweight8(data[i]);

			if ((hw8 & 0x1) && parity[i])
				goto out;
			else if (!(hw8 & 0x1) && !parity[i])
				goto out;
		}
		err = 0;
		goto out;
	}

	err = -EIO;

	/* Bootstrap checksum at offset 0x10 */
	csum = calc_crc((unsigned char *) buf, 0x10);
	if (csum != le32_to_cpu(buf[0x10/4]))
		goto out;

	/* Manufacturing block starts at offset 0x74, checksum at 0xfc */
	csum = calc_crc((unsigned char *) &buf[0x74/4], 0x88);
	if (csum != le32_to_cpu(buf[0xfc/4]))
		goto out;

	kfree(buf);

	buf = tg3_vpd_readblock(tp, &len);
	if (!buf)
		return -ENOMEM;

	i = pci_vpd_find_tag((u8 *)buf, 0, len, PCI_VPD_LRDT_RO_DATA);
	if (i > 0) {
		j = pci_vpd_lrdt_size(&((u8 *)buf)[i]);
		if (j < 0)
			goto out;

		if (i + PCI_VPD_LRDT_TAG_SIZE + j > len)
			goto out;

		i += PCI_VPD_LRDT_TAG_SIZE;
		j = pci_vpd_find_info_keyword((u8 *)buf, i, j,
					      PCI_VPD_RO_KEYWORD_CHKSUM);
		if (j > 0) {
			u8 csum8 = 0;

			j += PCI_VPD_INFO_FLD_HDR_SIZE;

			for (i = 0; i <= j; i++)
				csum8 += ((u8 *)buf)[i];

			if (csum8)
				goto out;
		}
	}

	err = 0;

out:
	kfree(buf);
	return err;
}

#define TG3_SERDES_TIMEOUT_SEC	2
#define TG3_COPPER_TIMEOUT_SEC	6

static int tg3_test_link(struct tg3 *tp)
{
	int i, max;

	if (!netif_running(tp->dev))
		return -ENODEV;

	if (tp->phy_flags & TG3_PHYFLG_ANY_SERDES)
		max = TG3_SERDES_TIMEOUT_SEC;
	else
		max = TG3_COPPER_TIMEOUT_SEC;

	for (i = 0; i < max; i++) {
		if (netif_carrier_ok(tp->dev))
			return 0;

		if (msleep_interruptible(1000))
			break;
	}

	return -EIO;
}

/* Only test the commonly used registers */
static int tg3_test_registers(struct tg3 *tp)
{
	int i, is_5705, is_5750;
	u32 offset, read_mask, write_mask, val, save_val, read_val;
	static struct {
		u16 offset;
		u16 flags;
#define TG3_FL_5705	0x1
#define TG3_FL_NOT_5705	0x2
#define TG3_FL_NOT_5788	0x4
#define TG3_FL_NOT_5750	0x8
		u32 read_mask;
		u32 write_mask;
	} reg_tbl[] = {
		/* MAC Control Registers */
		{ MAC_MODE, TG3_FL_NOT_5705,
			0x00000000, 0x00ef6f8c },
		{ MAC_MODE, TG3_FL_5705,
			0x00000000, 0x01ef6b8c },
		{ MAC_STATUS, TG3_FL_NOT_5705,
			0x03800107, 0x00000000 },
		{ MAC_STATUS, TG3_FL_5705,
			0x03800100, 0x00000000 },
		{ MAC_ADDR_0_HIGH, 0x0000,
			0x00000000, 0x0000ffff },
		{ MAC_ADDR_0_LOW, 0x0000,
			0x00000000, 0xffffffff },
		{ MAC_RX_MTU_SIZE, 0x0000,
			0x00000000, 0x0000ffff },
		{ MAC_TX_MODE, 0x0000,
			0x00000000, 0x00000070 },
		{ MAC_TX_LENGTHS, 0x0000,
			0x00000000, 0x00003fff },
		{ MAC_RX_MODE, TG3_FL_NOT_5705,
			0x00000000, 0x000007fc },
		{ MAC_RX_MODE, TG3_FL_5705,
			0x00000000, 0x000007dc },
		{ MAC_HASH_REG_0, 0x0000,
			0x00000000, 0xffffffff },
		{ MAC_HASH_REG_1, 0x0000,
			0x00000000, 0xffffffff },
		{ MAC_HASH_REG_2, 0x0000,
			0x00000000, 0xffffffff },
		{ MAC_HASH_REG_3, 0x0000,
			0x00000000, 0xffffffff },

		/* Receive Data and Receive BD Initiator Control Registers. */
		{ RCVDBDI_JUMBO_BD+0, TG3_FL_NOT_5705,
			0x00000000, 0xffffffff },
		{ RCVDBDI_JUMBO_BD+4, TG3_FL_NOT_5705,
			0x00000000, 0xffffffff },
		{ RCVDBDI_JUMBO_BD+8, TG3_FL_NOT_5705,
			0x00000000, 0x00000003 },
		{ RCVDBDI_JUMBO_BD+0xc, TG3_FL_NOT_5705,
			0x00000000, 0xffffffff },
		{ RCVDBDI_STD_BD+0, 0x0000,
			0x00000000, 0xffffffff },
		{ RCVDBDI_STD_BD+4, 0x0000,
			0x00000000, 0xffffffff },
		{ RCVDBDI_STD_BD+8, 0x0000,
			0x00000000, 0xffff0002 },
		{ RCVDBDI_STD_BD+0xc, 0x0000,
			0x00000000, 0xffffffff },

		/* Receive BD Initiator Control Registers. */
		{ RCVBDI_STD_THRESH, TG3_FL_NOT_5705,
			0x00000000, 0xffffffff },
		{ RCVBDI_STD_THRESH, TG3_FL_5705,
			0x00000000, 0x000003ff },
		{ RCVBDI_JUMBO_THRESH, TG3_FL_NOT_5705,
			0x00000000, 0xffffffff },

		/* Host Coalescing Control Registers. */
		{ HOSTCC_MODE, TG3_FL_NOT_5705,
			0x00000000, 0x00000004 },
		{ HOSTCC_MODE, TG3_FL_5705,
			0x00000000, 0x000000f6 },
		{ HOSTCC_RXCOL_TICKS, TG3_FL_NOT_5705,
			0x00000000, 0xffffffff },
		{ HOSTCC_RXCOL_TICKS, TG3_FL_5705,
			0x00000000, 0x000003ff },
		{ HOSTCC_TXCOL_TICKS, TG3_FL_NOT_5705,
			0x00000000, 0xffffffff },
		{ HOSTCC_TXCOL_TICKS, TG3_FL_5705,
			0x00000000, 0x000003ff },
		{ HOSTCC_RXMAX_FRAMES, TG3_FL_NOT_5705,
			0x00000000, 0xffffffff },
		{ HOSTCC_RXMAX_FRAMES, TG3_FL_5705 | TG3_FL_NOT_5788,
			0x00000000, 0x000000ff },
		{ HOSTCC_TXMAX_FRAMES, TG3_FL_NOT_5705,
			0x00000000, 0xffffffff },
		{ HOSTCC_TXMAX_FRAMES, TG3_FL_5705 | TG3_FL_NOT_5788,
			0x00000000, 0x000000ff },
		{ HOSTCC_RXCOAL_TICK_INT, TG3_FL_NOT_5705,
			0x00000000, 0xffffffff },
		{ HOSTCC_TXCOAL_TICK_INT, TG3_FL_NOT_5705,
			0x00000000, 0xffffffff },
		{ HOSTCC_RXCOAL_MAXF_INT, TG3_FL_NOT_5705,
			0x00000000, 0xffffffff },
		{ HOSTCC_RXCOAL_MAXF_INT, TG3_FL_5705 | TG3_FL_NOT_5788,
			0x00000000, 0x000000ff },
		{ HOSTCC_TXCOAL_MAXF_INT, TG3_FL_NOT_5705,
			0x00000000, 0xffffffff },
		{ HOSTCC_TXCOAL_MAXF_INT, TG3_FL_5705 | TG3_FL_NOT_5788,
			0x00000000, 0x000000ff },
		{ HOSTCC_STAT_COAL_TICKS, TG3_FL_NOT_5705,
			0x00000000, 0xffffffff },
		{ HOSTCC_STATS_BLK_HOST_ADDR, TG3_FL_NOT_5705,
			0x00000000, 0xffffffff },
		{ HOSTCC_STATS_BLK_HOST_ADDR+4, TG3_FL_NOT_5705,
			0x00000000, 0xffffffff },
		{ HOSTCC_STATUS_BLK_HOST_ADDR, 0x0000,
			0x00000000, 0xffffffff },
		{ HOSTCC_STATUS_BLK_HOST_ADDR+4, 0x0000,
			0x00000000, 0xffffffff },
		{ HOSTCC_STATS_BLK_NIC_ADDR, 0x0000,
			0xffffffff, 0x00000000 },
		{ HOSTCC_STATUS_BLK_NIC_ADDR, 0x0000,
			0xffffffff, 0x00000000 },

		/* Buffer Manager Control Registers. */
		{ BUFMGR_MB_POOL_ADDR, TG3_FL_NOT_5750,
			0x00000000, 0x007fff80 },
		{ BUFMGR_MB_POOL_SIZE, TG3_FL_NOT_5750,
			0x00000000, 0x007fffff },
		{ BUFMGR_MB_RDMA_LOW_WATER, 0x0000,
			0x00000000, 0x0000003f },
		{ BUFMGR_MB_MACRX_LOW_WATER, 0x0000,
			0x00000000, 0x000001ff },
		{ BUFMGR_MB_HIGH_WATER, 0x0000,
			0x00000000, 0x000001ff },
		{ BUFMGR_DMA_DESC_POOL_ADDR, TG3_FL_NOT_5705,
			0xffffffff, 0x00000000 },
		{ BUFMGR_DMA_DESC_POOL_SIZE, TG3_FL_NOT_5705,
			0xffffffff, 0x00000000 },

		/* Mailbox Registers */
		{ GRCMBOX_RCVSTD_PROD_IDX+4, 0x0000,
			0x00000000, 0x000001ff },
		{ GRCMBOX_RCVJUMBO_PROD_IDX+4, TG3_FL_NOT_5705,
			0x00000000, 0x000001ff },
		{ GRCMBOX_RCVRET_CON_IDX_0+4, 0x0000,
			0x00000000, 0x000007ff },
		{ GRCMBOX_SNDHOST_PROD_IDX_0+4, 0x0000,
			0x00000000, 0x000001ff },

		{ 0xffff, 0x0000, 0x00000000, 0x00000000 },
	};

	is_5705 = is_5750 = 0;
	if (tg3_flag(tp, 5705_PLUS)) {
		is_5705 = 1;
		if (tg3_flag(tp, 5750_PLUS))
			is_5750 = 1;
	}

	for (i = 0; reg_tbl[i].offset != 0xffff; i++) {
		if (is_5705 && (reg_tbl[i].flags & TG3_FL_NOT_5705))
			continue;

		if (!is_5705 && (reg_tbl[i].flags & TG3_FL_5705))
			continue;

		if (tg3_flag(tp, IS_5788) &&
		    (reg_tbl[i].flags & TG3_FL_NOT_5788))
			continue;

		if (is_5750 && (reg_tbl[i].flags & TG3_FL_NOT_5750))
			continue;

		offset = (u32) reg_tbl[i].offset;
		read_mask = reg_tbl[i].read_mask;
		write_mask = reg_tbl[i].write_mask;

		/* Save the original register content */
		save_val = tr32(offset);

		/* Determine the read-only value. */
		read_val = save_val & read_mask;

		/* Write zero to the register, then make sure the read-only bits
		 * are not changed and the read/write bits are all zeros.
		 */
		tw32(offset, 0);

		val = tr32(offset);

		/* Test the read-only and read/write bits. */
		if (((val & read_mask) != read_val) || (val & write_mask))
			goto out;

		/* Write ones to all the bits defined by RdMask and WrMask, then
		 * make sure the read-only bits are not changed and the
		 * read/write bits are all ones.
		 */
		tw32(offset, read_mask | write_mask);

		val = tr32(offset);

		/* Test the read-only bits. */
		if ((val & read_mask) != read_val)
			goto out;

		/* Test the read/write bits. */
		if ((val & write_mask) != write_mask)
			goto out;

		tw32(offset, save_val);
	}

	return 0;

out:
	if (netif_msg_hw(tp))
		netdev_err(tp->dev,
			   "Register test failed at offset %x\n", offset);
	tw32(offset, save_val);
	return -EIO;
}

static int tg3_do_mem_test(struct tg3 *tp, u32 offset, u32 len)
{
	static const u32 test_pattern[] = { 0x00000000, 0xffffffff, 0xaa55a55a };
	int i;
	u32 j;

	for (i = 0; i < ARRAY_SIZE(test_pattern); i++) {
		for (j = 0; j < len; j += 4) {
			u32 val;

			tg3_write_mem(tp, offset + j, test_pattern[i]);
			tg3_read_mem(tp, offset + j, &val);
			if (val != test_pattern[i])
				return -EIO;
		}
	}
	return 0;
}

static int tg3_test_memory(struct tg3 *tp)
{
	static struct mem_entry {
		u32 offset;
		u32 len;
	} mem_tbl_570x[] = {
		{ 0x00000000, 0x00b50},
		{ 0x00002000, 0x1c000},
		{ 0xffffffff, 0x00000}
	}, mem_tbl_5705[] = {
		{ 0x00000100, 0x0000c},
		{ 0x00000200, 0x00008},
		{ 0x00004000, 0x00800},
		{ 0x00006000, 0x01000},
		{ 0x00008000, 0x02000},
		{ 0x00010000, 0x0e000},
		{ 0xffffffff, 0x00000}
	}, mem_tbl_5755[] = {
		{ 0x00000200, 0x00008},
		{ 0x00004000, 0x00800},
		{ 0x00006000, 0x00800},
		{ 0x00008000, 0x02000},
		{ 0x00010000, 0x0c000},
		{ 0xffffffff, 0x00000}
	}, mem_tbl_5906[] = {
		{ 0x00000200, 0x00008},
		{ 0x00004000, 0x00400},
		{ 0x00006000, 0x00400},
		{ 0x00008000, 0x01000},
		{ 0x00010000, 0x01000},
		{ 0xffffffff, 0x00000}
	}, mem_tbl_5717[] = {
		{ 0x00000200, 0x00008},
		{ 0x00010000, 0x0a000},
		{ 0x00020000, 0x13c00},
		{ 0xffffffff, 0x00000}
	}, mem_tbl_57765[] = {
		{ 0x00000200, 0x00008},
		{ 0x00004000, 0x00800},
		{ 0x00006000, 0x09800},
		{ 0x00010000, 0x0a000},
		{ 0xffffffff, 0x00000}
	};
	struct mem_entry *mem_tbl;
	int err = 0;
	int i;

	if (tg3_flag(tp, 5717_PLUS))
		mem_tbl = mem_tbl_5717;
	else if (tg3_flag(tp, 57765_CLASS))
		mem_tbl = mem_tbl_57765;
	else if (tg3_flag(tp, 5755_PLUS))
		mem_tbl = mem_tbl_5755;
	else if (GET_ASIC_REV(tp->pci_chip_rev_id) == ASIC_REV_5906)
		mem_tbl = mem_tbl_5906;
	else if (tg3_flag(tp, 5705_PLUS))
		mem_tbl = mem_tbl_5705;
	else
		mem_tbl = mem_tbl_570x;

	for (i = 0; mem_tbl[i].offset != 0xffffffff; i++) {
		err = tg3_do_mem_test(tp, mem_tbl[i].offset, mem_tbl[i].len);
		if (err)
			break;
	}

	return err;
}

#define TG3_TSO_MSS		500

#define TG3_TSO_IP_HDR_LEN	20
#define TG3_TSO_TCP_HDR_LEN	20
#define TG3_TSO_TCP_OPT_LEN	12

static const u8 tg3_tso_header[] = {
0x08, 0x00,
0x45, 0x00, 0x00, 0x00,
0x00, 0x00, 0x40, 0x00,
0x40, 0x06, 0x00, 0x00,
0x0a, 0x00, 0x00, 0x01,
0x0a, 0x00, 0x00, 0x02,
0x0d, 0x00, 0xe0, 0x00,
0x00, 0x00, 0x01, 0x00,
0x00, 0x00, 0x02, 0x00,
0x80, 0x10, 0x10, 0x00,
0x14, 0x09, 0x00, 0x00,
0x01, 0x01, 0x08, 0x0a,
0x11, 0x11, 0x11, 0x11,
0x11, 0x11, 0x11, 0x11,
};

static int tg3_run_loopback(struct tg3 *tp, u32 pktsz, bool tso_loopback)
{
	u32 rx_start_idx, rx_idx, tx_idx, opaque_key;
	u32 base_flags = 0, mss = 0, desc_idx, coal_now, data_off, val;
	u32 budget;
	struct sk_buff *skb;
	u8 *tx_data, *rx_data;
	dma_addr_t map;
	int num_pkts, tx_len, rx_len, i, err;
	struct tg3_rx_buffer_desc *desc;
	struct tg3_napi *tnapi, *rnapi;
	struct tg3_rx_prodring_set *tpr = &tp->napi[0].prodring;

	tnapi = &tp->napi[0];
	rnapi = &tp->napi[0];
	if (tp->irq_cnt > 1) {
		if (tg3_flag(tp, ENABLE_RSS))
			rnapi = &tp->napi[1];
		if (tg3_flag(tp, ENABLE_TSS))
			tnapi = &tp->napi[1];
	}
	coal_now = tnapi->coal_now | rnapi->coal_now;

	err = -EIO;

	tx_len = pktsz;
	skb = netdev_alloc_skb(tp->dev, tx_len);
	if (!skb)
		return -ENOMEM;

	tx_data = skb_put(skb, tx_len);
	memcpy(tx_data, tp->dev->dev_addr, 6);
	memset(tx_data + 6, 0x0, 8);

	tw32(MAC_RX_MTU_SIZE, tx_len + ETH_FCS_LEN);

	if (tso_loopback) {
		struct iphdr *iph = (struct iphdr *)&tx_data[ETH_HLEN];

		u32 hdr_len = TG3_TSO_IP_HDR_LEN + TG3_TSO_TCP_HDR_LEN +
			      TG3_TSO_TCP_OPT_LEN;

		memcpy(tx_data + ETH_ALEN * 2, tg3_tso_header,
		       sizeof(tg3_tso_header));
		mss = TG3_TSO_MSS;

		val = tx_len - ETH_ALEN * 2 - sizeof(tg3_tso_header);
		num_pkts = DIV_ROUND_UP(val, TG3_TSO_MSS);

		/* Set the total length field in the IP header */
		iph->tot_len = htons((u16)(mss + hdr_len));

		base_flags = (TXD_FLAG_CPU_PRE_DMA |
			      TXD_FLAG_CPU_POST_DMA);

		if (tg3_flag(tp, HW_TSO_1) ||
		    tg3_flag(tp, HW_TSO_2) ||
		    tg3_flag(tp, HW_TSO_3)) {
			struct tcphdr *th;
			val = ETH_HLEN + TG3_TSO_IP_HDR_LEN;
			th = (struct tcphdr *)&tx_data[val];
			th->check = 0;
		} else
			base_flags |= TXD_FLAG_TCPUDP_CSUM;

		if (tg3_flag(tp, HW_TSO_3)) {
			mss |= (hdr_len & 0xc) << 12;
			if (hdr_len & 0x10)
				base_flags |= 0x00000010;
			base_flags |= (hdr_len & 0x3e0) << 5;
		} else if (tg3_flag(tp, HW_TSO_2))
			mss |= hdr_len << 9;
		else if (tg3_flag(tp, HW_TSO_1) ||
			 GET_ASIC_REV(tp->pci_chip_rev_id) == ASIC_REV_5705) {
			mss |= (TG3_TSO_TCP_OPT_LEN << 9);
		} else {
			base_flags |= (TG3_TSO_TCP_OPT_LEN << 10);
		}

		data_off = ETH_ALEN * 2 + sizeof(tg3_tso_header);
	} else {
		num_pkts = 1;
		data_off = ETH_HLEN;
	}

	for (i = data_off; i < tx_len; i++)
		tx_data[i] = (u8) (i & 0xff);

	map = pci_map_single(tp->pdev, skb->data, tx_len, PCI_DMA_TODEVICE);
	if (pci_dma_mapping_error(tp->pdev, map)) {
		dev_kfree_skb(skb);
		return -EIO;
	}

	val = tnapi->tx_prod;
	tnapi->tx_buffers[val].skb = skb;
	dma_unmap_addr_set(&tnapi->tx_buffers[val], mapping, map);

	tw32_f(HOSTCC_MODE, tp->coalesce_mode | HOSTCC_MODE_ENABLE |
	       rnapi->coal_now);

	udelay(10);

	rx_start_idx = rnapi->hw_status->idx[0].rx_producer;

	budget = tg3_tx_avail(tnapi);
	if (tg3_tx_frag_set(tnapi, &val, &budget, map, tx_len,
			    base_flags | TXD_FLAG_END, mss, 0)) {
		tnapi->tx_buffers[val].skb = NULL;
		dev_kfree_skb(skb);
		return -EIO;
	}

	tnapi->tx_prod++;

	tw32_tx_mbox(tnapi->prodmbox, tnapi->tx_prod);
	tr32_mailbox(tnapi->prodmbox);

	udelay(10);

	/* 350 usec to allow enough time on some 10/100 Mbps devices.  */
	for (i = 0; i < 35; i++) {
		tw32_f(HOSTCC_MODE, tp->coalesce_mode | HOSTCC_MODE_ENABLE |
		       coal_now);

		udelay(10);

		tx_idx = tnapi->hw_status->idx[0].tx_consumer;
		rx_idx = rnapi->hw_status->idx[0].rx_producer;
		if ((tx_idx == tnapi->tx_prod) &&
		    (rx_idx == (rx_start_idx + num_pkts)))
			break;
	}

	tg3_tx_skb_unmap(tnapi, tnapi->tx_prod - 1, -1);
	dev_kfree_skb(skb);

	if (tx_idx != tnapi->tx_prod)
		goto out;

	if (rx_idx != rx_start_idx + num_pkts)
		goto out;

	val = data_off;
	while (rx_idx != rx_start_idx) {
		desc = &rnapi->rx_rcb[rx_start_idx++];
		desc_idx = desc->opaque & RXD_OPAQUE_INDEX_MASK;
		opaque_key = desc->opaque & RXD_OPAQUE_RING_MASK;

		if ((desc->err_vlan & RXD_ERR_MASK) != 0 &&
		    (desc->err_vlan != RXD_ERR_ODD_NIBBLE_RCVD_MII))
			goto out;

		rx_len = ((desc->idx_len & RXD_LEN_MASK) >> RXD_LEN_SHIFT)
			 - ETH_FCS_LEN;

		if (!tso_loopback) {
			if (rx_len != tx_len)
				goto out;

			if (pktsz <= TG3_RX_STD_DMA_SZ - ETH_FCS_LEN) {
				if (opaque_key != RXD_OPAQUE_RING_STD)
					goto out;
			} else {
				if (opaque_key != RXD_OPAQUE_RING_JUMBO)
					goto out;
			}
		} else if ((desc->type_flags & RXD_FLAG_TCPUDP_CSUM) &&
			   (desc->ip_tcp_csum & RXD_TCPCSUM_MASK)
			    >> RXD_TCPCSUM_SHIFT != 0xffff) {
			goto out;
		}

		if (opaque_key == RXD_OPAQUE_RING_STD) {
			rx_data = tpr->rx_std_buffers[desc_idx].data;
			map = dma_unmap_addr(&tpr->rx_std_buffers[desc_idx],
					     mapping);
		} else if (opaque_key == RXD_OPAQUE_RING_JUMBO) {
			rx_data = tpr->rx_jmb_buffers[desc_idx].data;
			map = dma_unmap_addr(&tpr->rx_jmb_buffers[desc_idx],
					     mapping);
		} else
			goto out;

		pci_dma_sync_single_for_cpu(tp->pdev, map, rx_len,
					    PCI_DMA_FROMDEVICE);

		rx_data += TG3_RX_OFFSET(tp);
		for (i = data_off; i < rx_len; i++, val++) {
			if (*(rx_data + i) != (u8) (val & 0xff))
				goto out;
		}
	}

	err = 0;

	/* tg3_free_rings will unmap and free the rx_data */
out:
	return err;
}

#define TG3_STD_LOOPBACK_FAILED		1
#define TG3_JMB_LOOPBACK_FAILED		2
#define TG3_TSO_LOOPBACK_FAILED		4
#define TG3_LOOPBACK_FAILED \
	(TG3_STD_LOOPBACK_FAILED | \
	 TG3_JMB_LOOPBACK_FAILED | \
	 TG3_TSO_LOOPBACK_FAILED)

static int tg3_test_loopback(struct tg3 *tp, u64 *data, bool do_extlpbk)
{
	int err = -EIO;
	u32 eee_cap;

	eee_cap = tp->phy_flags & TG3_PHYFLG_EEE_CAP;
	tp->phy_flags &= ~TG3_PHYFLG_EEE_CAP;

	if (!netif_running(tp->dev)) {
		data[0] = TG3_LOOPBACK_FAILED;
		data[1] = TG3_LOOPBACK_FAILED;
		if (do_extlpbk)
			data[2] = TG3_LOOPBACK_FAILED;
		goto done;
	}

	err = tg3_reset_hw(tp, 1);
	if (err) {
		data[0] = TG3_LOOPBACK_FAILED;
		data[1] = TG3_LOOPBACK_FAILED;
		if (do_extlpbk)
			data[2] = TG3_LOOPBACK_FAILED;
		goto done;
	}

	if (tg3_flag(tp, ENABLE_RSS)) {
		int i;

		/* Reroute all rx packets to the 1st queue */
		for (i = MAC_RSS_INDIR_TBL_0;
		     i < MAC_RSS_INDIR_TBL_0 + TG3_RSS_INDIR_TBL_SIZE; i += 4)
			tw32(i, 0x0);
	}

	/* HW errata - mac loopback fails in some cases on 5780.
	 * Normal traffic and PHY loopback are not affected by
	 * errata.  Also, the MAC loopback test is deprecated for
	 * all newer ASIC revisions.
	 */
	if (GET_ASIC_REV(tp->pci_chip_rev_id) != ASIC_REV_5780 &&
	    !tg3_flag(tp, CPMU_PRESENT)) {
		tg3_mac_loopback(tp, true);

		if (tg3_run_loopback(tp, ETH_FRAME_LEN, false))
			data[0] |= TG3_STD_LOOPBACK_FAILED;

		if (tg3_flag(tp, JUMBO_RING_ENABLE) &&
		    tg3_run_loopback(tp, 9000 + ETH_HLEN, false))
			data[0] |= TG3_JMB_LOOPBACK_FAILED;

		tg3_mac_loopback(tp, false);
	}

	if (!(tp->phy_flags & TG3_PHYFLG_PHY_SERDES) &&
	    !tg3_flag(tp, USE_PHYLIB)) {
		int i;

		tg3_phy_lpbk_set(tp, 0, false);

		/* Wait for link */
		for (i = 0; i < 100; i++) {
			if (tr32(MAC_TX_STATUS) & TX_STATUS_LINK_UP)
				break;
			mdelay(1);
		}

		if (tg3_run_loopback(tp, ETH_FRAME_LEN, false))
			data[1] |= TG3_STD_LOOPBACK_FAILED;
		if (tg3_flag(tp, TSO_CAPABLE) &&
		    tg3_run_loopback(tp, ETH_FRAME_LEN, true))
			data[1] |= TG3_TSO_LOOPBACK_FAILED;
		if (tg3_flag(tp, JUMBO_RING_ENABLE) &&
		    tg3_run_loopback(tp, 9000 + ETH_HLEN, false))
			data[1] |= TG3_JMB_LOOPBACK_FAILED;

		if (do_extlpbk) {
			tg3_phy_lpbk_set(tp, 0, true);

			/* All link indications report up, but the hardware
			 * isn't really ready for about 20 msec.  Double it
			 * to be sure.
			 */
			mdelay(40);

			if (tg3_run_loopback(tp, ETH_FRAME_LEN, false))
				data[2] |= TG3_STD_LOOPBACK_FAILED;
			if (tg3_flag(tp, TSO_CAPABLE) &&
			    tg3_run_loopback(tp, ETH_FRAME_LEN, true))
				data[2] |= TG3_TSO_LOOPBACK_FAILED;
			if (tg3_flag(tp, JUMBO_RING_ENABLE) &&
			    tg3_run_loopback(tp, 9000 + ETH_HLEN, false))
				data[2] |= TG3_JMB_LOOPBACK_FAILED;
		}

		/* Re-enable gphy autopowerdown. */
		if (tp->phy_flags & TG3_PHYFLG_ENABLE_APD)
			tg3_phy_toggle_apd(tp, true);
	}

	err = (data[0] | data[1] | data[2]) ? -EIO : 0;

done:
	tp->phy_flags |= eee_cap;

	return err;
}

static void tg3_self_test(struct net_device *dev, struct ethtool_test *etest,
			  u64 *data)
{
	struct tg3 *tp = netdev_priv(dev);
	bool doextlpbk = etest->flags & ETH_TEST_FL_EXTERNAL_LB;

	if ((tp->phy_flags & TG3_PHYFLG_IS_LOW_POWER) &&
	    tg3_power_up(tp)) {
		etest->flags |= ETH_TEST_FL_FAILED;
		memset(data, 1, sizeof(u64) * TG3_NUM_TEST);
		return;
	}

	memset(data, 0, sizeof(u64) * TG3_NUM_TEST);

	if (tg3_test_nvram(tp) != 0) {
		etest->flags |= ETH_TEST_FL_FAILED;
		data[0] = 1;
	}
	if (!doextlpbk && tg3_test_link(tp)) {
		etest->flags |= ETH_TEST_FL_FAILED;
		data[1] = 1;
	}
	if (etest->flags & ETH_TEST_FL_OFFLINE) {
		int err, err2 = 0, irq_sync = 0;

		if (netif_running(dev)) {
			tg3_phy_stop(tp);
			tg3_netif_stop(tp);
			irq_sync = 1;
		}

		tg3_full_lock(tp, irq_sync);

		tg3_halt(tp, RESET_KIND_SUSPEND, 1);
		err = tg3_nvram_lock(tp);
		tg3_halt_cpu(tp, RX_CPU_BASE);
		if (!tg3_flag(tp, 5705_PLUS))
			tg3_halt_cpu(tp, TX_CPU_BASE);
		if (!err)
			tg3_nvram_unlock(tp);

		if (tp->phy_flags & TG3_PHYFLG_MII_SERDES)
			tg3_phy_reset(tp);

		if (tg3_test_registers(tp) != 0) {
			etest->flags |= ETH_TEST_FL_FAILED;
			data[2] = 1;
		}

		if (tg3_test_memory(tp) != 0) {
			etest->flags |= ETH_TEST_FL_FAILED;
			data[3] = 1;
		}

		if (doextlpbk)
			etest->flags |= ETH_TEST_FL_EXTERNAL_LB_DONE;

		if (tg3_test_loopback(tp, &data[4], doextlpbk))
			etest->flags |= ETH_TEST_FL_FAILED;

		tg3_full_unlock(tp);

		if (tg3_test_interrupt(tp) != 0) {
			etest->flags |= ETH_TEST_FL_FAILED;
			data[7] = 1;
		}

		tg3_full_lock(tp, 0);

		tg3_halt(tp, RESET_KIND_SHUTDOWN, 1);
		if (netif_running(dev)) {
			tg3_flag_set(tp, INIT_COMPLETE);
			err2 = tg3_restart_hw(tp, 1);
			if (!err2)
				tg3_netif_start(tp);
		}

		tg3_full_unlock(tp);

		if (irq_sync && !err2)
			tg3_phy_start(tp);
	}
	if (tp->phy_flags & TG3_PHYFLG_IS_LOW_POWER)
		tg3_power_down(tp);

}

static int tg3_ioctl(struct net_device *dev, struct ifreq *ifr, int cmd)
{
	struct mii_ioctl_data *data = if_mii(ifr);
	struct tg3 *tp = netdev_priv(dev);
	int err;

	if (tg3_flag(tp, USE_PHYLIB)) {
		struct phy_device *phydev;
		if (!(tp->phy_flags & TG3_PHYFLG_IS_CONNECTED))
			return -EAGAIN;
		phydev = tp->mdio_bus->phy_map[TG3_PHY_MII_ADDR];
		return phy_mii_ioctl(phydev, ifr, cmd);
	}

	switch (cmd) {
	case SIOCGMIIPHY:
		data->phy_id = tp->phy_addr;

		/* fallthru */
	case SIOCGMIIREG: {
		u32 mii_regval;

		if (tp->phy_flags & TG3_PHYFLG_PHY_SERDES)
			break;			/* We have no PHY */

		if (!netif_running(dev))
			return -EAGAIN;

		spin_lock_bh(&tp->lock);
		err = tg3_readphy(tp, data->reg_num & 0x1f, &mii_regval);
		spin_unlock_bh(&tp->lock);

		data->val_out = mii_regval;

		return err;
	}

	case SIOCSMIIREG:
		if (tp->phy_flags & TG3_PHYFLG_PHY_SERDES)
			break;			/* We have no PHY */

		if (!netif_running(dev))
			return -EAGAIN;

		spin_lock_bh(&tp->lock);
		err = tg3_writephy(tp, data->reg_num & 0x1f, data->val_in);
		spin_unlock_bh(&tp->lock);

		return err;

	default:
		/* do nothing */
		break;
	}
	return -EOPNOTSUPP;
}

static int tg3_get_coalesce(struct net_device *dev, struct ethtool_coalesce *ec)
{
	struct tg3 *tp = netdev_priv(dev);

	memcpy(ec, &tp->coal, sizeof(*ec));
	return 0;
}

static int tg3_set_coalesce(struct net_device *dev, struct ethtool_coalesce *ec)
{
	struct tg3 *tp = netdev_priv(dev);
	u32 max_rxcoal_tick_int = 0, max_txcoal_tick_int = 0;
	u32 max_stat_coal_ticks = 0, min_stat_coal_ticks = 0;

	if (!tg3_flag(tp, 5705_PLUS)) {
		max_rxcoal_tick_int = MAX_RXCOAL_TICK_INT;
		max_txcoal_tick_int = MAX_TXCOAL_TICK_INT;
		max_stat_coal_ticks = MAX_STAT_COAL_TICKS;
		min_stat_coal_ticks = MIN_STAT_COAL_TICKS;
	}

	if ((ec->rx_coalesce_usecs > MAX_RXCOL_TICKS) ||
	    (ec->tx_coalesce_usecs > MAX_TXCOL_TICKS) ||
	    (ec->rx_max_coalesced_frames > MAX_RXMAX_FRAMES) ||
	    (ec->tx_max_coalesced_frames > MAX_TXMAX_FRAMES) ||
	    (ec->rx_coalesce_usecs_irq > max_rxcoal_tick_int) ||
	    (ec->tx_coalesce_usecs_irq > max_txcoal_tick_int) ||
	    (ec->rx_max_coalesced_frames_irq > MAX_RXCOAL_MAXF_INT) ||
	    (ec->tx_max_coalesced_frames_irq > MAX_TXCOAL_MAXF_INT) ||
	    (ec->stats_block_coalesce_usecs > max_stat_coal_ticks) ||
	    (ec->stats_block_coalesce_usecs < min_stat_coal_ticks))
		return -EINVAL;

	/* No rx interrupts will be generated if both are zero */
	if ((ec->rx_coalesce_usecs == 0) &&
	    (ec->rx_max_coalesced_frames == 0))
		return -EINVAL;

	/* No tx interrupts will be generated if both are zero */
	if ((ec->tx_coalesce_usecs == 0) &&
	    (ec->tx_max_coalesced_frames == 0))
		return -EINVAL;

	/* Only copy relevant parameters, ignore all others. */
	tp->coal.rx_coalesce_usecs = ec->rx_coalesce_usecs;
	tp->coal.tx_coalesce_usecs = ec->tx_coalesce_usecs;
	tp->coal.rx_max_coalesced_frames = ec->rx_max_coalesced_frames;
	tp->coal.tx_max_coalesced_frames = ec->tx_max_coalesced_frames;
	tp->coal.rx_coalesce_usecs_irq = ec->rx_coalesce_usecs_irq;
	tp->coal.tx_coalesce_usecs_irq = ec->tx_coalesce_usecs_irq;
	tp->coal.rx_max_coalesced_frames_irq = ec->rx_max_coalesced_frames_irq;
	tp->coal.tx_max_coalesced_frames_irq = ec->tx_max_coalesced_frames_irq;
	tp->coal.stats_block_coalesce_usecs = ec->stats_block_coalesce_usecs;

	if (netif_running(dev)) {
		tg3_full_lock(tp, 0);
		__tg3_set_coalesce(tp, &tp->coal);
		tg3_full_unlock(tp);
	}
	return 0;
}

static const struct ethtool_ops tg3_ethtool_ops = {
	.get_settings		= tg3_get_settings,
	.set_settings		= tg3_set_settings,
	.get_drvinfo		= tg3_get_drvinfo,
	.get_regs_len		= tg3_get_regs_len,
	.get_regs		= tg3_get_regs,
	.get_wol		= tg3_get_wol,
	.set_wol		= tg3_set_wol,
	.get_msglevel		= tg3_get_msglevel,
	.set_msglevel		= tg3_set_msglevel,
	.nway_reset		= tg3_nway_reset,
	.get_link		= ethtool_op_get_link,
	.get_eeprom_len		= tg3_get_eeprom_len,
	.get_eeprom		= tg3_get_eeprom,
	.set_eeprom		= tg3_set_eeprom,
	.get_ringparam		= tg3_get_ringparam,
	.set_ringparam		= tg3_set_ringparam,
	.get_pauseparam		= tg3_get_pauseparam,
	.set_pauseparam		= tg3_set_pauseparam,
	.self_test		= tg3_self_test,
	.get_strings		= tg3_get_strings,
	.set_phys_id		= tg3_set_phys_id,
	.get_ethtool_stats	= tg3_get_ethtool_stats,
	.get_coalesce		= tg3_get_coalesce,
	.set_coalesce		= tg3_set_coalesce,
	.get_sset_count		= tg3_get_sset_count,
	.get_rxnfc		= tg3_get_rxnfc,
	.get_rxfh_indir_size    = tg3_get_rxfh_indir_size,
	.get_rxfh_indir		= tg3_get_rxfh_indir,
	.set_rxfh_indir		= tg3_set_rxfh_indir,
};

static void tg3_set_rx_mode(struct net_device *dev)
{
	struct tg3 *tp = netdev_priv(dev);

	if (!netif_running(dev))
		return;

	tg3_full_lock(tp, 0);
	__tg3_set_rx_mode(dev);
	tg3_full_unlock(tp);
}

static inline void tg3_set_mtu(struct net_device *dev, struct tg3 *tp,
			       int new_mtu)
{
	dev->mtu = new_mtu;

	if (new_mtu > ETH_DATA_LEN) {
		if (tg3_flag(tp, 5780_CLASS)) {
			netdev_update_features(dev);
			tg3_flag_clear(tp, TSO_CAPABLE);
		} else {
			tg3_flag_set(tp, JUMBO_RING_ENABLE);
		}
	} else {
		if (tg3_flag(tp, 5780_CLASS)) {
			tg3_flag_set(tp, TSO_CAPABLE);
			netdev_update_features(dev);
		}
		tg3_flag_clear(tp, JUMBO_RING_ENABLE);
	}
}

static int tg3_change_mtu(struct net_device *dev, int new_mtu)
{
	struct tg3 *tp = netdev_priv(dev);
	int err;

	if (new_mtu < TG3_MIN_MTU || new_mtu > TG3_MAX_MTU(tp))
		return -EINVAL;

	if (!netif_running(dev)) {
		/* We'll just catch it later when the
		 * device is up'd.
		 */
		tg3_set_mtu(dev, tp, new_mtu);
		return 0;
	}

	tg3_phy_stop(tp);

	tg3_netif_stop(tp);

	tg3_full_lock(tp, 1);

	tg3_halt(tp, RESET_KIND_SHUTDOWN, 1);

	tg3_set_mtu(dev, tp, new_mtu);

	err = tg3_restart_hw(tp, 0);

	if (!err)
		tg3_netif_start(tp);

	tg3_full_unlock(tp);

	if (!err)
		tg3_phy_start(tp);

	return err;
}

static const struct net_device_ops tg3_netdev_ops = {
	.ndo_open		= tg3_open,
	.ndo_stop		= tg3_close,
	.ndo_start_xmit		= tg3_start_xmit,
	.ndo_get_stats64	= tg3_get_stats64,
	.ndo_validate_addr	= eth_validate_addr,
	.ndo_set_rx_mode	= tg3_set_rx_mode,
	.ndo_set_mac_address	= tg3_set_mac_addr,
	.ndo_do_ioctl		= tg3_ioctl,
	.ndo_tx_timeout		= tg3_tx_timeout,
	.ndo_change_mtu		= tg3_change_mtu,
	.ndo_fix_features	= tg3_fix_features,
	.ndo_set_features	= tg3_set_features,
#ifdef CONFIG_NET_POLL_CONTROLLER
	.ndo_poll_controller	= tg3_poll_controller,
#endif
};

static void __devinit tg3_get_eeprom_size(struct tg3 *tp)
{
	u32 cursize, val, magic;

	tp->nvram_size = EEPROM_CHIP_SIZE;

	if (tg3_nvram_read(tp, 0, &magic) != 0)
		return;

	if ((magic != TG3_EEPROM_MAGIC) &&
	    ((magic & TG3_EEPROM_MAGIC_FW_MSK) != TG3_EEPROM_MAGIC_FW) &&
	    ((magic & TG3_EEPROM_MAGIC_HW_MSK) != TG3_EEPROM_MAGIC_HW))
		return;

	/*
	 * Size the chip by reading offsets at increasing powers of two.
	 * When we encounter our validation signature, we know the addressing
	 * has wrapped around, and thus have our chip size.
	 */
	cursize = 0x10;

	while (cursize < tp->nvram_size) {
		if (tg3_nvram_read(tp, cursize, &val) != 0)
			return;

		if (val == magic)
			break;

		cursize <<= 1;
	}

	tp->nvram_size = cursize;
}

static void __devinit tg3_get_nvram_size(struct tg3 *tp)
{
	u32 val;

	if (tg3_flag(tp, NO_NVRAM) || tg3_nvram_read(tp, 0, &val) != 0)
		return;

	/* Selfboot format */
	if (val != TG3_EEPROM_MAGIC) {
		tg3_get_eeprom_size(tp);
		return;
	}

	if (tg3_nvram_read(tp, 0xf0, &val) == 0) {
		if (val != 0) {
			/* This is confusing.  We want to operate on the
			 * 16-bit value at offset 0xf2.  The tg3_nvram_read()
			 * call will read from NVRAM and byteswap the data
			 * according to the byteswapping settings for all
			 * other register accesses.  This ensures the data we
			 * want will always reside in the lower 16-bits.
			 * However, the data in NVRAM is in LE format, which
			 * means the data from the NVRAM read will always be
			 * opposite the endianness of the CPU.  The 16-bit
			 * byteswap then brings the data to CPU endianness.
			 */
			tp->nvram_size = swab16((u16)(val & 0x0000ffff)) * 1024;
			return;
		}
	}
	tp->nvram_size = TG3_NVRAM_SIZE_512KB;
}

static void __devinit tg3_get_nvram_info(struct tg3 *tp)
{
	u32 nvcfg1;

	nvcfg1 = tr32(NVRAM_CFG1);
	if (nvcfg1 & NVRAM_CFG1_FLASHIF_ENAB) {
		tg3_flag_set(tp, FLASH);
	} else {
		nvcfg1 &= ~NVRAM_CFG1_COMPAT_BYPASS;
		tw32(NVRAM_CFG1, nvcfg1);
	}

	if (GET_ASIC_REV(tp->pci_chip_rev_id) == ASIC_REV_5750 ||
	    tg3_flag(tp, 5780_CLASS)) {
		switch (nvcfg1 & NVRAM_CFG1_VENDOR_MASK) {
		case FLASH_VENDOR_ATMEL_FLASH_BUFFERED:
			tp->nvram_jedecnum = JEDEC_ATMEL;
			tp->nvram_pagesize = ATMEL_AT45DB0X1B_PAGE_SIZE;
			tg3_flag_set(tp, NVRAM_BUFFERED);
			break;
		case FLASH_VENDOR_ATMEL_FLASH_UNBUFFERED:
			tp->nvram_jedecnum = JEDEC_ATMEL;
			tp->nvram_pagesize = ATMEL_AT25F512_PAGE_SIZE;
			break;
		case FLASH_VENDOR_ATMEL_EEPROM:
			tp->nvram_jedecnum = JEDEC_ATMEL;
			tp->nvram_pagesize = ATMEL_AT24C512_CHIP_SIZE;
			tg3_flag_set(tp, NVRAM_BUFFERED);
			break;
		case FLASH_VENDOR_ST:
			tp->nvram_jedecnum = JEDEC_ST;
			tp->nvram_pagesize = ST_M45PEX0_PAGE_SIZE;
			tg3_flag_set(tp, NVRAM_BUFFERED);
			break;
		case FLASH_VENDOR_SAIFUN:
			tp->nvram_jedecnum = JEDEC_SAIFUN;
			tp->nvram_pagesize = SAIFUN_SA25F0XX_PAGE_SIZE;
			break;
		case FLASH_VENDOR_SST_SMALL:
		case FLASH_VENDOR_SST_LARGE:
			tp->nvram_jedecnum = JEDEC_SST;
			tp->nvram_pagesize = SST_25VF0X0_PAGE_SIZE;
			break;
		}
	} else {
		tp->nvram_jedecnum = JEDEC_ATMEL;
		tp->nvram_pagesize = ATMEL_AT45DB0X1B_PAGE_SIZE;
		tg3_flag_set(tp, NVRAM_BUFFERED);
	}
}

static void __devinit tg3_nvram_get_pagesize(struct tg3 *tp, u32 nvmcfg1)
{
	switch (nvmcfg1 & NVRAM_CFG1_5752PAGE_SIZE_MASK) {
	case FLASH_5752PAGE_SIZE_256:
		tp->nvram_pagesize = 256;
		break;
	case FLASH_5752PAGE_SIZE_512:
		tp->nvram_pagesize = 512;
		break;
	case FLASH_5752PAGE_SIZE_1K:
		tp->nvram_pagesize = 1024;
		break;
	case FLASH_5752PAGE_SIZE_2K:
		tp->nvram_pagesize = 2048;
		break;
	case FLASH_5752PAGE_SIZE_4K:
		tp->nvram_pagesize = 4096;
		break;
	case FLASH_5752PAGE_SIZE_264:
		tp->nvram_pagesize = 264;
		break;
	case FLASH_5752PAGE_SIZE_528:
		tp->nvram_pagesize = 528;
		break;
	}
}

static void __devinit tg3_get_5752_nvram_info(struct tg3 *tp)
{
	u32 nvcfg1;

	nvcfg1 = tr32(NVRAM_CFG1);

	/* NVRAM protection for TPM */
	if (nvcfg1 & (1 << 27))
		tg3_flag_set(tp, PROTECTED_NVRAM);

	switch (nvcfg1 & NVRAM_CFG1_5752VENDOR_MASK) {
	case FLASH_5752VENDOR_ATMEL_EEPROM_64KHZ:
	case FLASH_5752VENDOR_ATMEL_EEPROM_376KHZ:
		tp->nvram_jedecnum = JEDEC_ATMEL;
		tg3_flag_set(tp, NVRAM_BUFFERED);
		break;
	case FLASH_5752VENDOR_ATMEL_FLASH_BUFFERED:
		tp->nvram_jedecnum = JEDEC_ATMEL;
		tg3_flag_set(tp, NVRAM_BUFFERED);
		tg3_flag_set(tp, FLASH);
		break;
	case FLASH_5752VENDOR_ST_M45PE10:
	case FLASH_5752VENDOR_ST_M45PE20:
	case FLASH_5752VENDOR_ST_M45PE40:
		tp->nvram_jedecnum = JEDEC_ST;
		tg3_flag_set(tp, NVRAM_BUFFERED);
		tg3_flag_set(tp, FLASH);
		break;
	}

	if (tg3_flag(tp, FLASH)) {
		tg3_nvram_get_pagesize(tp, nvcfg1);
	} else {
		/* For eeprom, set pagesize to maximum eeprom size */
		tp->nvram_pagesize = ATMEL_AT24C512_CHIP_SIZE;

		nvcfg1 &= ~NVRAM_CFG1_COMPAT_BYPASS;
		tw32(NVRAM_CFG1, nvcfg1);
	}
}

static void __devinit tg3_get_5755_nvram_info(struct tg3 *tp)
{
	u32 nvcfg1, protect = 0;

	nvcfg1 = tr32(NVRAM_CFG1);

	/* NVRAM protection for TPM */
	if (nvcfg1 & (1 << 27)) {
		tg3_flag_set(tp, PROTECTED_NVRAM);
		protect = 1;
	}

	nvcfg1 &= NVRAM_CFG1_5752VENDOR_MASK;
	switch (nvcfg1) {
	case FLASH_5755VENDOR_ATMEL_FLASH_1:
	case FLASH_5755VENDOR_ATMEL_FLASH_2:
	case FLASH_5755VENDOR_ATMEL_FLASH_3:
	case FLASH_5755VENDOR_ATMEL_FLASH_5:
		tp->nvram_jedecnum = JEDEC_ATMEL;
		tg3_flag_set(tp, NVRAM_BUFFERED);
		tg3_flag_set(tp, FLASH);
		tp->nvram_pagesize = 264;
		if (nvcfg1 == FLASH_5755VENDOR_ATMEL_FLASH_1 ||
		    nvcfg1 == FLASH_5755VENDOR_ATMEL_FLASH_5)
			tp->nvram_size = (protect ? 0x3e200 :
					  TG3_NVRAM_SIZE_512KB);
		else if (nvcfg1 == FLASH_5755VENDOR_ATMEL_FLASH_2)
			tp->nvram_size = (protect ? 0x1f200 :
					  TG3_NVRAM_SIZE_256KB);
		else
			tp->nvram_size = (protect ? 0x1f200 :
					  TG3_NVRAM_SIZE_128KB);
		break;
	case FLASH_5752VENDOR_ST_M45PE10:
	case FLASH_5752VENDOR_ST_M45PE20:
	case FLASH_5752VENDOR_ST_M45PE40:
		tp->nvram_jedecnum = JEDEC_ST;
		tg3_flag_set(tp, NVRAM_BUFFERED);
		tg3_flag_set(tp, FLASH);
		tp->nvram_pagesize = 256;
		if (nvcfg1 == FLASH_5752VENDOR_ST_M45PE10)
			tp->nvram_size = (protect ?
					  TG3_NVRAM_SIZE_64KB :
					  TG3_NVRAM_SIZE_128KB);
		else if (nvcfg1 == FLASH_5752VENDOR_ST_M45PE20)
			tp->nvram_size = (protect ?
					  TG3_NVRAM_SIZE_64KB :
					  TG3_NVRAM_SIZE_256KB);
		else
			tp->nvram_size = (protect ?
					  TG3_NVRAM_SIZE_128KB :
					  TG3_NVRAM_SIZE_512KB);
		break;
	}
}

static void __devinit tg3_get_5787_nvram_info(struct tg3 *tp)
{
	u32 nvcfg1;

	nvcfg1 = tr32(NVRAM_CFG1);

	switch (nvcfg1 & NVRAM_CFG1_5752VENDOR_MASK) {
	case FLASH_5787VENDOR_ATMEL_EEPROM_64KHZ:
	case FLASH_5787VENDOR_ATMEL_EEPROM_376KHZ:
	case FLASH_5787VENDOR_MICRO_EEPROM_64KHZ:
	case FLASH_5787VENDOR_MICRO_EEPROM_376KHZ:
		tp->nvram_jedecnum = JEDEC_ATMEL;
		tg3_flag_set(tp, NVRAM_BUFFERED);
		tp->nvram_pagesize = ATMEL_AT24C512_CHIP_SIZE;

		nvcfg1 &= ~NVRAM_CFG1_COMPAT_BYPASS;
		tw32(NVRAM_CFG1, nvcfg1);
		break;
	case FLASH_5752VENDOR_ATMEL_FLASH_BUFFERED:
	case FLASH_5755VENDOR_ATMEL_FLASH_1:
	case FLASH_5755VENDOR_ATMEL_FLASH_2:
	case FLASH_5755VENDOR_ATMEL_FLASH_3:
		tp->nvram_jedecnum = JEDEC_ATMEL;
		tg3_flag_set(tp, NVRAM_BUFFERED);
		tg3_flag_set(tp, FLASH);
		tp->nvram_pagesize = 264;
		break;
	case FLASH_5752VENDOR_ST_M45PE10:
	case FLASH_5752VENDOR_ST_M45PE20:
	case FLASH_5752VENDOR_ST_M45PE40:
		tp->nvram_jedecnum = JEDEC_ST;
		tg3_flag_set(tp, NVRAM_BUFFERED);
		tg3_flag_set(tp, FLASH);
		tp->nvram_pagesize = 256;
		break;
	}
}

static void __devinit tg3_get_5761_nvram_info(struct tg3 *tp)
{
	u32 nvcfg1, protect = 0;

	nvcfg1 = tr32(NVRAM_CFG1);

	/* NVRAM protection for TPM */
	if (nvcfg1 & (1 << 27)) {
		tg3_flag_set(tp, PROTECTED_NVRAM);
		protect = 1;
	}

	nvcfg1 &= NVRAM_CFG1_5752VENDOR_MASK;
	switch (nvcfg1) {
	case FLASH_5761VENDOR_ATMEL_ADB021D:
	case FLASH_5761VENDOR_ATMEL_ADB041D:
	case FLASH_5761VENDOR_ATMEL_ADB081D:
	case FLASH_5761VENDOR_ATMEL_ADB161D:
	case FLASH_5761VENDOR_ATMEL_MDB021D:
	case FLASH_5761VENDOR_ATMEL_MDB041D:
	case FLASH_5761VENDOR_ATMEL_MDB081D:
	case FLASH_5761VENDOR_ATMEL_MDB161D:
		tp->nvram_jedecnum = JEDEC_ATMEL;
		tg3_flag_set(tp, NVRAM_BUFFERED);
		tg3_flag_set(tp, FLASH);
		tg3_flag_set(tp, NO_NVRAM_ADDR_TRANS);
		tp->nvram_pagesize = 256;
		break;
	case FLASH_5761VENDOR_ST_A_M45PE20:
	case FLASH_5761VENDOR_ST_A_M45PE40:
	case FLASH_5761VENDOR_ST_A_M45PE80:
	case FLASH_5761VENDOR_ST_A_M45PE16:
	case FLASH_5761VENDOR_ST_M_M45PE20:
	case FLASH_5761VENDOR_ST_M_M45PE40:
	case FLASH_5761VENDOR_ST_M_M45PE80:
	case FLASH_5761VENDOR_ST_M_M45PE16:
		tp->nvram_jedecnum = JEDEC_ST;
		tg3_flag_set(tp, NVRAM_BUFFERED);
		tg3_flag_set(tp, FLASH);
		tp->nvram_pagesize = 256;
		break;
	}

	if (protect) {
		tp->nvram_size = tr32(NVRAM_ADDR_LOCKOUT);
	} else {
		switch (nvcfg1) {
		case FLASH_5761VENDOR_ATMEL_ADB161D:
		case FLASH_5761VENDOR_ATMEL_MDB161D:
		case FLASH_5761VENDOR_ST_A_M45PE16:
		case FLASH_5761VENDOR_ST_M_M45PE16:
			tp->nvram_size = TG3_NVRAM_SIZE_2MB;
			break;
		case FLASH_5761VENDOR_ATMEL_ADB081D:
		case FLASH_5761VENDOR_ATMEL_MDB081D:
		case FLASH_5761VENDOR_ST_A_M45PE80:
		case FLASH_5761VENDOR_ST_M_M45PE80:
			tp->nvram_size = TG3_NVRAM_SIZE_1MB;
			break;
		case FLASH_5761VENDOR_ATMEL_ADB041D:
		case FLASH_5761VENDOR_ATMEL_MDB041D:
		case FLASH_5761VENDOR_ST_A_M45PE40:
		case FLASH_5761VENDOR_ST_M_M45PE40:
			tp->nvram_size = TG3_NVRAM_SIZE_512KB;
			break;
		case FLASH_5761VENDOR_ATMEL_ADB021D:
		case FLASH_5761VENDOR_ATMEL_MDB021D:
		case FLASH_5761VENDOR_ST_A_M45PE20:
		case FLASH_5761VENDOR_ST_M_M45PE20:
			tp->nvram_size = TG3_NVRAM_SIZE_256KB;
			break;
		}
	}
}

static void __devinit tg3_get_5906_nvram_info(struct tg3 *tp)
{
	tp->nvram_jedecnum = JEDEC_ATMEL;
	tg3_flag_set(tp, NVRAM_BUFFERED);
	tp->nvram_pagesize = ATMEL_AT24C512_CHIP_SIZE;
}

static void __devinit tg3_get_57780_nvram_info(struct tg3 *tp)
{
	u32 nvcfg1;

	nvcfg1 = tr32(NVRAM_CFG1);

	switch (nvcfg1 & NVRAM_CFG1_5752VENDOR_MASK) {
	case FLASH_5787VENDOR_ATMEL_EEPROM_376KHZ:
	case FLASH_5787VENDOR_MICRO_EEPROM_376KHZ:
		tp->nvram_jedecnum = JEDEC_ATMEL;
		tg3_flag_set(tp, NVRAM_BUFFERED);
		tp->nvram_pagesize = ATMEL_AT24C512_CHIP_SIZE;

		nvcfg1 &= ~NVRAM_CFG1_COMPAT_BYPASS;
		tw32(NVRAM_CFG1, nvcfg1);
		return;
	case FLASH_5752VENDOR_ATMEL_FLASH_BUFFERED:
	case FLASH_57780VENDOR_ATMEL_AT45DB011D:
	case FLASH_57780VENDOR_ATMEL_AT45DB011B:
	case FLASH_57780VENDOR_ATMEL_AT45DB021D:
	case FLASH_57780VENDOR_ATMEL_AT45DB021B:
	case FLASH_57780VENDOR_ATMEL_AT45DB041D:
	case FLASH_57780VENDOR_ATMEL_AT45DB041B:
		tp->nvram_jedecnum = JEDEC_ATMEL;
		tg3_flag_set(tp, NVRAM_BUFFERED);
		tg3_flag_set(tp, FLASH);

		switch (nvcfg1 & NVRAM_CFG1_5752VENDOR_MASK) {
		case FLASH_5752VENDOR_ATMEL_FLASH_BUFFERED:
		case FLASH_57780VENDOR_ATMEL_AT45DB011D:
		case FLASH_57780VENDOR_ATMEL_AT45DB011B:
			tp->nvram_size = TG3_NVRAM_SIZE_128KB;
			break;
		case FLASH_57780VENDOR_ATMEL_AT45DB021D:
		case FLASH_57780VENDOR_ATMEL_AT45DB021B:
			tp->nvram_size = TG3_NVRAM_SIZE_256KB;
			break;
		case FLASH_57780VENDOR_ATMEL_AT45DB041D:
		case FLASH_57780VENDOR_ATMEL_AT45DB041B:
			tp->nvram_size = TG3_NVRAM_SIZE_512KB;
			break;
		}
		break;
	case FLASH_5752VENDOR_ST_M45PE10:
	case FLASH_5752VENDOR_ST_M45PE20:
	case FLASH_5752VENDOR_ST_M45PE40:
		tp->nvram_jedecnum = JEDEC_ST;
		tg3_flag_set(tp, NVRAM_BUFFERED);
		tg3_flag_set(tp, FLASH);

		switch (nvcfg1 & NVRAM_CFG1_5752VENDOR_MASK) {
		case FLASH_5752VENDOR_ST_M45PE10:
			tp->nvram_size = TG3_NVRAM_SIZE_128KB;
			break;
		case FLASH_5752VENDOR_ST_M45PE20:
			tp->nvram_size = TG3_NVRAM_SIZE_256KB;
			break;
		case FLASH_5752VENDOR_ST_M45PE40:
			tp->nvram_size = TG3_NVRAM_SIZE_512KB;
			break;
		}
		break;
	default:
		tg3_flag_set(tp, NO_NVRAM);
		return;
	}

	tg3_nvram_get_pagesize(tp, nvcfg1);
	if (tp->nvram_pagesize != 264 && tp->nvram_pagesize != 528)
		tg3_flag_set(tp, NO_NVRAM_ADDR_TRANS);
}


static void __devinit tg3_get_5717_nvram_info(struct tg3 *tp)
{
	u32 nvcfg1;

	nvcfg1 = tr32(NVRAM_CFG1);

	switch (nvcfg1 & NVRAM_CFG1_5752VENDOR_MASK) {
	case FLASH_5717VENDOR_ATMEL_EEPROM:
	case FLASH_5717VENDOR_MICRO_EEPROM:
		tp->nvram_jedecnum = JEDEC_ATMEL;
		tg3_flag_set(tp, NVRAM_BUFFERED);
		tp->nvram_pagesize = ATMEL_AT24C512_CHIP_SIZE;

		nvcfg1 &= ~NVRAM_CFG1_COMPAT_BYPASS;
		tw32(NVRAM_CFG1, nvcfg1);
		return;
	case FLASH_5717VENDOR_ATMEL_MDB011D:
	case FLASH_5717VENDOR_ATMEL_ADB011B:
	case FLASH_5717VENDOR_ATMEL_ADB011D:
	case FLASH_5717VENDOR_ATMEL_MDB021D:
	case FLASH_5717VENDOR_ATMEL_ADB021B:
	case FLASH_5717VENDOR_ATMEL_ADB021D:
	case FLASH_5717VENDOR_ATMEL_45USPT:
		tp->nvram_jedecnum = JEDEC_ATMEL;
		tg3_flag_set(tp, NVRAM_BUFFERED);
		tg3_flag_set(tp, FLASH);

		switch (nvcfg1 & NVRAM_CFG1_5752VENDOR_MASK) {
		case FLASH_5717VENDOR_ATMEL_MDB021D:
			/* Detect size with tg3_nvram_get_size() */
			break;
		case FLASH_5717VENDOR_ATMEL_ADB021B:
		case FLASH_5717VENDOR_ATMEL_ADB021D:
			tp->nvram_size = TG3_NVRAM_SIZE_256KB;
			break;
		default:
			tp->nvram_size = TG3_NVRAM_SIZE_128KB;
			break;
		}
		break;
	case FLASH_5717VENDOR_ST_M_M25PE10:
	case FLASH_5717VENDOR_ST_A_M25PE10:
	case FLASH_5717VENDOR_ST_M_M45PE10:
	case FLASH_5717VENDOR_ST_A_M45PE10:
	case FLASH_5717VENDOR_ST_M_M25PE20:
	case FLASH_5717VENDOR_ST_A_M25PE20:
	case FLASH_5717VENDOR_ST_M_M45PE20:
	case FLASH_5717VENDOR_ST_A_M45PE20:
	case FLASH_5717VENDOR_ST_25USPT:
	case FLASH_5717VENDOR_ST_45USPT:
		tp->nvram_jedecnum = JEDEC_ST;
		tg3_flag_set(tp, NVRAM_BUFFERED);
		tg3_flag_set(tp, FLASH);

		switch (nvcfg1 & NVRAM_CFG1_5752VENDOR_MASK) {
		case FLASH_5717VENDOR_ST_M_M25PE20:
		case FLASH_5717VENDOR_ST_M_M45PE20:
			/* Detect size with tg3_nvram_get_size() */
			break;
		case FLASH_5717VENDOR_ST_A_M25PE20:
		case FLASH_5717VENDOR_ST_A_M45PE20:
			tp->nvram_size = TG3_NVRAM_SIZE_256KB;
			break;
		default:
			tp->nvram_size = TG3_NVRAM_SIZE_128KB;
			break;
		}
		break;
	default:
		tg3_flag_set(tp, NO_NVRAM);
		return;
	}

	tg3_nvram_get_pagesize(tp, nvcfg1);
	if (tp->nvram_pagesize != 264 && tp->nvram_pagesize != 528)
		tg3_flag_set(tp, NO_NVRAM_ADDR_TRANS);
}

static void __devinit tg3_get_5720_nvram_info(struct tg3 *tp)
{
	u32 nvcfg1, nvmpinstrp;

	nvcfg1 = tr32(NVRAM_CFG1);
	nvmpinstrp = nvcfg1 & NVRAM_CFG1_5752VENDOR_MASK;

	switch (nvmpinstrp) {
	case FLASH_5720_EEPROM_HD:
	case FLASH_5720_EEPROM_LD:
		tp->nvram_jedecnum = JEDEC_ATMEL;
		tg3_flag_set(tp, NVRAM_BUFFERED);

		nvcfg1 &= ~NVRAM_CFG1_COMPAT_BYPASS;
		tw32(NVRAM_CFG1, nvcfg1);
		if (nvmpinstrp == FLASH_5720_EEPROM_HD)
			tp->nvram_pagesize = ATMEL_AT24C512_CHIP_SIZE;
		else
			tp->nvram_pagesize = ATMEL_AT24C02_CHIP_SIZE;
		return;
	case FLASH_5720VENDOR_M_ATMEL_DB011D:
	case FLASH_5720VENDOR_A_ATMEL_DB011B:
	case FLASH_5720VENDOR_A_ATMEL_DB011D:
	case FLASH_5720VENDOR_M_ATMEL_DB021D:
	case FLASH_5720VENDOR_A_ATMEL_DB021B:
	case FLASH_5720VENDOR_A_ATMEL_DB021D:
	case FLASH_5720VENDOR_M_ATMEL_DB041D:
	case FLASH_5720VENDOR_A_ATMEL_DB041B:
	case FLASH_5720VENDOR_A_ATMEL_DB041D:
	case FLASH_5720VENDOR_M_ATMEL_DB081D:
	case FLASH_5720VENDOR_A_ATMEL_DB081D:
	case FLASH_5720VENDOR_ATMEL_45USPT:
		tp->nvram_jedecnum = JEDEC_ATMEL;
		tg3_flag_set(tp, NVRAM_BUFFERED);
		tg3_flag_set(tp, FLASH);

		switch (nvmpinstrp) {
		case FLASH_5720VENDOR_M_ATMEL_DB021D:
		case FLASH_5720VENDOR_A_ATMEL_DB021B:
		case FLASH_5720VENDOR_A_ATMEL_DB021D:
			tp->nvram_size = TG3_NVRAM_SIZE_256KB;
			break;
		case FLASH_5720VENDOR_M_ATMEL_DB041D:
		case FLASH_5720VENDOR_A_ATMEL_DB041B:
		case FLASH_5720VENDOR_A_ATMEL_DB041D:
			tp->nvram_size = TG3_NVRAM_SIZE_512KB;
			break;
		case FLASH_5720VENDOR_M_ATMEL_DB081D:
		case FLASH_5720VENDOR_A_ATMEL_DB081D:
			tp->nvram_size = TG3_NVRAM_SIZE_1MB;
			break;
		default:
			tp->nvram_size = TG3_NVRAM_SIZE_128KB;
			break;
		}
		break;
	case FLASH_5720VENDOR_M_ST_M25PE10:
	case FLASH_5720VENDOR_M_ST_M45PE10:
	case FLASH_5720VENDOR_A_ST_M25PE10:
	case FLASH_5720VENDOR_A_ST_M45PE10:
	case FLASH_5720VENDOR_M_ST_M25PE20:
	case FLASH_5720VENDOR_M_ST_M45PE20:
	case FLASH_5720VENDOR_A_ST_M25PE20:
	case FLASH_5720VENDOR_A_ST_M45PE20:
	case FLASH_5720VENDOR_M_ST_M25PE40:
	case FLASH_5720VENDOR_M_ST_M45PE40:
	case FLASH_5720VENDOR_A_ST_M25PE40:
	case FLASH_5720VENDOR_A_ST_M45PE40:
	case FLASH_5720VENDOR_M_ST_M25PE80:
	case FLASH_5720VENDOR_M_ST_M45PE80:
	case FLASH_5720VENDOR_A_ST_M25PE80:
	case FLASH_5720VENDOR_A_ST_M45PE80:
	case FLASH_5720VENDOR_ST_25USPT:
	case FLASH_5720VENDOR_ST_45USPT:
		tp->nvram_jedecnum = JEDEC_ST;
		tg3_flag_set(tp, NVRAM_BUFFERED);
		tg3_flag_set(tp, FLASH);

		switch (nvmpinstrp) {
		case FLASH_5720VENDOR_M_ST_M25PE20:
		case FLASH_5720VENDOR_M_ST_M45PE20:
		case FLASH_5720VENDOR_A_ST_M25PE20:
		case FLASH_5720VENDOR_A_ST_M45PE20:
			tp->nvram_size = TG3_NVRAM_SIZE_256KB;
			break;
		case FLASH_5720VENDOR_M_ST_M25PE40:
		case FLASH_5720VENDOR_M_ST_M45PE40:
		case FLASH_5720VENDOR_A_ST_M25PE40:
		case FLASH_5720VENDOR_A_ST_M45PE40:
			tp->nvram_size = TG3_NVRAM_SIZE_512KB;
			break;
		case FLASH_5720VENDOR_M_ST_M25PE80:
		case FLASH_5720VENDOR_M_ST_M45PE80:
		case FLASH_5720VENDOR_A_ST_M25PE80:
		case FLASH_5720VENDOR_A_ST_M45PE80:
			tp->nvram_size = TG3_NVRAM_SIZE_1MB;
			break;
		default:
			tp->nvram_size = TG3_NVRAM_SIZE_128KB;
			break;
		}
		break;
	default:
		tg3_flag_set(tp, NO_NVRAM);
		return;
	}

	tg3_nvram_get_pagesize(tp, nvcfg1);
	if (tp->nvram_pagesize != 264 && tp->nvram_pagesize != 528)
		tg3_flag_set(tp, NO_NVRAM_ADDR_TRANS);
}

/* Chips other than 5700/5701 use the NVRAM for fetching info. */
static void __devinit tg3_nvram_init(struct tg3 *tp)
{
	tw32_f(GRC_EEPROM_ADDR,
	     (EEPROM_ADDR_FSM_RESET |
	      (EEPROM_DEFAULT_CLOCK_PERIOD <<
	       EEPROM_ADDR_CLKPERD_SHIFT)));

	msleep(1);

	/* Enable seeprom accesses. */
	tw32_f(GRC_LOCAL_CTRL,
	     tr32(GRC_LOCAL_CTRL) | GRC_LCLCTRL_AUTO_SEEPROM);
	udelay(100);

	if (GET_ASIC_REV(tp->pci_chip_rev_id) != ASIC_REV_5700 &&
	    GET_ASIC_REV(tp->pci_chip_rev_id) != ASIC_REV_5701) {
		tg3_flag_set(tp, NVRAM);

		if (tg3_nvram_lock(tp)) {
			netdev_warn(tp->dev,
				    "Cannot get nvram lock, %s failed\n",
				    __func__);
			return;
		}
		tg3_enable_nvram_access(tp);

		tp->nvram_size = 0;

		if (GET_ASIC_REV(tp->pci_chip_rev_id) == ASIC_REV_5752)
			tg3_get_5752_nvram_info(tp);
		else if (GET_ASIC_REV(tp->pci_chip_rev_id) == ASIC_REV_5755)
			tg3_get_5755_nvram_info(tp);
		else if (GET_ASIC_REV(tp->pci_chip_rev_id) == ASIC_REV_5787 ||
			 GET_ASIC_REV(tp->pci_chip_rev_id) == ASIC_REV_5784 ||
			 GET_ASIC_REV(tp->pci_chip_rev_id) == ASIC_REV_5785)
			tg3_get_5787_nvram_info(tp);
		else if (GET_ASIC_REV(tp->pci_chip_rev_id) == ASIC_REV_5761)
			tg3_get_5761_nvram_info(tp);
		else if (GET_ASIC_REV(tp->pci_chip_rev_id) == ASIC_REV_5906)
			tg3_get_5906_nvram_info(tp);
		else if (GET_ASIC_REV(tp->pci_chip_rev_id) == ASIC_REV_57780 ||
			 tg3_flag(tp, 57765_CLASS))
			tg3_get_57780_nvram_info(tp);
		else if (GET_ASIC_REV(tp->pci_chip_rev_id) == ASIC_REV_5717 ||
			 GET_ASIC_REV(tp->pci_chip_rev_id) == ASIC_REV_5719)
			tg3_get_5717_nvram_info(tp);
		else if (GET_ASIC_REV(tp->pci_chip_rev_id) == ASIC_REV_5720)
			tg3_get_5720_nvram_info(tp);
		else
			tg3_get_nvram_info(tp);

		if (tp->nvram_size == 0)
			tg3_get_nvram_size(tp);

		tg3_disable_nvram_access(tp);
		tg3_nvram_unlock(tp);

	} else {
		tg3_flag_clear(tp, NVRAM);
		tg3_flag_clear(tp, NVRAM_BUFFERED);

		tg3_get_eeprom_size(tp);
	}
}

struct subsys_tbl_ent {
	u16 subsys_vendor, subsys_devid;
	u32 phy_id;
};

static struct subsys_tbl_ent subsys_id_to_phy_id[] __devinitdata = {
	/* Broadcom boards. */
	{ TG3PCI_SUBVENDOR_ID_BROADCOM,
	  TG3PCI_SUBDEVICE_ID_BROADCOM_95700A6, TG3_PHY_ID_BCM5401 },
	{ TG3PCI_SUBVENDOR_ID_BROADCOM,
	  TG3PCI_SUBDEVICE_ID_BROADCOM_95701A5, TG3_PHY_ID_BCM5701 },
	{ TG3PCI_SUBVENDOR_ID_BROADCOM,
	  TG3PCI_SUBDEVICE_ID_BROADCOM_95700T6, TG3_PHY_ID_BCM8002 },
	{ TG3PCI_SUBVENDOR_ID_BROADCOM,
	  TG3PCI_SUBDEVICE_ID_BROADCOM_95700A9, 0 },
	{ TG3PCI_SUBVENDOR_ID_BROADCOM,
	  TG3PCI_SUBDEVICE_ID_BROADCOM_95701T1, TG3_PHY_ID_BCM5701 },
	{ TG3PCI_SUBVENDOR_ID_BROADCOM,
	  TG3PCI_SUBDEVICE_ID_BROADCOM_95701T8, TG3_PHY_ID_BCM5701 },
	{ TG3PCI_SUBVENDOR_ID_BROADCOM,
	  TG3PCI_SUBDEVICE_ID_BROADCOM_95701A7, 0 },
	{ TG3PCI_SUBVENDOR_ID_BROADCOM,
	  TG3PCI_SUBDEVICE_ID_BROADCOM_95701A10, TG3_PHY_ID_BCM5701 },
	{ TG3PCI_SUBVENDOR_ID_BROADCOM,
	  TG3PCI_SUBDEVICE_ID_BROADCOM_95701A12, TG3_PHY_ID_BCM5701 },
	{ TG3PCI_SUBVENDOR_ID_BROADCOM,
	  TG3PCI_SUBDEVICE_ID_BROADCOM_95703AX1, TG3_PHY_ID_BCM5703 },
	{ TG3PCI_SUBVENDOR_ID_BROADCOM,
	  TG3PCI_SUBDEVICE_ID_BROADCOM_95703AX2, TG3_PHY_ID_BCM5703 },

	/* 3com boards. */
	{ TG3PCI_SUBVENDOR_ID_3COM,
	  TG3PCI_SUBDEVICE_ID_3COM_3C996T, TG3_PHY_ID_BCM5401 },
	{ TG3PCI_SUBVENDOR_ID_3COM,
	  TG3PCI_SUBDEVICE_ID_3COM_3C996BT, TG3_PHY_ID_BCM5701 },
	{ TG3PCI_SUBVENDOR_ID_3COM,
	  TG3PCI_SUBDEVICE_ID_3COM_3C996SX, 0 },
	{ TG3PCI_SUBVENDOR_ID_3COM,
	  TG3PCI_SUBDEVICE_ID_3COM_3C1000T, TG3_PHY_ID_BCM5701 },
	{ TG3PCI_SUBVENDOR_ID_3COM,
	  TG3PCI_SUBDEVICE_ID_3COM_3C940BR01, TG3_PHY_ID_BCM5701 },

	/* DELL boards. */
	{ TG3PCI_SUBVENDOR_ID_DELL,
	  TG3PCI_SUBDEVICE_ID_DELL_VIPER, TG3_PHY_ID_BCM5401 },
	{ TG3PCI_SUBVENDOR_ID_DELL,
	  TG3PCI_SUBDEVICE_ID_DELL_JAGUAR, TG3_PHY_ID_BCM5401 },
	{ TG3PCI_SUBVENDOR_ID_DELL,
	  TG3PCI_SUBDEVICE_ID_DELL_MERLOT, TG3_PHY_ID_BCM5411 },
	{ TG3PCI_SUBVENDOR_ID_DELL,
	  TG3PCI_SUBDEVICE_ID_DELL_SLIM_MERLOT, TG3_PHY_ID_BCM5411 },

	/* Compaq boards. */
	{ TG3PCI_SUBVENDOR_ID_COMPAQ,
	  TG3PCI_SUBDEVICE_ID_COMPAQ_BANSHEE, TG3_PHY_ID_BCM5701 },
	{ TG3PCI_SUBVENDOR_ID_COMPAQ,
	  TG3PCI_SUBDEVICE_ID_COMPAQ_BANSHEE_2, TG3_PHY_ID_BCM5701 },
	{ TG3PCI_SUBVENDOR_ID_COMPAQ,
	  TG3PCI_SUBDEVICE_ID_COMPAQ_CHANGELING, 0 },
	{ TG3PCI_SUBVENDOR_ID_COMPAQ,
	  TG3PCI_SUBDEVICE_ID_COMPAQ_NC7780, TG3_PHY_ID_BCM5701 },
	{ TG3PCI_SUBVENDOR_ID_COMPAQ,
	  TG3PCI_SUBDEVICE_ID_COMPAQ_NC7780_2, TG3_PHY_ID_BCM5701 },

	/* IBM boards. */
	{ TG3PCI_SUBVENDOR_ID_IBM,
	  TG3PCI_SUBDEVICE_ID_IBM_5703SAX2, 0 }
};

static struct subsys_tbl_ent * __devinit tg3_lookup_by_subsys(struct tg3 *tp)
{
	int i;

	for (i = 0; i < ARRAY_SIZE(subsys_id_to_phy_id); i++) {
		if ((subsys_id_to_phy_id[i].subsys_vendor ==
		     tp->pdev->subsystem_vendor) &&
		    (subsys_id_to_phy_id[i].subsys_devid ==
		     tp->pdev->subsystem_device))
			return &subsys_id_to_phy_id[i];
	}
	return NULL;
}

static void __devinit tg3_get_eeprom_hw_cfg(struct tg3 *tp)
{
	u32 val;

	tp->phy_id = TG3_PHY_ID_INVALID;
	tp->led_ctrl = LED_CTRL_MODE_PHY_1;

	/* Assume an onboard device and WOL capable by default.  */
	tg3_flag_set(tp, EEPROM_WRITE_PROT);
	tg3_flag_set(tp, WOL_CAP);

	if (GET_ASIC_REV(tp->pci_chip_rev_id) == ASIC_REV_5906) {
		if (!(tr32(PCIE_TRANSACTION_CFG) & PCIE_TRANS_CFG_LOM)) {
			tg3_flag_clear(tp, EEPROM_WRITE_PROT);
			tg3_flag_set(tp, IS_NIC);
		}
		val = tr32(VCPU_CFGSHDW);
		if (val & VCPU_CFGSHDW_ASPM_DBNC)
			tg3_flag_set(tp, ASPM_WORKAROUND);
		if ((val & VCPU_CFGSHDW_WOL_ENABLE) &&
		    (val & VCPU_CFGSHDW_WOL_MAGPKT)) {
			tg3_flag_set(tp, WOL_ENABLE);
			device_set_wakeup_enable(&tp->pdev->dev, true);
		}
		goto done;
	}

	tg3_read_mem(tp, NIC_SRAM_DATA_SIG, &val);
	if (val == NIC_SRAM_DATA_SIG_MAGIC) {
		u32 nic_cfg, led_cfg;
		u32 nic_phy_id, ver, cfg2 = 0, cfg4 = 0, eeprom_phy_id;
		int eeprom_phy_serdes = 0;

		tg3_read_mem(tp, NIC_SRAM_DATA_CFG, &nic_cfg);
		tp->nic_sram_data_cfg = nic_cfg;

		tg3_read_mem(tp, NIC_SRAM_DATA_VER, &ver);
		ver >>= NIC_SRAM_DATA_VER_SHIFT;
		if (GET_ASIC_REV(tp->pci_chip_rev_id) != ASIC_REV_5700 &&
		    GET_ASIC_REV(tp->pci_chip_rev_id) != ASIC_REV_5701 &&
		    GET_ASIC_REV(tp->pci_chip_rev_id) != ASIC_REV_5703 &&
		    (ver > 0) && (ver < 0x100))
			tg3_read_mem(tp, NIC_SRAM_DATA_CFG_2, &cfg2);

		if (GET_ASIC_REV(tp->pci_chip_rev_id) == ASIC_REV_5785)
			tg3_read_mem(tp, NIC_SRAM_DATA_CFG_4, &cfg4);

		if ((nic_cfg & NIC_SRAM_DATA_CFG_PHY_TYPE_MASK) ==
		    NIC_SRAM_DATA_CFG_PHY_TYPE_FIBER)
			eeprom_phy_serdes = 1;

		tg3_read_mem(tp, NIC_SRAM_DATA_PHY_ID, &nic_phy_id);
		if (nic_phy_id != 0) {
			u32 id1 = nic_phy_id & NIC_SRAM_DATA_PHY_ID1_MASK;
			u32 id2 = nic_phy_id & NIC_SRAM_DATA_PHY_ID2_MASK;

			eeprom_phy_id  = (id1 >> 16) << 10;
			eeprom_phy_id |= (id2 & 0xfc00) << 16;
			eeprom_phy_id |= (id2 & 0x03ff) <<  0;
		} else
			eeprom_phy_id = 0;

		tp->phy_id = eeprom_phy_id;
		if (eeprom_phy_serdes) {
			if (!tg3_flag(tp, 5705_PLUS))
				tp->phy_flags |= TG3_PHYFLG_PHY_SERDES;
			else
				tp->phy_flags |= TG3_PHYFLG_MII_SERDES;
		}

		if (tg3_flag(tp, 5750_PLUS))
			led_cfg = cfg2 & (NIC_SRAM_DATA_CFG_LED_MODE_MASK |
				    SHASTA_EXT_LED_MODE_MASK);
		else
			led_cfg = nic_cfg & NIC_SRAM_DATA_CFG_LED_MODE_MASK;

		switch (led_cfg) {
		default:
		case NIC_SRAM_DATA_CFG_LED_MODE_PHY_1:
			tp->led_ctrl = LED_CTRL_MODE_PHY_1;
			break;

		case NIC_SRAM_DATA_CFG_LED_MODE_PHY_2:
			tp->led_ctrl = LED_CTRL_MODE_PHY_2;
			break;

		case NIC_SRAM_DATA_CFG_LED_MODE_MAC:
			tp->led_ctrl = LED_CTRL_MODE_MAC;

			/* Default to PHY_1_MODE if 0 (MAC_MODE) is
			 * read on some older 5700/5701 bootcode.
			 */
			if (GET_ASIC_REV(tp->pci_chip_rev_id) ==
			    ASIC_REV_5700 ||
			    GET_ASIC_REV(tp->pci_chip_rev_id) ==
			    ASIC_REV_5701)
				tp->led_ctrl = LED_CTRL_MODE_PHY_1;

			break;

		case SHASTA_EXT_LED_SHARED:
			tp->led_ctrl = LED_CTRL_MODE_SHARED;
			if (tp->pci_chip_rev_id != CHIPREV_ID_5750_A0 &&
			    tp->pci_chip_rev_id != CHIPREV_ID_5750_A1)
				tp->led_ctrl |= (LED_CTRL_MODE_PHY_1 |
						 LED_CTRL_MODE_PHY_2);
			break;

		case SHASTA_EXT_LED_MAC:
			tp->led_ctrl = LED_CTRL_MODE_SHASTA_MAC;
			break;

		case SHASTA_EXT_LED_COMBO:
			tp->led_ctrl = LED_CTRL_MODE_COMBO;
			if (tp->pci_chip_rev_id != CHIPREV_ID_5750_A0)
				tp->led_ctrl |= (LED_CTRL_MODE_PHY_1 |
						 LED_CTRL_MODE_PHY_2);
			break;

		}

		if ((GET_ASIC_REV(tp->pci_chip_rev_id) == ASIC_REV_5700 ||
		     GET_ASIC_REV(tp->pci_chip_rev_id) == ASIC_REV_5701) &&
		    tp->pdev->subsystem_vendor == PCI_VENDOR_ID_DELL)
			tp->led_ctrl = LED_CTRL_MODE_PHY_2;

		if (GET_CHIP_REV(tp->pci_chip_rev_id) == CHIPREV_5784_AX)
			tp->led_ctrl = LED_CTRL_MODE_PHY_1;

		if (nic_cfg & NIC_SRAM_DATA_CFG_EEPROM_WP) {
			tg3_flag_set(tp, EEPROM_WRITE_PROT);
			if ((tp->pdev->subsystem_vendor ==
			     PCI_VENDOR_ID_ARIMA) &&
			    (tp->pdev->subsystem_device == 0x205a ||
			     tp->pdev->subsystem_device == 0x2063))
				tg3_flag_clear(tp, EEPROM_WRITE_PROT);
		} else {
			tg3_flag_clear(tp, EEPROM_WRITE_PROT);
			tg3_flag_set(tp, IS_NIC);
		}

		if (nic_cfg & NIC_SRAM_DATA_CFG_ASF_ENABLE) {
			tg3_flag_set(tp, ENABLE_ASF);
			if (tg3_flag(tp, 5750_PLUS))
				tg3_flag_set(tp, ASF_NEW_HANDSHAKE);
		}

		if ((nic_cfg & NIC_SRAM_DATA_CFG_APE_ENABLE) &&
		    tg3_flag(tp, 5750_PLUS))
			tg3_flag_set(tp, ENABLE_APE);

		if (tp->phy_flags & TG3_PHYFLG_ANY_SERDES &&
		    !(nic_cfg & NIC_SRAM_DATA_CFG_FIBER_WOL))
			tg3_flag_clear(tp, WOL_CAP);

		if (tg3_flag(tp, WOL_CAP) &&
		    (nic_cfg & NIC_SRAM_DATA_CFG_WOL_ENABLE)) {
			tg3_flag_set(tp, WOL_ENABLE);
			device_set_wakeup_enable(&tp->pdev->dev, true);
		}

		if (cfg2 & (1 << 17))
			tp->phy_flags |= TG3_PHYFLG_CAPACITIVE_COUPLING;

		/* serdes signal pre-emphasis in register 0x590 set by */
		/* bootcode if bit 18 is set */
		if (cfg2 & (1 << 18))
			tp->phy_flags |= TG3_PHYFLG_SERDES_PREEMPHASIS;

		if ((tg3_flag(tp, 57765_PLUS) ||
		     (GET_ASIC_REV(tp->pci_chip_rev_id) == ASIC_REV_5784 &&
		      GET_CHIP_REV(tp->pci_chip_rev_id) != CHIPREV_5784_AX)) &&
		    (cfg2 & NIC_SRAM_DATA_CFG_2_APD_EN))
			tp->phy_flags |= TG3_PHYFLG_ENABLE_APD;

		if (tg3_flag(tp, PCI_EXPRESS) &&
		    GET_ASIC_REV(tp->pci_chip_rev_id) != ASIC_REV_5785 &&
		    !tg3_flag(tp, 57765_PLUS)) {
			u32 cfg3;

			tg3_read_mem(tp, NIC_SRAM_DATA_CFG_3, &cfg3);
			if (cfg3 & NIC_SRAM_ASPM_DEBOUNCE)
				tg3_flag_set(tp, ASPM_WORKAROUND);
		}

		if (cfg4 & NIC_SRAM_RGMII_INBAND_DISABLE)
			tg3_flag_set(tp, RGMII_INBAND_DISABLE);
		if (cfg4 & NIC_SRAM_RGMII_EXT_IBND_RX_EN)
			tg3_flag_set(tp, RGMII_EXT_IBND_RX_EN);
		if (cfg4 & NIC_SRAM_RGMII_EXT_IBND_TX_EN)
			tg3_flag_set(tp, RGMII_EXT_IBND_TX_EN);
	}
done:
	if (tg3_flag(tp, WOL_CAP))
		device_set_wakeup_enable(&tp->pdev->dev,
					 tg3_flag(tp, WOL_ENABLE));
	else
		device_set_wakeup_capable(&tp->pdev->dev, false);
}

static int __devinit tg3_issue_otp_command(struct tg3 *tp, u32 cmd)
{
	int i;
	u32 val;

	tw32(OTP_CTRL, cmd | OTP_CTRL_OTP_CMD_START);
	tw32(OTP_CTRL, cmd);

	/* Wait for up to 1 ms for command to execute. */
	for (i = 0; i < 100; i++) {
		val = tr32(OTP_STATUS);
		if (val & OTP_STATUS_CMD_DONE)
			break;
		udelay(10);
	}

	return (val & OTP_STATUS_CMD_DONE) ? 0 : -EBUSY;
}

/* Read the gphy configuration from the OTP region of the chip.  The gphy
 * configuration is a 32-bit value that straddles the alignment boundary.
 * We do two 32-bit reads and then shift and merge the results.
 */
static u32 __devinit tg3_read_otp_phycfg(struct tg3 *tp)
{
	u32 bhalf_otp, thalf_otp;

	tw32(OTP_MODE, OTP_MODE_OTP_THRU_GRC);

	if (tg3_issue_otp_command(tp, OTP_CTRL_OTP_CMD_INIT))
		return 0;

	tw32(OTP_ADDRESS, OTP_ADDRESS_MAGIC1);

	if (tg3_issue_otp_command(tp, OTP_CTRL_OTP_CMD_READ))
		return 0;

	thalf_otp = tr32(OTP_READ_DATA);

	tw32(OTP_ADDRESS, OTP_ADDRESS_MAGIC2);

	if (tg3_issue_otp_command(tp, OTP_CTRL_OTP_CMD_READ))
		return 0;

	bhalf_otp = tr32(OTP_READ_DATA);

	return ((thalf_otp & 0x0000ffff) << 16) | (bhalf_otp >> 16);
}

static void __devinit tg3_phy_init_link_config(struct tg3 *tp)
{
	u32 adv = ADVERTISED_Autoneg;

	if (!(tp->phy_flags & TG3_PHYFLG_10_100_ONLY))
		adv |= ADVERTISED_1000baseT_Half |
		       ADVERTISED_1000baseT_Full;

	if (!(tp->phy_flags & TG3_PHYFLG_ANY_SERDES))
		adv |= ADVERTISED_100baseT_Half |
		       ADVERTISED_100baseT_Full |
		       ADVERTISED_10baseT_Half |
		       ADVERTISED_10baseT_Full |
		       ADVERTISED_TP;
	else
		adv |= ADVERTISED_FIBRE;

	tp->link_config.advertising = adv;
	tp->link_config.speed = SPEED_UNKNOWN;
	tp->link_config.duplex = DUPLEX_UNKNOWN;
	tp->link_config.autoneg = AUTONEG_ENABLE;
	tp->link_config.active_speed = SPEED_UNKNOWN;
	tp->link_config.active_duplex = DUPLEX_UNKNOWN;

	tp->old_link = -1;
}

static int __devinit tg3_phy_probe(struct tg3 *tp)
{
	u32 hw_phy_id_1, hw_phy_id_2;
	u32 hw_phy_id, hw_phy_id_masked;
	int err;

	/* flow control autonegotiation is default behavior */
	tg3_flag_set(tp, PAUSE_AUTONEG);
	tp->link_config.flowctrl = FLOW_CTRL_TX | FLOW_CTRL_RX;

	if (tg3_flag(tp, USE_PHYLIB))
		return tg3_phy_init(tp);

	/* Reading the PHY ID register can conflict with ASF
	 * firmware access to the PHY hardware.
	 */
	err = 0;
	if (tg3_flag(tp, ENABLE_ASF) || tg3_flag(tp, ENABLE_APE)) {
		hw_phy_id = hw_phy_id_masked = TG3_PHY_ID_INVALID;
	} else {
		/* Now read the physical PHY_ID from the chip and verify
		 * that it is sane.  If it doesn't look good, we fall back
		 * to either the hard-coded table based PHY_ID and failing
		 * that the value found in the eeprom area.
		 */
		err |= tg3_readphy(tp, MII_PHYSID1, &hw_phy_id_1);
		err |= tg3_readphy(tp, MII_PHYSID2, &hw_phy_id_2);

		hw_phy_id  = (hw_phy_id_1 & 0xffff) << 10;
		hw_phy_id |= (hw_phy_id_2 & 0xfc00) << 16;
		hw_phy_id |= (hw_phy_id_2 & 0x03ff) <<  0;

		hw_phy_id_masked = hw_phy_id & TG3_PHY_ID_MASK;
	}

	if (!err && TG3_KNOWN_PHY_ID(hw_phy_id_masked)) {
		tp->phy_id = hw_phy_id;
		if (hw_phy_id_masked == TG3_PHY_ID_BCM8002)
			tp->phy_flags |= TG3_PHYFLG_PHY_SERDES;
		else
			tp->phy_flags &= ~TG3_PHYFLG_PHY_SERDES;
	} else {
		if (tp->phy_id != TG3_PHY_ID_INVALID) {
			/* Do nothing, phy ID already set up in
			 * tg3_get_eeprom_hw_cfg().
			 */
		} else {
			struct subsys_tbl_ent *p;

			/* No eeprom signature?  Try the hardcoded
			 * subsys device table.
			 */
			p = tg3_lookup_by_subsys(tp);
			if (!p)
				return -ENODEV;

			tp->phy_id = p->phy_id;
			if (!tp->phy_id ||
			    tp->phy_id == TG3_PHY_ID_BCM8002)
				tp->phy_flags |= TG3_PHYFLG_PHY_SERDES;
		}
	}

	if (!(tp->phy_flags & TG3_PHYFLG_ANY_SERDES) &&
	    (GET_ASIC_REV(tp->pci_chip_rev_id) == ASIC_REV_5719 ||
	     GET_ASIC_REV(tp->pci_chip_rev_id) == ASIC_REV_5720 ||
	     (tp->pdev->device == TG3PCI_DEVICE_TIGON3_5718 &&
	      tp->pci_chip_rev_id != CHIPREV_ID_5717_A0) ||
	     (GET_ASIC_REV(tp->pci_chip_rev_id) == ASIC_REV_57765 &&
	      tp->pci_chip_rev_id != CHIPREV_ID_57765_A0)))
		tp->phy_flags |= TG3_PHYFLG_EEE_CAP;

	tg3_phy_init_link_config(tp);

	if (!(tp->phy_flags & TG3_PHYFLG_ANY_SERDES) &&
	    !tg3_flag(tp, ENABLE_APE) &&
	    !tg3_flag(tp, ENABLE_ASF)) {
		u32 bmsr, dummy;

		tg3_readphy(tp, MII_BMSR, &bmsr);
		if (!tg3_readphy(tp, MII_BMSR, &bmsr) &&
		    (bmsr & BMSR_LSTATUS))
			goto skip_phy_reset;

		err = tg3_phy_reset(tp);
		if (err)
			return err;

		tg3_phy_set_wirespeed(tp);

		if (!tg3_phy_copper_an_config_ok(tp, &dummy)) {
			tg3_phy_autoneg_cfg(tp, tp->link_config.advertising,
					    tp->link_config.flowctrl);

			tg3_writephy(tp, MII_BMCR,
				     BMCR_ANENABLE | BMCR_ANRESTART);
		}
	}

skip_phy_reset:
	if ((tp->phy_id & TG3_PHY_ID_MASK) == TG3_PHY_ID_BCM5401) {
		err = tg3_init_5401phy_dsp(tp);
		if (err)
			return err;

		err = tg3_init_5401phy_dsp(tp);
	}

	return err;
}

static void __devinit tg3_read_vpd(struct tg3 *tp)
{
	u8 *vpd_data;
	unsigned int block_end, rosize, len;
	u32 vpdlen;
	int j, i = 0;

	vpd_data = (u8 *)tg3_vpd_readblock(tp, &vpdlen);
	if (!vpd_data)
		goto out_no_vpd;

	i = pci_vpd_find_tag(vpd_data, 0, vpdlen, PCI_VPD_LRDT_RO_DATA);
	if (i < 0)
		goto out_not_found;

	rosize = pci_vpd_lrdt_size(&vpd_data[i]);
	block_end = i + PCI_VPD_LRDT_TAG_SIZE + rosize;
	i += PCI_VPD_LRDT_TAG_SIZE;

	if (block_end > vpdlen)
		goto out_not_found;

	j = pci_vpd_find_info_keyword(vpd_data, i, rosize,
				      PCI_VPD_RO_KEYWORD_MFR_ID);
	if (j > 0) {
		len = pci_vpd_info_field_size(&vpd_data[j]);

		j += PCI_VPD_INFO_FLD_HDR_SIZE;
		if (j + len > block_end || len != 4 ||
		    memcmp(&vpd_data[j], "1028", 4))
			goto partno;

		j = pci_vpd_find_info_keyword(vpd_data, i, rosize,
					      PCI_VPD_RO_KEYWORD_VENDOR0);
		if (j < 0)
			goto partno;

		len = pci_vpd_info_field_size(&vpd_data[j]);

		j += PCI_VPD_INFO_FLD_HDR_SIZE;
		if (j + len > block_end)
			goto partno;

		memcpy(tp->fw_ver, &vpd_data[j], len);
		strncat(tp->fw_ver, " bc ", vpdlen - len - 1);
	}

partno:
	i = pci_vpd_find_info_keyword(vpd_data, i, rosize,
				      PCI_VPD_RO_KEYWORD_PARTNO);
	if (i < 0)
		goto out_not_found;

	len = pci_vpd_info_field_size(&vpd_data[i]);

	i += PCI_VPD_INFO_FLD_HDR_SIZE;
	if (len > TG3_BPN_SIZE ||
	    (len + i) > vpdlen)
		goto out_not_found;

	memcpy(tp->board_part_number, &vpd_data[i], len);

out_not_found:
	kfree(vpd_data);
	if (tp->board_part_number[0])
		return;

out_no_vpd:
	if (GET_ASIC_REV(tp->pci_chip_rev_id) == ASIC_REV_5717) {
		if (tp->pdev->device == TG3PCI_DEVICE_TIGON3_5717)
			strcpy(tp->board_part_number, "BCM5717");
		else if (tp->pdev->device == TG3PCI_DEVICE_TIGON3_5718)
			strcpy(tp->board_part_number, "BCM5718");
		else
			goto nomatch;
	} else if (GET_ASIC_REV(tp->pci_chip_rev_id) == ASIC_REV_57780) {
		if (tp->pdev->device == TG3PCI_DEVICE_TIGON3_57780)
			strcpy(tp->board_part_number, "BCM57780");
		else if (tp->pdev->device == TG3PCI_DEVICE_TIGON3_57760)
			strcpy(tp->board_part_number, "BCM57760");
		else if (tp->pdev->device == TG3PCI_DEVICE_TIGON3_57790)
			strcpy(tp->board_part_number, "BCM57790");
		else if (tp->pdev->device == TG3PCI_DEVICE_TIGON3_57788)
			strcpy(tp->board_part_number, "BCM57788");
		else
			goto nomatch;
	} else if (GET_ASIC_REV(tp->pci_chip_rev_id) == ASIC_REV_57765) {
		if (tp->pdev->device == TG3PCI_DEVICE_TIGON3_57761)
			strcpy(tp->board_part_number, "BCM57761");
		else if (tp->pdev->device == TG3PCI_DEVICE_TIGON3_57765)
			strcpy(tp->board_part_number, "BCM57765");
		else if (tp->pdev->device == TG3PCI_DEVICE_TIGON3_57781)
			strcpy(tp->board_part_number, "BCM57781");
		else if (tp->pdev->device == TG3PCI_DEVICE_TIGON3_57785)
			strcpy(tp->board_part_number, "BCM57785");
		else if (tp->pdev->device == TG3PCI_DEVICE_TIGON3_57791)
			strcpy(tp->board_part_number, "BCM57791");
		else if (tp->pdev->device == TG3PCI_DEVICE_TIGON3_57795)
			strcpy(tp->board_part_number, "BCM57795");
		else
			goto nomatch;
	} else if (GET_ASIC_REV(tp->pci_chip_rev_id) == ASIC_REV_57766) {
		if (tp->pdev->device == TG3PCI_DEVICE_TIGON3_57762)
			strcpy(tp->board_part_number, "BCM57762");
		else if (tp->pdev->device == TG3PCI_DEVICE_TIGON3_57766)
			strcpy(tp->board_part_number, "BCM57766");
		else if (tp->pdev->device == TG3PCI_DEVICE_TIGON3_57782)
			strcpy(tp->board_part_number, "BCM57782");
		else if (tp->pdev->device == TG3PCI_DEVICE_TIGON3_57786)
			strcpy(tp->board_part_number, "BCM57786");
		else
			goto nomatch;
	} else if (GET_ASIC_REV(tp->pci_chip_rev_id) == ASIC_REV_5906) {
		strcpy(tp->board_part_number, "BCM95906");
	} else {
nomatch:
		strcpy(tp->board_part_number, "none");
	}
}

static int __devinit tg3_fw_img_is_valid(struct tg3 *tp, u32 offset)
{
	u32 val;

	if (tg3_nvram_read(tp, offset, &val) ||
	    (val & 0xfc000000) != 0x0c000000 ||
	    tg3_nvram_read(tp, offset + 4, &val) ||
	    val != 0)
		return 0;

	return 1;
}

static void __devinit tg3_read_bc_ver(struct tg3 *tp)
{
	u32 val, offset, start, ver_offset;
	int i, dst_off;
	bool newver = false;

	if (tg3_nvram_read(tp, 0xc, &offset) ||
	    tg3_nvram_read(tp, 0x4, &start))
		return;

	offset = tg3_nvram_logical_addr(tp, offset);

	if (tg3_nvram_read(tp, offset, &val))
		return;

	if ((val & 0xfc000000) == 0x0c000000) {
		if (tg3_nvram_read(tp, offset + 4, &val))
			return;

		if (val == 0)
			newver = true;
	}

	dst_off = strlen(tp->fw_ver);

	if (newver) {
		if (TG3_VER_SIZE - dst_off < 16 ||
		    tg3_nvram_read(tp, offset + 8, &ver_offset))
			return;

		offset = offset + ver_offset - start;
		for (i = 0; i < 16; i += 4) {
			__be32 v;
			if (tg3_nvram_read_be32(tp, offset + i, &v))
				return;

			memcpy(tp->fw_ver + dst_off + i, &v, sizeof(v));
		}
	} else {
		u32 major, minor;

		if (tg3_nvram_read(tp, TG3_NVM_PTREV_BCVER, &ver_offset))
			return;

		major = (ver_offset & TG3_NVM_BCVER_MAJMSK) >>
			TG3_NVM_BCVER_MAJSFT;
		minor = ver_offset & TG3_NVM_BCVER_MINMSK;
		snprintf(&tp->fw_ver[dst_off], TG3_VER_SIZE - dst_off,
			 "v%d.%02d", major, minor);
	}
}

static void __devinit tg3_read_hwsb_ver(struct tg3 *tp)
{
	u32 val, major, minor;

	/* Use native endian representation */
	if (tg3_nvram_read(tp, TG3_NVM_HWSB_CFG1, &val))
		return;

	major = (val & TG3_NVM_HWSB_CFG1_MAJMSK) >>
		TG3_NVM_HWSB_CFG1_MAJSFT;
	minor = (val & TG3_NVM_HWSB_CFG1_MINMSK) >>
		TG3_NVM_HWSB_CFG1_MINSFT;

	snprintf(&tp->fw_ver[0], 32, "sb v%d.%02d", major, minor);
}

static void __devinit tg3_read_sb_ver(struct tg3 *tp, u32 val)
{
	u32 offset, major, minor, build;

	strncat(tp->fw_ver, "sb", TG3_VER_SIZE - strlen(tp->fw_ver) - 1);

	if ((val & TG3_EEPROM_SB_FORMAT_MASK) != TG3_EEPROM_SB_FORMAT_1)
		return;

	switch (val & TG3_EEPROM_SB_REVISION_MASK) {
	case TG3_EEPROM_SB_REVISION_0:
		offset = TG3_EEPROM_SB_F1R0_EDH_OFF;
		break;
	case TG3_EEPROM_SB_REVISION_2:
		offset = TG3_EEPROM_SB_F1R2_EDH_OFF;
		break;
	case TG3_EEPROM_SB_REVISION_3:
		offset = TG3_EEPROM_SB_F1R3_EDH_OFF;
		break;
	case TG3_EEPROM_SB_REVISION_4:
		offset = TG3_EEPROM_SB_F1R4_EDH_OFF;
		break;
	case TG3_EEPROM_SB_REVISION_5:
		offset = TG3_EEPROM_SB_F1R5_EDH_OFF;
		break;
	case TG3_EEPROM_SB_REVISION_6:
		offset = TG3_EEPROM_SB_F1R6_EDH_OFF;
		break;
	default:
		return;
	}

	if (tg3_nvram_read(tp, offset, &val))
		return;

	build = (val & TG3_EEPROM_SB_EDH_BLD_MASK) >>
		TG3_EEPROM_SB_EDH_BLD_SHFT;
	major = (val & TG3_EEPROM_SB_EDH_MAJ_MASK) >>
		TG3_EEPROM_SB_EDH_MAJ_SHFT;
	minor =  val & TG3_EEPROM_SB_EDH_MIN_MASK;

	if (minor > 99 || build > 26)
		return;

	offset = strlen(tp->fw_ver);
	snprintf(&tp->fw_ver[offset], TG3_VER_SIZE - offset,
		 " v%d.%02d", major, minor);

	if (build > 0) {
		offset = strlen(tp->fw_ver);
		if (offset < TG3_VER_SIZE - 1)
			tp->fw_ver[offset] = 'a' + build - 1;
	}
}

static void __devinit tg3_read_mgmtfw_ver(struct tg3 *tp)
{
	u32 val, offset, start;
	int i, vlen;

	for (offset = TG3_NVM_DIR_START;
	     offset < TG3_NVM_DIR_END;
	     offset += TG3_NVM_DIRENT_SIZE) {
		if (tg3_nvram_read(tp, offset, &val))
			return;

		if ((val >> TG3_NVM_DIRTYPE_SHIFT) == TG3_NVM_DIRTYPE_ASFINI)
			break;
	}

	if (offset == TG3_NVM_DIR_END)
		return;

	if (!tg3_flag(tp, 5705_PLUS))
		start = 0x08000000;
	else if (tg3_nvram_read(tp, offset - 4, &start))
		return;

	if (tg3_nvram_read(tp, offset + 4, &offset) ||
	    !tg3_fw_img_is_valid(tp, offset) ||
	    tg3_nvram_read(tp, offset + 8, &val))
		return;

	offset += val - start;

	vlen = strlen(tp->fw_ver);

	tp->fw_ver[vlen++] = ',';
	tp->fw_ver[vlen++] = ' ';

	for (i = 0; i < 4; i++) {
		__be32 v;
		if (tg3_nvram_read_be32(tp, offset, &v))
			return;

		offset += sizeof(v);

		if (vlen > TG3_VER_SIZE - sizeof(v)) {
			memcpy(&tp->fw_ver[vlen], &v, TG3_VER_SIZE - vlen);
			break;
		}

		memcpy(&tp->fw_ver[vlen], &v, sizeof(v));
		vlen += sizeof(v);
	}
}

static void __devinit tg3_read_dash_ver(struct tg3 *tp)
{
	int vlen;
	u32 apedata;
	char *fwtype;

	if (!tg3_flag(tp, ENABLE_APE) || !tg3_flag(tp, ENABLE_ASF))
		return;

	apedata = tg3_ape_read32(tp, TG3_APE_SEG_SIG);
	if (apedata != APE_SEG_SIG_MAGIC)
		return;

	apedata = tg3_ape_read32(tp, TG3_APE_FW_STATUS);
	if (!(apedata & APE_FW_STATUS_READY))
		return;

	apedata = tg3_ape_read32(tp, TG3_APE_FW_VERSION);

	if (tg3_ape_read32(tp, TG3_APE_FW_FEATURES) & TG3_APE_FW_FEATURE_NCSI) {
		tg3_flag_set(tp, APE_HAS_NCSI);
		fwtype = "NCSI";
	} else {
		fwtype = "DASH";
	}

	vlen = strlen(tp->fw_ver);

	snprintf(&tp->fw_ver[vlen], TG3_VER_SIZE - vlen, " %s v%d.%d.%d.%d",
		 fwtype,
		 (apedata & APE_FW_VERSION_MAJMSK) >> APE_FW_VERSION_MAJSFT,
		 (apedata & APE_FW_VERSION_MINMSK) >> APE_FW_VERSION_MINSFT,
		 (apedata & APE_FW_VERSION_REVMSK) >> APE_FW_VERSION_REVSFT,
		 (apedata & APE_FW_VERSION_BLDMSK));
}

static void __devinit tg3_read_fw_ver(struct tg3 *tp)
{
	u32 val;
	bool vpd_vers = false;

	if (tp->fw_ver[0] != 0)
		vpd_vers = true;

	if (tg3_flag(tp, NO_NVRAM)) {
		strcat(tp->fw_ver, "sb");
		return;
	}

	if (tg3_nvram_read(tp, 0, &val))
		return;

	if (val == TG3_EEPROM_MAGIC)
		tg3_read_bc_ver(tp);
	else if ((val & TG3_EEPROM_MAGIC_FW_MSK) == TG3_EEPROM_MAGIC_FW)
		tg3_read_sb_ver(tp, val);
	else if ((val & TG3_EEPROM_MAGIC_HW_MSK) == TG3_EEPROM_MAGIC_HW)
		tg3_read_hwsb_ver(tp);
	else
		return;

	if (vpd_vers)
		goto done;

	if (tg3_flag(tp, ENABLE_APE)) {
		if (tg3_flag(tp, ENABLE_ASF))
			tg3_read_dash_ver(tp);
	} else if (tg3_flag(tp, ENABLE_ASF)) {
		tg3_read_mgmtfw_ver(tp);
	}

done:
	tp->fw_ver[TG3_VER_SIZE - 1] = 0;
}

static inline u32 tg3_rx_ret_ring_size(struct tg3 *tp)
{
	if (tg3_flag(tp, LRG_PROD_RING_CAP))
		return TG3_RX_RET_MAX_SIZE_5717;
	else if (tg3_flag(tp, JUMBO_CAPABLE) && !tg3_flag(tp, 5780_CLASS))
		return TG3_RX_RET_MAX_SIZE_5700;
	else
		return TG3_RX_RET_MAX_SIZE_5705;
}

static DEFINE_PCI_DEVICE_TABLE(tg3_write_reorder_chipsets) = {
	{ PCI_DEVICE(PCI_VENDOR_ID_AMD, PCI_DEVICE_ID_AMD_FE_GATE_700C) },
	{ PCI_DEVICE(PCI_VENDOR_ID_AMD, PCI_DEVICE_ID_AMD_8131_BRIDGE) },
	{ PCI_DEVICE(PCI_VENDOR_ID_VIA, PCI_DEVICE_ID_VIA_8385_0) },
	{ },
};

static struct pci_dev * __devinit tg3_find_peer(struct tg3 *tp)
{
	struct pci_dev *peer;
	unsigned int func, devnr = tp->pdev->devfn & ~7;

	for (func = 0; func < 8; func++) {
		peer = pci_get_slot(tp->pdev->bus, devnr | func);
		if (peer && peer != tp->pdev)
			break;
		pci_dev_put(peer);
	}
	/* 5704 can be configured in single-port mode, set peer to
	 * tp->pdev in that case.
	 */
	if (!peer) {
		peer = tp->pdev;
		return peer;
	}

	/*
	 * We don't need to keep the refcount elevated; there's no way
	 * to remove one half of this device without removing the other
	 */
	pci_dev_put(peer);

	return peer;
}

static void __devinit tg3_detect_asic_rev(struct tg3 *tp, u32 misc_ctrl_reg)
{
	tp->pci_chip_rev_id = misc_ctrl_reg >> MISC_HOST_CTRL_CHIPREV_SHIFT;
	if (GET_ASIC_REV(tp->pci_chip_rev_id) == ASIC_REV_USE_PROD_ID_REG) {
		u32 reg;

		/* All devices that use the alternate
		 * ASIC REV location have a CPMU.
		 */
		tg3_flag_set(tp, CPMU_PRESENT);

		if (tp->pdev->device == TG3PCI_DEVICE_TIGON3_5717 ||
		    tp->pdev->device == TG3PCI_DEVICE_TIGON3_5718 ||
		    tp->pdev->device == TG3PCI_DEVICE_TIGON3_5719 ||
		    tp->pdev->device == TG3PCI_DEVICE_TIGON3_5720)
			reg = TG3PCI_GEN2_PRODID_ASICREV;
		else if (tp->pdev->device == TG3PCI_DEVICE_TIGON3_57781 ||
			 tp->pdev->device == TG3PCI_DEVICE_TIGON3_57785 ||
			 tp->pdev->device == TG3PCI_DEVICE_TIGON3_57761 ||
			 tp->pdev->device == TG3PCI_DEVICE_TIGON3_57765 ||
			 tp->pdev->device == TG3PCI_DEVICE_TIGON3_57791 ||
			 tp->pdev->device == TG3PCI_DEVICE_TIGON3_57795 ||
			 tp->pdev->device == TG3PCI_DEVICE_TIGON3_57762 ||
			 tp->pdev->device == TG3PCI_DEVICE_TIGON3_57766 ||
			 tp->pdev->device == TG3PCI_DEVICE_TIGON3_57782 ||
			 tp->pdev->device == TG3PCI_DEVICE_TIGON3_57786)
			reg = TG3PCI_GEN15_PRODID_ASICREV;
		else
			reg = TG3PCI_PRODID_ASICREV;

		pci_read_config_dword(tp->pdev, reg, &tp->pci_chip_rev_id);
	}

	/* Wrong chip ID in 5752 A0. This code can be removed later
	 * as A0 is not in production.
	 */
	if (tp->pci_chip_rev_id == CHIPREV_ID_5752_A0_HW)
		tp->pci_chip_rev_id = CHIPREV_ID_5752_A0;

	if (GET_ASIC_REV(tp->pci_chip_rev_id) == ASIC_REV_5717 ||
	    GET_ASIC_REV(tp->pci_chip_rev_id) == ASIC_REV_5719 ||
	    GET_ASIC_REV(tp->pci_chip_rev_id) == ASIC_REV_5720)
		tg3_flag_set(tp, 5717_PLUS);

	if (GET_ASIC_REV(tp->pci_chip_rev_id) == ASIC_REV_57765 ||
	    GET_ASIC_REV(tp->pci_chip_rev_id) == ASIC_REV_57766)
		tg3_flag_set(tp, 57765_CLASS);

	if (tg3_flag(tp, 57765_CLASS) || tg3_flag(tp, 5717_PLUS))
		tg3_flag_set(tp, 57765_PLUS);

	/* Intentionally exclude ASIC_REV_5906 */
	if (GET_ASIC_REV(tp->pci_chip_rev_id) == ASIC_REV_5755 ||
	    GET_ASIC_REV(tp->pci_chip_rev_id) == ASIC_REV_5787 ||
	    GET_ASIC_REV(tp->pci_chip_rev_id) == ASIC_REV_5784 ||
	    GET_ASIC_REV(tp->pci_chip_rev_id) == ASIC_REV_5761 ||
	    GET_ASIC_REV(tp->pci_chip_rev_id) == ASIC_REV_5785 ||
	    GET_ASIC_REV(tp->pci_chip_rev_id) == ASIC_REV_57780 ||
	    tg3_flag(tp, 57765_PLUS))
		tg3_flag_set(tp, 5755_PLUS);

	if (GET_ASIC_REV(tp->pci_chip_rev_id) == ASIC_REV_5780 ||
	    GET_ASIC_REV(tp->pci_chip_rev_id) == ASIC_REV_5714)
		tg3_flag_set(tp, 5780_CLASS);

	if (GET_ASIC_REV(tp->pci_chip_rev_id) == ASIC_REV_5750 ||
	    GET_ASIC_REV(tp->pci_chip_rev_id) == ASIC_REV_5752 ||
	    GET_ASIC_REV(tp->pci_chip_rev_id) == ASIC_REV_5906 ||
	    tg3_flag(tp, 5755_PLUS) ||
	    tg3_flag(tp, 5780_CLASS))
		tg3_flag_set(tp, 5750_PLUS);

	if (GET_ASIC_REV(tp->pci_chip_rev_id) == ASIC_REV_5705 ||
	    tg3_flag(tp, 5750_PLUS))
		tg3_flag_set(tp, 5705_PLUS);
}

static int __devinit tg3_get_invariants(struct tg3 *tp)
{
	u32 misc_ctrl_reg;
	u32 pci_state_reg, grc_misc_cfg;
	u32 val;
	u16 pci_cmd;
	int err;

	/* Force memory write invalidate off.  If we leave it on,
	 * then on 5700_BX chips we have to enable a workaround.
	 * The workaround is to set the TG3PCI_DMA_RW_CTRL boundary
	 * to match the cacheline size.  The Broadcom driver have this
	 * workaround but turns MWI off all the times so never uses
	 * it.  This seems to suggest that the workaround is insufficient.
	 */
	pci_read_config_word(tp->pdev, PCI_COMMAND, &pci_cmd);
	pci_cmd &= ~PCI_COMMAND_INVALIDATE;
	pci_write_config_word(tp->pdev, PCI_COMMAND, pci_cmd);

	/* Important! -- Make sure register accesses are byteswapped
	 * correctly.  Also, for those chips that require it, make
	 * sure that indirect register accesses are enabled before
	 * the first operation.
	 */
	pci_read_config_dword(tp->pdev, TG3PCI_MISC_HOST_CTRL,
			      &misc_ctrl_reg);
	tp->misc_host_ctrl |= (misc_ctrl_reg &
			       MISC_HOST_CTRL_CHIPREV);
	pci_write_config_dword(tp->pdev, TG3PCI_MISC_HOST_CTRL,
			       tp->misc_host_ctrl);

	tg3_detect_asic_rev(tp, misc_ctrl_reg);

	/* If we have 5702/03 A1 or A2 on certain ICH chipsets,
	 * we need to disable memory and use config. cycles
	 * only to access all registers. The 5702/03 chips
	 * can mistakenly decode the special cycles from the
	 * ICH chipsets as memory write cycles, causing corruption
	 * of register and memory space. Only certain ICH bridges
	 * will drive special cycles with non-zero data during the
	 * address phase which can fall within the 5703's address
	 * range. This is not an ICH bug as the PCI spec allows
	 * non-zero address during special cycles. However, only
	 * these ICH bridges are known to drive non-zero addresses
	 * during special cycles.
	 *
	 * Since special cycles do not cross PCI bridges, we only
	 * enable this workaround if the 5703 is on the secondary
	 * bus of these ICH bridges.
	 */
	if ((tp->pci_chip_rev_id == CHIPREV_ID_5703_A1) ||
	    (tp->pci_chip_rev_id == CHIPREV_ID_5703_A2)) {
		static struct tg3_dev_id {
			u32	vendor;
			u32	device;
			u32	rev;
		} ich_chipsets[] = {
			{ PCI_VENDOR_ID_INTEL, PCI_DEVICE_ID_INTEL_82801AA_8,
			  PCI_ANY_ID },
			{ PCI_VENDOR_ID_INTEL, PCI_DEVICE_ID_INTEL_82801AB_8,
			  PCI_ANY_ID },
			{ PCI_VENDOR_ID_INTEL, PCI_DEVICE_ID_INTEL_82801BA_11,
			  0xa },
			{ PCI_VENDOR_ID_INTEL, PCI_DEVICE_ID_INTEL_82801BA_6,
			  PCI_ANY_ID },
			{ },
		};
		struct tg3_dev_id *pci_id = &ich_chipsets[0];
		struct pci_dev *bridge = NULL;

		while (pci_id->vendor != 0) {
			bridge = pci_get_device(pci_id->vendor, pci_id->device,
						bridge);
			if (!bridge) {
				pci_id++;
				continue;
			}
			if (pci_id->rev != PCI_ANY_ID) {
				if (bridge->revision > pci_id->rev)
					continue;
			}
			if (bridge->subordinate &&
			    (bridge->subordinate->number ==
			     tp->pdev->bus->number)) {
				tg3_flag_set(tp, ICH_WORKAROUND);
				pci_dev_put(bridge);
				break;
			}
		}
	}

	if (GET_ASIC_REV(tp->pci_chip_rev_id) == ASIC_REV_5701) {
		static struct tg3_dev_id {
			u32	vendor;
			u32	device;
		} bridge_chipsets[] = {
			{ PCI_VENDOR_ID_INTEL, PCI_DEVICE_ID_INTEL_PXH_0 },
			{ PCI_VENDOR_ID_INTEL, PCI_DEVICE_ID_INTEL_PXH_1 },
			{ },
		};
		struct tg3_dev_id *pci_id = &bridge_chipsets[0];
		struct pci_dev *bridge = NULL;

		while (pci_id->vendor != 0) {
			bridge = pci_get_device(pci_id->vendor,
						pci_id->device,
						bridge);
			if (!bridge) {
				pci_id++;
				continue;
			}
			if (bridge->subordinate &&
			    (bridge->subordinate->number <=
			     tp->pdev->bus->number) &&
			    (bridge->subordinate->subordinate >=
			     tp->pdev->bus->number)) {
				tg3_flag_set(tp, 5701_DMA_BUG);
				pci_dev_put(bridge);
				break;
			}
		}
	}

	/* The EPB bridge inside 5714, 5715, and 5780 cannot support
	 * DMA addresses > 40-bit. This bridge may have other additional
	 * 57xx devices behind it in some 4-port NIC designs for example.
	 * Any tg3 device found behind the bridge will also need the 40-bit
	 * DMA workaround.
	 */
	if (tg3_flag(tp, 5780_CLASS)) {
		tg3_flag_set(tp, 40BIT_DMA_BUG);
		tp->msi_cap = pci_find_capability(tp->pdev, PCI_CAP_ID_MSI);
	} else {
		struct pci_dev *bridge = NULL;

		do {
			bridge = pci_get_device(PCI_VENDOR_ID_SERVERWORKS,
						PCI_DEVICE_ID_SERVERWORKS_EPB,
						bridge);
			if (bridge && bridge->subordinate &&
			    (bridge->subordinate->number <=
			     tp->pdev->bus->number) &&
			    (bridge->subordinate->subordinate >=
			     tp->pdev->bus->number)) {
				tg3_flag_set(tp, 40BIT_DMA_BUG);
				pci_dev_put(bridge);
				break;
			}
		} while (bridge);
	}

	if (GET_ASIC_REV(tp->pci_chip_rev_id) == ASIC_REV_5704 ||
	    GET_ASIC_REV(tp->pci_chip_rev_id) == ASIC_REV_5714)
		tp->pdev_peer = tg3_find_peer(tp);

	/* Determine TSO capabilities */
	if (tp->pci_chip_rev_id == CHIPREV_ID_5719_A0)
		; /* Do nothing. HW bug. */
	else if (tg3_flag(tp, 57765_PLUS))
		tg3_flag_set(tp, HW_TSO_3);
	else if (tg3_flag(tp, 5755_PLUS) ||
		 GET_ASIC_REV(tp->pci_chip_rev_id) == ASIC_REV_5906)
		tg3_flag_set(tp, HW_TSO_2);
	else if (tg3_flag(tp, 5750_PLUS)) {
		tg3_flag_set(tp, HW_TSO_1);
		tg3_flag_set(tp, TSO_BUG);
		if (GET_ASIC_REV(tp->pci_chip_rev_id) == ASIC_REV_5750 &&
		    tp->pci_chip_rev_id >= CHIPREV_ID_5750_C2)
			tg3_flag_clear(tp, TSO_BUG);
	} else if (GET_ASIC_REV(tp->pci_chip_rev_id) != ASIC_REV_5700 &&
		   GET_ASIC_REV(tp->pci_chip_rev_id) != ASIC_REV_5701 &&
		   tp->pci_chip_rev_id != CHIPREV_ID_5705_A0) {
			tg3_flag_set(tp, TSO_BUG);
		if (GET_ASIC_REV(tp->pci_chip_rev_id) == ASIC_REV_5705)
			tp->fw_needed = FIRMWARE_TG3TSO5;
		else
			tp->fw_needed = FIRMWARE_TG3TSO;
	}

	/* Selectively allow TSO based on operating conditions */
	if (tg3_flag(tp, HW_TSO_1) ||
	    tg3_flag(tp, HW_TSO_2) ||
	    tg3_flag(tp, HW_TSO_3) ||
	    tp->fw_needed) {
		/* For firmware TSO, assume ASF is disabled.
		 * We'll disable TSO later if we discover ASF
		 * is enabled in tg3_get_eeprom_hw_cfg().
		 */
		tg3_flag_set(tp, TSO_CAPABLE);
	} else {
		tg3_flag_clear(tp, TSO_CAPABLE);
		tg3_flag_clear(tp, TSO_BUG);
		tp->fw_needed = NULL;
	}

	if (tp->pci_chip_rev_id == CHIPREV_ID_5701_A0)
		tp->fw_needed = FIRMWARE_TG3;

	tp->irq_max = 1;

	if (tg3_flag(tp, 5750_PLUS)) {
		tg3_flag_set(tp, SUPPORT_MSI);
		if (GET_CHIP_REV(tp->pci_chip_rev_id) == CHIPREV_5750_AX ||
		    GET_CHIP_REV(tp->pci_chip_rev_id) == CHIPREV_5750_BX ||
		    (GET_ASIC_REV(tp->pci_chip_rev_id) == ASIC_REV_5714 &&
		     tp->pci_chip_rev_id <= CHIPREV_ID_5714_A2 &&
		     tp->pdev_peer == tp->pdev))
			tg3_flag_clear(tp, SUPPORT_MSI);

		if (tg3_flag(tp, 5755_PLUS) ||
		    GET_ASIC_REV(tp->pci_chip_rev_id) == ASIC_REV_5906) {
			tg3_flag_set(tp, 1SHOT_MSI);
		}

		if (tg3_flag(tp, 57765_PLUS)) {
			tg3_flag_set(tp, SUPPORT_MSIX);
			tp->irq_max = TG3_IRQ_MAX_VECS;
			tg3_rss_init_dflt_indir_tbl(tp);
		}
	}

	if (tg3_flag(tp, 5755_PLUS))
		tg3_flag_set(tp, SHORT_DMA_BUG);

	if (GET_ASIC_REV(tp->pci_chip_rev_id) == ASIC_REV_5719)
		tp->dma_limit = TG3_TX_BD_DMA_MAX_4K;

	if (GET_ASIC_REV(tp->pci_chip_rev_id) == ASIC_REV_5717 ||
	    GET_ASIC_REV(tp->pci_chip_rev_id) == ASIC_REV_5719 ||
	    GET_ASIC_REV(tp->pci_chip_rev_id) == ASIC_REV_5720)
		tg3_flag_set(tp, LRG_PROD_RING_CAP);

	if (tg3_flag(tp, 57765_PLUS) &&
	    tp->pci_chip_rev_id != CHIPREV_ID_5719_A0)
		tg3_flag_set(tp, USE_JUMBO_BDFLAG);

	if (!tg3_flag(tp, 5705_PLUS) ||
	    tg3_flag(tp, 5780_CLASS) ||
	    tg3_flag(tp, USE_JUMBO_BDFLAG))
		tg3_flag_set(tp, JUMBO_CAPABLE);

	pci_read_config_dword(tp->pdev, TG3PCI_PCISTATE,
			      &pci_state_reg);

	if (pci_is_pcie(tp->pdev)) {
		u16 lnkctl;

		tg3_flag_set(tp, PCI_EXPRESS);

		if (tp->pci_chip_rev_id == CHIPREV_ID_5719_A0) {
			int readrq = pcie_get_readrq(tp->pdev);
			if (readrq > 2048)
				pcie_set_readrq(tp->pdev, 2048);
		}

		pci_read_config_word(tp->pdev,
				     pci_pcie_cap(tp->pdev) + PCI_EXP_LNKCTL,
				     &lnkctl);
		if (lnkctl & PCI_EXP_LNKCTL_CLKREQ_EN) {
			if (GET_ASIC_REV(tp->pci_chip_rev_id) ==
			    ASIC_REV_5906) {
				tg3_flag_clear(tp, HW_TSO_2);
				tg3_flag_clear(tp, TSO_CAPABLE);
			}
			if (GET_ASIC_REV(tp->pci_chip_rev_id) == ASIC_REV_5784 ||
			    GET_ASIC_REV(tp->pci_chip_rev_id) == ASIC_REV_5761 ||
			    tp->pci_chip_rev_id == CHIPREV_ID_57780_A0 ||
			    tp->pci_chip_rev_id == CHIPREV_ID_57780_A1)
				tg3_flag_set(tp, CLKREQ_BUG);
		} else if (tp->pci_chip_rev_id == CHIPREV_ID_5717_A0) {
			tg3_flag_set(tp, L1PLLPD_EN);
		}
	} else if (GET_ASIC_REV(tp->pci_chip_rev_id) == ASIC_REV_5785) {
		/* BCM5785 devices are effectively PCIe devices, and should
		 * follow PCIe codepaths, but do not have a PCIe capabilities
		 * section.
		 */
		tg3_flag_set(tp, PCI_EXPRESS);
	} else if (!tg3_flag(tp, 5705_PLUS) ||
		   tg3_flag(tp, 5780_CLASS)) {
		tp->pcix_cap = pci_find_capability(tp->pdev, PCI_CAP_ID_PCIX);
		if (!tp->pcix_cap) {
			dev_err(&tp->pdev->dev,
				"Cannot find PCI-X capability, aborting\n");
			return -EIO;
		}

		if (!(pci_state_reg & PCISTATE_CONV_PCI_MODE))
			tg3_flag_set(tp, PCIX_MODE);
	}

	/* If we have an AMD 762 or VIA K8T800 chipset, write
	 * reordering to the mailbox registers done by the host
	 * controller can cause major troubles.  We read back from
	 * every mailbox register write to force the writes to be
	 * posted to the chip in order.
	 */
	if (pci_dev_present(tg3_write_reorder_chipsets) &&
	    !tg3_flag(tp, PCI_EXPRESS))
		tg3_flag_set(tp, MBOX_WRITE_REORDER);

	pci_read_config_byte(tp->pdev, PCI_CACHE_LINE_SIZE,
			     &tp->pci_cacheline_sz);
	pci_read_config_byte(tp->pdev, PCI_LATENCY_TIMER,
			     &tp->pci_lat_timer);
	if (GET_ASIC_REV(tp->pci_chip_rev_id) == ASIC_REV_5703 &&
	    tp->pci_lat_timer < 64) {
		tp->pci_lat_timer = 64;
		pci_write_config_byte(tp->pdev, PCI_LATENCY_TIMER,
				      tp->pci_lat_timer);
	}

	/* Important! -- It is critical that the PCI-X hw workaround
	 * situation is decided before the first MMIO register access.
	 */
	if (GET_CHIP_REV(tp->pci_chip_rev_id) == CHIPREV_5700_BX) {
		/* 5700 BX chips need to have their TX producer index
		 * mailboxes written twice to workaround a bug.
		 */
		tg3_flag_set(tp, TXD_MBOX_HWBUG);

		/* If we are in PCI-X mode, enable register write workaround.
		 *
		 * The workaround is to use indirect register accesses
		 * for all chip writes not to mailbox registers.
		 */
		if (tg3_flag(tp, PCIX_MODE)) {
			u32 pm_reg;

			tg3_flag_set(tp, PCIX_TARGET_HWBUG);

			/* The chip can have it's power management PCI config
			 * space registers clobbered due to this bug.
			 * So explicitly force the chip into D0 here.
			 */
			pci_read_config_dword(tp->pdev,
					      tp->pm_cap + PCI_PM_CTRL,
					      &pm_reg);
			pm_reg &= ~PCI_PM_CTRL_STATE_MASK;
			pm_reg |= PCI_PM_CTRL_PME_ENABLE | 0 /* D0 */;
			pci_write_config_dword(tp->pdev,
					       tp->pm_cap + PCI_PM_CTRL,
					       pm_reg);

			/* Also, force SERR#/PERR# in PCI command. */
			pci_read_config_word(tp->pdev, PCI_COMMAND, &pci_cmd);
			pci_cmd |= PCI_COMMAND_PARITY | PCI_COMMAND_SERR;
			pci_write_config_word(tp->pdev, PCI_COMMAND, pci_cmd);
		}
	}

	if ((pci_state_reg & PCISTATE_BUS_SPEED_HIGH) != 0)
		tg3_flag_set(tp, PCI_HIGH_SPEED);
	if ((pci_state_reg & PCISTATE_BUS_32BIT) != 0)
		tg3_flag_set(tp, PCI_32BIT);

	/* Chip-specific fixup from Broadcom driver */
	if ((tp->pci_chip_rev_id == CHIPREV_ID_5704_A0) &&
	    (!(pci_state_reg & PCISTATE_RETRY_SAME_DMA))) {
		pci_state_reg |= PCISTATE_RETRY_SAME_DMA;
		pci_write_config_dword(tp->pdev, TG3PCI_PCISTATE, pci_state_reg);
	}

	/* Default fast path register access methods */
	tp->read32 = tg3_read32;
	tp->write32 = tg3_write32;
	tp->read32_mbox = tg3_read32;
	tp->write32_mbox = tg3_write32;
	tp->write32_tx_mbox = tg3_write32;
	tp->write32_rx_mbox = tg3_write32;

	/* Various workaround register access methods */
	if (tg3_flag(tp, PCIX_TARGET_HWBUG))
		tp->write32 = tg3_write_indirect_reg32;
	else if (GET_ASIC_REV(tp->pci_chip_rev_id) == ASIC_REV_5701 ||
		 (tg3_flag(tp, PCI_EXPRESS) &&
		  tp->pci_chip_rev_id == CHIPREV_ID_5750_A0)) {
		/*
		 * Back to back register writes can cause problems on these
		 * chips, the workaround is to read back all reg writes
		 * except those to mailbox regs.
		 *
		 * See tg3_write_indirect_reg32().
		 */
		tp->write32 = tg3_write_flush_reg32;
	}

	if (tg3_flag(tp, TXD_MBOX_HWBUG) || tg3_flag(tp, MBOX_WRITE_REORDER)) {
		tp->write32_tx_mbox = tg3_write32_tx_mbox;
		if (tg3_flag(tp, MBOX_WRITE_REORDER))
			tp->write32_rx_mbox = tg3_write_flush_reg32;
	}

	if (tg3_flag(tp, ICH_WORKAROUND)) {
		tp->read32 = tg3_read_indirect_reg32;
		tp->write32 = tg3_write_indirect_reg32;
		tp->read32_mbox = tg3_read_indirect_mbox;
		tp->write32_mbox = tg3_write_indirect_mbox;
		tp->write32_tx_mbox = tg3_write_indirect_mbox;
		tp->write32_rx_mbox = tg3_write_indirect_mbox;

		iounmap(tp->regs);
		tp->regs = NULL;

		pci_read_config_word(tp->pdev, PCI_COMMAND, &pci_cmd);
		pci_cmd &= ~PCI_COMMAND_MEMORY;
		pci_write_config_word(tp->pdev, PCI_COMMAND, pci_cmd);
	}
	if (GET_ASIC_REV(tp->pci_chip_rev_id) == ASIC_REV_5906) {
		tp->read32_mbox = tg3_read32_mbox_5906;
		tp->write32_mbox = tg3_write32_mbox_5906;
		tp->write32_tx_mbox = tg3_write32_mbox_5906;
		tp->write32_rx_mbox = tg3_write32_mbox_5906;
	}

	if (tp->write32 == tg3_write_indirect_reg32 ||
	    (tg3_flag(tp, PCIX_MODE) &&
	     (GET_ASIC_REV(tp->pci_chip_rev_id) == ASIC_REV_5700 ||
	      GET_ASIC_REV(tp->pci_chip_rev_id) == ASIC_REV_5701)))
		tg3_flag_set(tp, SRAM_USE_CONFIG);

	/* The memory arbiter has to be enabled in order for SRAM accesses
	 * to succeed.  Normally on powerup the tg3 chip firmware will make
	 * sure it is enabled, but other entities such as system netboot
	 * code might disable it.
	 */
	val = tr32(MEMARB_MODE);
	tw32(MEMARB_MODE, val | MEMARB_MODE_ENABLE);

	tp->pci_fn = PCI_FUNC(tp->pdev->devfn) & 3;
	if (GET_ASIC_REV(tp->pci_chip_rev_id) == ASIC_REV_5704 ||
	    tg3_flag(tp, 5780_CLASS)) {
		if (tg3_flag(tp, PCIX_MODE)) {
			pci_read_config_dword(tp->pdev,
					      tp->pcix_cap + PCI_X_STATUS,
					      &val);
			tp->pci_fn = val & 0x7;
		}
	} else if (GET_ASIC_REV(tp->pci_chip_rev_id) == ASIC_REV_5717) {
		tg3_read_mem(tp, NIC_SRAM_CPMU_STATUS, &val);
		if ((val & NIC_SRAM_CPMUSTAT_SIG_MSK) ==
		    NIC_SRAM_CPMUSTAT_SIG) {
			tp->pci_fn = val & TG3_CPMU_STATUS_FMSK_5717;
			tp->pci_fn = tp->pci_fn ? 1 : 0;
		}
	} else if (GET_ASIC_REV(tp->pci_chip_rev_id) == ASIC_REV_5719 ||
		   GET_ASIC_REV(tp->pci_chip_rev_id) == ASIC_REV_5720) {
		tg3_read_mem(tp, NIC_SRAM_CPMU_STATUS, &val);
		if ((val & NIC_SRAM_CPMUSTAT_SIG_MSK) ==
		    NIC_SRAM_CPMUSTAT_SIG) {
			tp->pci_fn = (val & TG3_CPMU_STATUS_FMSK_5719) >>
				     TG3_CPMU_STATUS_FSHFT_5719;
		}
	}

	/* Get eeprom hw config before calling tg3_set_power_state().
	 * In particular, the TG3_FLAG_IS_NIC flag must be
	 * determined before calling tg3_set_power_state() so that
	 * we know whether or not to switch out of Vaux power.
	 * When the flag is set, it means that GPIO1 is used for eeprom
	 * write protect and also implies that it is a LOM where GPIOs
	 * are not used to switch power.
	 */
	tg3_get_eeprom_hw_cfg(tp);

	if (tp->fw_needed && tg3_flag(tp, ENABLE_ASF)) {
		tg3_flag_clear(tp, TSO_CAPABLE);
		tg3_flag_clear(tp, TSO_BUG);
		tp->fw_needed = NULL;
	}

	if (tg3_flag(tp, ENABLE_APE)) {
		/* Allow reads and writes to the
		 * APE register and memory space.
		 */
		pci_state_reg |= PCISTATE_ALLOW_APE_CTLSPC_WR |
				 PCISTATE_ALLOW_APE_SHMEM_WR |
				 PCISTATE_ALLOW_APE_PSPACE_WR;
		pci_write_config_dword(tp->pdev, TG3PCI_PCISTATE,
				       pci_state_reg);

		tg3_ape_lock_init(tp);
	}

	/* Set up tp->grc_local_ctrl before calling
	 * tg3_pwrsrc_switch_to_vmain().  GPIO1 driven high
	 * will bring 5700's external PHY out of reset.
	 * It is also used as eeprom write protect on LOMs.
	 */
	tp->grc_local_ctrl = GRC_LCLCTRL_INT_ON_ATTN | GRC_LCLCTRL_AUTO_SEEPROM;
	if (GET_ASIC_REV(tp->pci_chip_rev_id) == ASIC_REV_5700 ||
	    tg3_flag(tp, EEPROM_WRITE_PROT))
		tp->grc_local_ctrl |= (GRC_LCLCTRL_GPIO_OE1 |
				       GRC_LCLCTRL_GPIO_OUTPUT1);
	/* Unused GPIO3 must be driven as output on 5752 because there
	 * are no pull-up resistors on unused GPIO pins.
	 */
	else if (GET_ASIC_REV(tp->pci_chip_rev_id) == ASIC_REV_5752)
		tp->grc_local_ctrl |= GRC_LCLCTRL_GPIO_OE3;

	if (GET_ASIC_REV(tp->pci_chip_rev_id) == ASIC_REV_5755 ||
	    GET_ASIC_REV(tp->pci_chip_rev_id) == ASIC_REV_57780 ||
	    tg3_flag(tp, 57765_CLASS))
		tp->grc_local_ctrl |= GRC_LCLCTRL_GPIO_UART_SEL;

	if (tp->pdev->device == PCI_DEVICE_ID_TIGON3_5761 ||
	    tp->pdev->device == TG3PCI_DEVICE_TIGON3_5761S) {
		/* Turn off the debug UART. */
		tp->grc_local_ctrl |= GRC_LCLCTRL_GPIO_UART_SEL;
		if (tg3_flag(tp, IS_NIC))
			/* Keep VMain power. */
			tp->grc_local_ctrl |= GRC_LCLCTRL_GPIO_OE0 |
					      GRC_LCLCTRL_GPIO_OUTPUT0;
	}

	/* Switch out of Vaux if it is a NIC */
	tg3_pwrsrc_switch_to_vmain(tp);

	/* Derive initial jumbo mode from MTU assigned in
	 * ether_setup() via the alloc_etherdev() call
	 */
	if (tp->dev->mtu > ETH_DATA_LEN && !tg3_flag(tp, 5780_CLASS))
		tg3_flag_set(tp, JUMBO_RING_ENABLE);

	/* Determine WakeOnLan speed to use. */
	if (GET_ASIC_REV(tp->pci_chip_rev_id) == ASIC_REV_5700 ||
	    tp->pci_chip_rev_id == CHIPREV_ID_5701_A0 ||
	    tp->pci_chip_rev_id == CHIPREV_ID_5701_B0 ||
	    tp->pci_chip_rev_id == CHIPREV_ID_5701_B2) {
		tg3_flag_clear(tp, WOL_SPEED_100MB);
	} else {
		tg3_flag_set(tp, WOL_SPEED_100MB);
	}

	if (GET_ASIC_REV(tp->pci_chip_rev_id) == ASIC_REV_5906)
		tp->phy_flags |= TG3_PHYFLG_IS_FET;

	/* A few boards don't want Ethernet@WireSpeed phy feature */
	if (GET_ASIC_REV(tp->pci_chip_rev_id) == ASIC_REV_5700 ||
	    (GET_ASIC_REV(tp->pci_chip_rev_id) == ASIC_REV_5705 &&
	     (tp->pci_chip_rev_id != CHIPREV_ID_5705_A0) &&
	     (tp->pci_chip_rev_id != CHIPREV_ID_5705_A1)) ||
	    (tp->phy_flags & TG3_PHYFLG_IS_FET) ||
	    (tp->phy_flags & TG3_PHYFLG_ANY_SERDES))
		tp->phy_flags |= TG3_PHYFLG_NO_ETH_WIRE_SPEED;

	if (GET_CHIP_REV(tp->pci_chip_rev_id) == CHIPREV_5703_AX ||
	    GET_CHIP_REV(tp->pci_chip_rev_id) == CHIPREV_5704_AX)
		tp->phy_flags |= TG3_PHYFLG_ADC_BUG;
	if (tp->pci_chip_rev_id == CHIPREV_ID_5704_A0)
		tp->phy_flags |= TG3_PHYFLG_5704_A0_BUG;

	if (tg3_flag(tp, 5705_PLUS) &&
	    !(tp->phy_flags & TG3_PHYFLG_IS_FET) &&
	    GET_ASIC_REV(tp->pci_chip_rev_id) != ASIC_REV_5785 &&
	    GET_ASIC_REV(tp->pci_chip_rev_id) != ASIC_REV_57780 &&
	    !tg3_flag(tp, 57765_PLUS)) {
		if (GET_ASIC_REV(tp->pci_chip_rev_id) == ASIC_REV_5755 ||
		    GET_ASIC_REV(tp->pci_chip_rev_id) == ASIC_REV_5787 ||
		    GET_ASIC_REV(tp->pci_chip_rev_id) == ASIC_REV_5784 ||
		    GET_ASIC_REV(tp->pci_chip_rev_id) == ASIC_REV_5761) {
			if (tp->pdev->device != PCI_DEVICE_ID_TIGON3_5756 &&
			    tp->pdev->device != PCI_DEVICE_ID_TIGON3_5722)
				tp->phy_flags |= TG3_PHYFLG_JITTER_BUG;
			if (tp->pdev->device == PCI_DEVICE_ID_TIGON3_5755M)
				tp->phy_flags |= TG3_PHYFLG_ADJUST_TRIM;
		} else
			tp->phy_flags |= TG3_PHYFLG_BER_BUG;
	}

	if (GET_ASIC_REV(tp->pci_chip_rev_id) == ASIC_REV_5784 &&
	    GET_CHIP_REV(tp->pci_chip_rev_id) != CHIPREV_5784_AX) {
		tp->phy_otp = tg3_read_otp_phycfg(tp);
		if (tp->phy_otp == 0)
			tp->phy_otp = TG3_OTP_DEFAULT;
	}

	if (tg3_flag(tp, CPMU_PRESENT))
		tp->mi_mode = MAC_MI_MODE_500KHZ_CONST;
	else
		tp->mi_mode = MAC_MI_MODE_BASE;

	tp->coalesce_mode = 0;
	if (GET_CHIP_REV(tp->pci_chip_rev_id) != CHIPREV_5700_AX &&
	    GET_CHIP_REV(tp->pci_chip_rev_id) != CHIPREV_5700_BX)
		tp->coalesce_mode |= HOSTCC_MODE_32BYTE;

	/* Set these bits to enable statistics workaround. */
	if (GET_ASIC_REV(tp->pci_chip_rev_id) == ASIC_REV_5717 ||
	    tp->pci_chip_rev_id == CHIPREV_ID_5719_A0 ||
	    tp->pci_chip_rev_id == CHIPREV_ID_5720_A0) {
		tp->coalesce_mode |= HOSTCC_MODE_ATTN;
		tp->grc_mode |= GRC_MODE_IRQ_ON_FLOW_ATTN;
	}

	if (GET_ASIC_REV(tp->pci_chip_rev_id) == ASIC_REV_5785 ||
	    GET_ASIC_REV(tp->pci_chip_rev_id) == ASIC_REV_57780)
		tg3_flag_set(tp, USE_PHYLIB);

	err = tg3_mdio_init(tp);
	if (err)
		return err;

	/* Initialize data/descriptor byte/word swapping. */
	val = tr32(GRC_MODE);
	if (GET_ASIC_REV(tp->pci_chip_rev_id) == ASIC_REV_5720)
		val &= (GRC_MODE_BYTE_SWAP_B2HRX_DATA |
			GRC_MODE_WORD_SWAP_B2HRX_DATA |
			GRC_MODE_B2HRX_ENABLE |
			GRC_MODE_HTX2B_ENABLE |
			GRC_MODE_HOST_STACKUP);
	else
		val &= GRC_MODE_HOST_STACKUP;

	tw32(GRC_MODE, val | tp->grc_mode);

	tg3_switch_clocks(tp);

	/* Clear this out for sanity. */
	tw32(TG3PCI_MEM_WIN_BASE_ADDR, 0);

	pci_read_config_dword(tp->pdev, TG3PCI_PCISTATE,
			      &pci_state_reg);
	if ((pci_state_reg & PCISTATE_CONV_PCI_MODE) == 0 &&
	    !tg3_flag(tp, PCIX_TARGET_HWBUG)) {
		u32 chiprevid = GET_CHIP_REV_ID(tp->misc_host_ctrl);

		if (chiprevid == CHIPREV_ID_5701_A0 ||
		    chiprevid == CHIPREV_ID_5701_B0 ||
		    chiprevid == CHIPREV_ID_5701_B2 ||
		    chiprevid == CHIPREV_ID_5701_B5) {
			void __iomem *sram_base;

			/* Write some dummy words into the SRAM status block
			 * area, see if it reads back correctly.  If the return
			 * value is bad, force enable the PCIX workaround.
			 */
			sram_base = tp->regs + NIC_SRAM_WIN_BASE + NIC_SRAM_STATS_BLK;

			writel(0x00000000, sram_base);
			writel(0x00000000, sram_base + 4);
			writel(0xffffffff, sram_base + 4);
			if (readl(sram_base) != 0x00000000)
				tg3_flag_set(tp, PCIX_TARGET_HWBUG);
		}
	}

	udelay(50);
	tg3_nvram_init(tp);

	grc_misc_cfg = tr32(GRC_MISC_CFG);
	grc_misc_cfg &= GRC_MISC_CFG_BOARD_ID_MASK;

	if (GET_ASIC_REV(tp->pci_chip_rev_id) == ASIC_REV_5705 &&
	    (grc_misc_cfg == GRC_MISC_CFG_BOARD_ID_5788 ||
	     grc_misc_cfg == GRC_MISC_CFG_BOARD_ID_5788M))
		tg3_flag_set(tp, IS_5788);

	if (!tg3_flag(tp, IS_5788) &&
	    GET_ASIC_REV(tp->pci_chip_rev_id) != ASIC_REV_5700)
		tg3_flag_set(tp, TAGGED_STATUS);
	if (tg3_flag(tp, TAGGED_STATUS)) {
		tp->coalesce_mode |= (HOSTCC_MODE_CLRTICK_RXBD |
				      HOSTCC_MODE_CLRTICK_TXBD);

		tp->misc_host_ctrl |= MISC_HOST_CTRL_TAGGED_STATUS;
		pci_write_config_dword(tp->pdev, TG3PCI_MISC_HOST_CTRL,
				       tp->misc_host_ctrl);
	}

	/* Preserve the APE MAC_MODE bits */
	if (tg3_flag(tp, ENABLE_APE))
		tp->mac_mode = MAC_MODE_APE_TX_EN | MAC_MODE_APE_RX_EN;
	else
		tp->mac_mode = 0;

	/* these are limited to 10/100 only */
	if ((GET_ASIC_REV(tp->pci_chip_rev_id) == ASIC_REV_5703 &&
	     (grc_misc_cfg == 0x8000 || grc_misc_cfg == 0x4000)) ||
	    (GET_ASIC_REV(tp->pci_chip_rev_id) == ASIC_REV_5705 &&
	     tp->pdev->vendor == PCI_VENDOR_ID_BROADCOM &&
	     (tp->pdev->device == PCI_DEVICE_ID_TIGON3_5901 ||
	      tp->pdev->device == PCI_DEVICE_ID_TIGON3_5901_2 ||
	      tp->pdev->device == PCI_DEVICE_ID_TIGON3_5705F)) ||
	    (tp->pdev->vendor == PCI_VENDOR_ID_BROADCOM &&
	     (tp->pdev->device == PCI_DEVICE_ID_TIGON3_5751F ||
	      tp->pdev->device == PCI_DEVICE_ID_TIGON3_5753F ||
	      tp->pdev->device == PCI_DEVICE_ID_TIGON3_5787F)) ||
	    tp->pdev->device == TG3PCI_DEVICE_TIGON3_57790 ||
	    tp->pdev->device == TG3PCI_DEVICE_TIGON3_57791 ||
	    tp->pdev->device == TG3PCI_DEVICE_TIGON3_57795 ||
	    (tp->phy_flags & TG3_PHYFLG_IS_FET))
		tp->phy_flags |= TG3_PHYFLG_10_100_ONLY;

	err = tg3_phy_probe(tp);
	if (err) {
		dev_err(&tp->pdev->dev, "phy probe failed, err %d\n", err);
		/* ... but do not return immediately ... */
		tg3_mdio_fini(tp);
	}

	tg3_read_vpd(tp);
	tg3_read_fw_ver(tp);

	if (tp->phy_flags & TG3_PHYFLG_PHY_SERDES) {
		tp->phy_flags &= ~TG3_PHYFLG_USE_MI_INTERRUPT;
	} else {
		if (GET_ASIC_REV(tp->pci_chip_rev_id) == ASIC_REV_5700)
			tp->phy_flags |= TG3_PHYFLG_USE_MI_INTERRUPT;
		else
			tp->phy_flags &= ~TG3_PHYFLG_USE_MI_INTERRUPT;
	}

	/* 5700 {AX,BX} chips have a broken status block link
	 * change bit implementation, so we must use the
	 * status register in those cases.
	 */
	if (GET_ASIC_REV(tp->pci_chip_rev_id) == ASIC_REV_5700)
		tg3_flag_set(tp, USE_LINKCHG_REG);
	else
		tg3_flag_clear(tp, USE_LINKCHG_REG);

	/* The led_ctrl is set during tg3_phy_probe, here we might
	 * have to force the link status polling mechanism based
	 * upon subsystem IDs.
	 */
	if (tp->pdev->subsystem_vendor == PCI_VENDOR_ID_DELL &&
	    GET_ASIC_REV(tp->pci_chip_rev_id) == ASIC_REV_5701 &&
	    !(tp->phy_flags & TG3_PHYFLG_PHY_SERDES)) {
		tp->phy_flags |= TG3_PHYFLG_USE_MI_INTERRUPT;
		tg3_flag_set(tp, USE_LINKCHG_REG);
	}

	/* For all SERDES we poll the MAC status register. */
	if (tp->phy_flags & TG3_PHYFLG_PHY_SERDES)
		tg3_flag_set(tp, POLL_SERDES);
	else
		tg3_flag_clear(tp, POLL_SERDES);

	tp->rx_offset = NET_SKB_PAD + NET_IP_ALIGN;
	tp->rx_copy_thresh = TG3_RX_COPY_THRESHOLD;
	if (GET_ASIC_REV(tp->pci_chip_rev_id) == ASIC_REV_5701 &&
	    tg3_flag(tp, PCIX_MODE)) {
		tp->rx_offset = NET_SKB_PAD;
#ifndef CONFIG_HAVE_EFFICIENT_UNALIGNED_ACCESS
		tp->rx_copy_thresh = ~(u16)0;
#endif
	}

	tp->rx_std_ring_mask = TG3_RX_STD_RING_SIZE(tp) - 1;
	tp->rx_jmb_ring_mask = TG3_RX_JMB_RING_SIZE(tp) - 1;
	tp->rx_ret_ring_mask = tg3_rx_ret_ring_size(tp) - 1;

	tp->rx_std_max_post = tp->rx_std_ring_mask + 1;

	/* Increment the rx prod index on the rx std ring by at most
	 * 8 for these chips to workaround hw errata.
	 */
	if (GET_ASIC_REV(tp->pci_chip_rev_id) == ASIC_REV_5750 ||
	    GET_ASIC_REV(tp->pci_chip_rev_id) == ASIC_REV_5752 ||
	    GET_ASIC_REV(tp->pci_chip_rev_id) == ASIC_REV_5755)
		tp->rx_std_max_post = 8;

	if (tg3_flag(tp, ASPM_WORKAROUND))
		tp->pwrmgmt_thresh = tr32(PCIE_PWR_MGMT_THRESH) &
				     PCIE_PWR_MGMT_L1_THRESH_MSK;

	return err;
}

#ifdef CONFIG_SPARC
static int __devinit tg3_get_macaddr_sparc(struct tg3 *tp)
{
	struct net_device *dev = tp->dev;
	struct pci_dev *pdev = tp->pdev;
	struct device_node *dp = pci_device_to_OF_node(pdev);
	const unsigned char *addr;
	int len;

	addr = of_get_property(dp, "local-mac-address", &len);
	if (addr && len == 6) {
		memcpy(dev->dev_addr, addr, 6);
		memcpy(dev->perm_addr, dev->dev_addr, 6);
		return 0;
	}
	return -ENODEV;
}

static int __devinit tg3_get_default_macaddr_sparc(struct tg3 *tp)
{
	struct net_device *dev = tp->dev;

	memcpy(dev->dev_addr, idprom->id_ethaddr, 6);
	memcpy(dev->perm_addr, idprom->id_ethaddr, 6);
	return 0;
}
#endif

static int __devinit tg3_get_device_address(struct tg3 *tp)
{
	struct net_device *dev = tp->dev;
	u32 hi, lo, mac_offset;
	int addr_ok = 0;

#ifdef CONFIG_SPARC
	if (!tg3_get_macaddr_sparc(tp))
		return 0;
#endif

	mac_offset = 0x7c;
	if (GET_ASIC_REV(tp->pci_chip_rev_id) == ASIC_REV_5704 ||
	    tg3_flag(tp, 5780_CLASS)) {
		if (tr32(TG3PCI_DUAL_MAC_CTRL) & DUAL_MAC_CTRL_ID)
			mac_offset = 0xcc;
		if (tg3_nvram_lock(tp))
			tw32_f(NVRAM_CMD, NVRAM_CMD_RESET);
		else
			tg3_nvram_unlock(tp);
	} else if (tg3_flag(tp, 5717_PLUS)) {
		if (tp->pci_fn & 1)
			mac_offset = 0xcc;
		if (tp->pci_fn > 1)
			mac_offset += 0x18c;
	} else if (GET_ASIC_REV(tp->pci_chip_rev_id) == ASIC_REV_5906)
		mac_offset = 0x10;

	/* First try to get it from MAC address mailbox. */
	tg3_read_mem(tp, NIC_SRAM_MAC_ADDR_HIGH_MBOX, &hi);
	if ((hi >> 16) == 0x484b) {
		dev->dev_addr[0] = (hi >>  8) & 0xff;
		dev->dev_addr[1] = (hi >>  0) & 0xff;

		tg3_read_mem(tp, NIC_SRAM_MAC_ADDR_LOW_MBOX, &lo);
		dev->dev_addr[2] = (lo >> 24) & 0xff;
		dev->dev_addr[3] = (lo >> 16) & 0xff;
		dev->dev_addr[4] = (lo >>  8) & 0xff;
		dev->dev_addr[5] = (lo >>  0) & 0xff;

		/* Some old bootcode may report a 0 MAC address in SRAM */
		addr_ok = is_valid_ether_addr(&dev->dev_addr[0]);
	}
	if (!addr_ok) {
		/* Next, try NVRAM. */
		if (!tg3_flag(tp, NO_NVRAM) &&
		    !tg3_nvram_read_be32(tp, mac_offset + 0, &hi) &&
		    !tg3_nvram_read_be32(tp, mac_offset + 4, &lo)) {
			memcpy(&dev->dev_addr[0], ((char *)&hi) + 2, 2);
			memcpy(&dev->dev_addr[2], (char *)&lo, sizeof(lo));
		}
		/* Finally just fetch it out of the MAC control regs. */
		else {
			hi = tr32(MAC_ADDR_0_HIGH);
			lo = tr32(MAC_ADDR_0_LOW);

			dev->dev_addr[5] = lo & 0xff;
			dev->dev_addr[4] = (lo >> 8) & 0xff;
			dev->dev_addr[3] = (lo >> 16) & 0xff;
			dev->dev_addr[2] = (lo >> 24) & 0xff;
			dev->dev_addr[1] = hi & 0xff;
			dev->dev_addr[0] = (hi >> 8) & 0xff;
		}
	}

	if (!is_valid_ether_addr(&dev->dev_addr[0])) {
#ifdef CONFIG_SPARC
		if (!tg3_get_default_macaddr_sparc(tp))
			return 0;
#endif
		return -EINVAL;
	}
	memcpy(dev->perm_addr, dev->dev_addr, dev->addr_len);
	return 0;
}

#define BOUNDARY_SINGLE_CACHELINE	1
#define BOUNDARY_MULTI_CACHELINE	2

static u32 __devinit tg3_calc_dma_bndry(struct tg3 *tp, u32 val)
{
	int cacheline_size;
	u8 byte;
	int goal;

	pci_read_config_byte(tp->pdev, PCI_CACHE_LINE_SIZE, &byte);
	if (byte == 0)
		cacheline_size = 1024;
	else
		cacheline_size = (int) byte * 4;

	/* On 5703 and later chips, the boundary bits have no
	 * effect.
	 */
	if (GET_ASIC_REV(tp->pci_chip_rev_id) != ASIC_REV_5700 &&
	    GET_ASIC_REV(tp->pci_chip_rev_id) != ASIC_REV_5701 &&
	    !tg3_flag(tp, PCI_EXPRESS))
		goto out;

#if defined(CONFIG_PPC64) || defined(CONFIG_IA64) || defined(CONFIG_PARISC)
	goal = BOUNDARY_MULTI_CACHELINE;
#else
#if defined(CONFIG_SPARC64) || defined(CONFIG_ALPHA)
	goal = BOUNDARY_SINGLE_CACHELINE;
#else
	goal = 0;
#endif
#endif

	if (tg3_flag(tp, 57765_PLUS)) {
		val = goal ? 0 : DMA_RWCTRL_DIS_CACHE_ALIGNMENT;
		goto out;
	}

	if (!goal)
		goto out;

	/* PCI controllers on most RISC systems tend to disconnect
	 * when a device tries to burst across a cache-line boundary.
	 * Therefore, letting tg3 do so just wastes PCI bandwidth.
	 *
	 * Unfortunately, for PCI-E there are only limited
	 * write-side controls for this, and thus for reads
	 * we will still get the disconnects.  We'll also waste
	 * these PCI cycles for both read and write for chips
	 * other than 5700 and 5701 which do not implement the
	 * boundary bits.
	 */
	if (tg3_flag(tp, PCIX_MODE) && !tg3_flag(tp, PCI_EXPRESS)) {
		switch (cacheline_size) {
		case 16:
		case 32:
		case 64:
		case 128:
			if (goal == BOUNDARY_SINGLE_CACHELINE) {
				val |= (DMA_RWCTRL_READ_BNDRY_128_PCIX |
					DMA_RWCTRL_WRITE_BNDRY_128_PCIX);
			} else {
				val |= (DMA_RWCTRL_READ_BNDRY_384_PCIX |
					DMA_RWCTRL_WRITE_BNDRY_384_PCIX);
			}
			break;

		case 256:
			val |= (DMA_RWCTRL_READ_BNDRY_256_PCIX |
				DMA_RWCTRL_WRITE_BNDRY_256_PCIX);
			break;

		default:
			val |= (DMA_RWCTRL_READ_BNDRY_384_PCIX |
				DMA_RWCTRL_WRITE_BNDRY_384_PCIX);
			break;
		}
	} else if (tg3_flag(tp, PCI_EXPRESS)) {
		switch (cacheline_size) {
		case 16:
		case 32:
		case 64:
			if (goal == BOUNDARY_SINGLE_CACHELINE) {
				val &= ~DMA_RWCTRL_WRITE_BNDRY_DISAB_PCIE;
				val |= DMA_RWCTRL_WRITE_BNDRY_64_PCIE;
				break;
			}
			/* fallthrough */
		case 128:
		default:
			val &= ~DMA_RWCTRL_WRITE_BNDRY_DISAB_PCIE;
			val |= DMA_RWCTRL_WRITE_BNDRY_128_PCIE;
			break;
		}
	} else {
		switch (cacheline_size) {
		case 16:
			if (goal == BOUNDARY_SINGLE_CACHELINE) {
				val |= (DMA_RWCTRL_READ_BNDRY_16 |
					DMA_RWCTRL_WRITE_BNDRY_16);
				break;
			}
			/* fallthrough */
		case 32:
			if (goal == BOUNDARY_SINGLE_CACHELINE) {
				val |= (DMA_RWCTRL_READ_BNDRY_32 |
					DMA_RWCTRL_WRITE_BNDRY_32);
				break;
			}
			/* fallthrough */
		case 64:
			if (goal == BOUNDARY_SINGLE_CACHELINE) {
				val |= (DMA_RWCTRL_READ_BNDRY_64 |
					DMA_RWCTRL_WRITE_BNDRY_64);
				break;
			}
			/* fallthrough */
		case 128:
			if (goal == BOUNDARY_SINGLE_CACHELINE) {
				val |= (DMA_RWCTRL_READ_BNDRY_128 |
					DMA_RWCTRL_WRITE_BNDRY_128);
				break;
			}
			/* fallthrough */
		case 256:
			val |= (DMA_RWCTRL_READ_BNDRY_256 |
				DMA_RWCTRL_WRITE_BNDRY_256);
			break;
		case 512:
			val |= (DMA_RWCTRL_READ_BNDRY_512 |
				DMA_RWCTRL_WRITE_BNDRY_512);
			break;
		case 1024:
		default:
			val |= (DMA_RWCTRL_READ_BNDRY_1024 |
				DMA_RWCTRL_WRITE_BNDRY_1024);
			break;
		}
	}

out:
	return val;
}

static int __devinit tg3_do_test_dma(struct tg3 *tp, u32 *buf, dma_addr_t buf_dma, int size, int to_device)
{
	struct tg3_internal_buffer_desc test_desc;
	u32 sram_dma_descs;
	int i, ret;

	sram_dma_descs = NIC_SRAM_DMA_DESC_POOL_BASE;

	tw32(FTQ_RCVBD_COMP_FIFO_ENQDEQ, 0);
	tw32(FTQ_RCVDATA_COMP_FIFO_ENQDEQ, 0);
	tw32(RDMAC_STATUS, 0);
	tw32(WDMAC_STATUS, 0);

	tw32(BUFMGR_MODE, 0);
	tw32(FTQ_RESET, 0);

	test_desc.addr_hi = ((u64) buf_dma) >> 32;
	test_desc.addr_lo = buf_dma & 0xffffffff;
	test_desc.nic_mbuf = 0x00002100;
	test_desc.len = size;

	/*
	 * HP ZX1 was seeing test failures for 5701 cards running at 33Mhz
	 * the *second* time the tg3 driver was getting loaded after an
	 * initial scan.
	 *
	 * Broadcom tells me:
	 *   ...the DMA engine is connected to the GRC block and a DMA
	 *   reset may affect the GRC block in some unpredictable way...
	 *   The behavior of resets to individual blocks has not been tested.
	 *
	 * Broadcom noted the GRC reset will also reset all sub-components.
	 */
	if (to_device) {
		test_desc.cqid_sqid = (13 << 8) | 2;

		tw32_f(RDMAC_MODE, RDMAC_MODE_ENABLE);
		udelay(40);
	} else {
		test_desc.cqid_sqid = (16 << 8) | 7;

		tw32_f(WDMAC_MODE, WDMAC_MODE_ENABLE);
		udelay(40);
	}
	test_desc.flags = 0x00000005;

	for (i = 0; i < (sizeof(test_desc) / sizeof(u32)); i++) {
		u32 val;

		val = *(((u32 *)&test_desc) + i);
		pci_write_config_dword(tp->pdev, TG3PCI_MEM_WIN_BASE_ADDR,
				       sram_dma_descs + (i * sizeof(u32)));
		pci_write_config_dword(tp->pdev, TG3PCI_MEM_WIN_DATA, val);
	}
	pci_write_config_dword(tp->pdev, TG3PCI_MEM_WIN_BASE_ADDR, 0);

	if (to_device)
		tw32(FTQ_DMA_HIGH_READ_FIFO_ENQDEQ, sram_dma_descs);
	else
		tw32(FTQ_DMA_HIGH_WRITE_FIFO_ENQDEQ, sram_dma_descs);

	ret = -ENODEV;
	for (i = 0; i < 40; i++) {
		u32 val;

		if (to_device)
			val = tr32(FTQ_RCVBD_COMP_FIFO_ENQDEQ);
		else
			val = tr32(FTQ_RCVDATA_COMP_FIFO_ENQDEQ);
		if ((val & 0xffff) == sram_dma_descs) {
			ret = 0;
			break;
		}

		udelay(100);
	}

	return ret;
}

#define TEST_BUFFER_SIZE	0x2000

static DEFINE_PCI_DEVICE_TABLE(tg3_dma_wait_state_chipsets) = {
	{ PCI_DEVICE(PCI_VENDOR_ID_APPLE, PCI_DEVICE_ID_APPLE_UNI_N_PCI15) },
	{ },
};

static int __devinit tg3_test_dma(struct tg3 *tp)
{
	dma_addr_t buf_dma;
	u32 *buf, saved_dma_rwctrl;
	int ret = 0;

	buf = dma_alloc_coherent(&tp->pdev->dev, TEST_BUFFER_SIZE,
				 &buf_dma, GFP_KERNEL);
	if (!buf) {
		ret = -ENOMEM;
		goto out_nofree;
	}

	tp->dma_rwctrl = ((0x7 << DMA_RWCTRL_PCI_WRITE_CMD_SHIFT) |
			  (0x6 << DMA_RWCTRL_PCI_READ_CMD_SHIFT));

	tp->dma_rwctrl = tg3_calc_dma_bndry(tp, tp->dma_rwctrl);

	if (tg3_flag(tp, 57765_PLUS))
		goto out;

	if (tg3_flag(tp, PCI_EXPRESS)) {
		/* DMA read watermark not used on PCIE */
		tp->dma_rwctrl |= 0x00180000;
	} else if (!tg3_flag(tp, PCIX_MODE)) {
		if (GET_ASIC_REV(tp->pci_chip_rev_id) == ASIC_REV_5705 ||
		    GET_ASIC_REV(tp->pci_chip_rev_id) == ASIC_REV_5750)
			tp->dma_rwctrl |= 0x003f0000;
		else
			tp->dma_rwctrl |= 0x003f000f;
	} else {
		if (GET_ASIC_REV(tp->pci_chip_rev_id) == ASIC_REV_5703 ||
		    GET_ASIC_REV(tp->pci_chip_rev_id) == ASIC_REV_5704) {
			u32 ccval = (tr32(TG3PCI_CLOCK_CTRL) & 0x1f);
			u32 read_water = 0x7;

			/* If the 5704 is behind the EPB bridge, we can
			 * do the less restrictive ONE_DMA workaround for
			 * better performance.
			 */
			if (tg3_flag(tp, 40BIT_DMA_BUG) &&
			    GET_ASIC_REV(tp->pci_chip_rev_id) == ASIC_REV_5704)
				tp->dma_rwctrl |= 0x8000;
			else if (ccval == 0x6 || ccval == 0x7)
				tp->dma_rwctrl |= DMA_RWCTRL_ONE_DMA;

			if (GET_ASIC_REV(tp->pci_chip_rev_id) == ASIC_REV_5703)
				read_water = 4;
			/* Set bit 23 to enable PCIX hw bug fix */
			tp->dma_rwctrl |=
				(read_water << DMA_RWCTRL_READ_WATER_SHIFT) |
				(0x3 << DMA_RWCTRL_WRITE_WATER_SHIFT) |
				(1 << 23);
		} else if (GET_ASIC_REV(tp->pci_chip_rev_id) == ASIC_REV_5780) {
			/* 5780 always in PCIX mode */
			tp->dma_rwctrl |= 0x00144000;
		} else if (GET_ASIC_REV(tp->pci_chip_rev_id) == ASIC_REV_5714) {
			/* 5714 always in PCIX mode */
			tp->dma_rwctrl |= 0x00148000;
		} else {
			tp->dma_rwctrl |= 0x001b000f;
		}
	}

	if (GET_ASIC_REV(tp->pci_chip_rev_id) == ASIC_REV_5703 ||
	    GET_ASIC_REV(tp->pci_chip_rev_id) == ASIC_REV_5704)
		tp->dma_rwctrl &= 0xfffffff0;

	if (GET_ASIC_REV(tp->pci_chip_rev_id) == ASIC_REV_5700 ||
	    GET_ASIC_REV(tp->pci_chip_rev_id) == ASIC_REV_5701) {
		/* Remove this if it causes problems for some boards. */
		tp->dma_rwctrl |= DMA_RWCTRL_USE_MEM_READ_MULT;

		/* On 5700/5701 chips, we need to set this bit.
		 * Otherwise the chip will issue cacheline transactions
		 * to streamable DMA memory with not all the byte
		 * enables turned on.  This is an error on several
		 * RISC PCI controllers, in particular sparc64.
		 *
		 * On 5703/5704 chips, this bit has been reassigned
		 * a different meaning.  In particular, it is used
		 * on those chips to enable a PCI-X workaround.
		 */
		tp->dma_rwctrl |= DMA_RWCTRL_ASSERT_ALL_BE;
	}

	tw32(TG3PCI_DMA_RW_CTRL, tp->dma_rwctrl);

#if 0
	/* Unneeded, already done by tg3_get_invariants.  */
	tg3_switch_clocks(tp);
#endif

	if (GET_ASIC_REV(tp->pci_chip_rev_id) != ASIC_REV_5700 &&
	    GET_ASIC_REV(tp->pci_chip_rev_id) != ASIC_REV_5701)
		goto out;

	/* It is best to perform DMA test with maximum write burst size
	 * to expose the 5700/5701 write DMA bug.
	 */
	saved_dma_rwctrl = tp->dma_rwctrl;
	tp->dma_rwctrl &= ~DMA_RWCTRL_WRITE_BNDRY_MASK;
	tw32(TG3PCI_DMA_RW_CTRL, tp->dma_rwctrl);

	while (1) {
		u32 *p = buf, i;

		for (i = 0; i < TEST_BUFFER_SIZE / sizeof(u32); i++)
			p[i] = i;

		/* Send the buffer to the chip. */
		ret = tg3_do_test_dma(tp, buf, buf_dma, TEST_BUFFER_SIZE, 1);
		if (ret) {
			dev_err(&tp->pdev->dev,
				"%s: Buffer write failed. err = %d\n",
				__func__, ret);
			break;
		}

#if 0
		/* validate data reached card RAM correctly. */
		for (i = 0; i < TEST_BUFFER_SIZE / sizeof(u32); i++) {
			u32 val;
			tg3_read_mem(tp, 0x2100 + (i*4), &val);
			if (le32_to_cpu(val) != p[i]) {
				dev_err(&tp->pdev->dev,
					"%s: Buffer corrupted on device! "
					"(%d != %d)\n", __func__, val, i);
				/* ret = -ENODEV here? */
			}
			p[i] = 0;
		}
#endif
		/* Now read it back. */
		ret = tg3_do_test_dma(tp, buf, buf_dma, TEST_BUFFER_SIZE, 0);
		if (ret) {
			dev_err(&tp->pdev->dev, "%s: Buffer read failed. "
				"err = %d\n", __func__, ret);
			break;
		}

		/* Verify it. */
		for (i = 0; i < TEST_BUFFER_SIZE / sizeof(u32); i++) {
			if (p[i] == i)
				continue;

			if ((tp->dma_rwctrl & DMA_RWCTRL_WRITE_BNDRY_MASK) !=
			    DMA_RWCTRL_WRITE_BNDRY_16) {
				tp->dma_rwctrl &= ~DMA_RWCTRL_WRITE_BNDRY_MASK;
				tp->dma_rwctrl |= DMA_RWCTRL_WRITE_BNDRY_16;
				tw32(TG3PCI_DMA_RW_CTRL, tp->dma_rwctrl);
				break;
			} else {
				dev_err(&tp->pdev->dev,
					"%s: Buffer corrupted on read back! "
					"(%d != %d)\n", __func__, p[i], i);
				ret = -ENODEV;
				goto out;
			}
		}

		if (i == (TEST_BUFFER_SIZE / sizeof(u32))) {
			/* Success. */
			ret = 0;
			break;
		}
	}
	if ((tp->dma_rwctrl & DMA_RWCTRL_WRITE_BNDRY_MASK) !=
	    DMA_RWCTRL_WRITE_BNDRY_16) {
		/* DMA test passed without adjusting DMA boundary,
		 * now look for chipsets that are known to expose the
		 * DMA bug without failing the test.
		 */
		if (pci_dev_present(tg3_dma_wait_state_chipsets)) {
			tp->dma_rwctrl &= ~DMA_RWCTRL_WRITE_BNDRY_MASK;
			tp->dma_rwctrl |= DMA_RWCTRL_WRITE_BNDRY_16;
		} else {
			/* Safe to use the calculated DMA boundary. */
			tp->dma_rwctrl = saved_dma_rwctrl;
		}

		tw32(TG3PCI_DMA_RW_CTRL, tp->dma_rwctrl);
	}

out:
	dma_free_coherent(&tp->pdev->dev, TEST_BUFFER_SIZE, buf, buf_dma);
out_nofree:
	return ret;
}

static void __devinit tg3_init_bufmgr_config(struct tg3 *tp)
{
	if (tg3_flag(tp, 57765_PLUS)) {
		tp->bufmgr_config.mbuf_read_dma_low_water =
			DEFAULT_MB_RDMA_LOW_WATER_5705;
		tp->bufmgr_config.mbuf_mac_rx_low_water =
			DEFAULT_MB_MACRX_LOW_WATER_57765;
		tp->bufmgr_config.mbuf_high_water =
			DEFAULT_MB_HIGH_WATER_57765;

		tp->bufmgr_config.mbuf_read_dma_low_water_jumbo =
			DEFAULT_MB_RDMA_LOW_WATER_5705;
		tp->bufmgr_config.mbuf_mac_rx_low_water_jumbo =
			DEFAULT_MB_MACRX_LOW_WATER_JUMBO_57765;
		tp->bufmgr_config.mbuf_high_water_jumbo =
			DEFAULT_MB_HIGH_WATER_JUMBO_57765;
	} else if (tg3_flag(tp, 5705_PLUS)) {
		tp->bufmgr_config.mbuf_read_dma_low_water =
			DEFAULT_MB_RDMA_LOW_WATER_5705;
		tp->bufmgr_config.mbuf_mac_rx_low_water =
			DEFAULT_MB_MACRX_LOW_WATER_5705;
		tp->bufmgr_config.mbuf_high_water =
			DEFAULT_MB_HIGH_WATER_5705;
		if (GET_ASIC_REV(tp->pci_chip_rev_id) == ASIC_REV_5906) {
			tp->bufmgr_config.mbuf_mac_rx_low_water =
				DEFAULT_MB_MACRX_LOW_WATER_5906;
			tp->bufmgr_config.mbuf_high_water =
				DEFAULT_MB_HIGH_WATER_5906;
		}

		tp->bufmgr_config.mbuf_read_dma_low_water_jumbo =
			DEFAULT_MB_RDMA_LOW_WATER_JUMBO_5780;
		tp->bufmgr_config.mbuf_mac_rx_low_water_jumbo =
			DEFAULT_MB_MACRX_LOW_WATER_JUMBO_5780;
		tp->bufmgr_config.mbuf_high_water_jumbo =
			DEFAULT_MB_HIGH_WATER_JUMBO_5780;
	} else {
		tp->bufmgr_config.mbuf_read_dma_low_water =
			DEFAULT_MB_RDMA_LOW_WATER;
		tp->bufmgr_config.mbuf_mac_rx_low_water =
			DEFAULT_MB_MACRX_LOW_WATER;
		tp->bufmgr_config.mbuf_high_water =
			DEFAULT_MB_HIGH_WATER;

		tp->bufmgr_config.mbuf_read_dma_low_water_jumbo =
			DEFAULT_MB_RDMA_LOW_WATER_JUMBO;
		tp->bufmgr_config.mbuf_mac_rx_low_water_jumbo =
			DEFAULT_MB_MACRX_LOW_WATER_JUMBO;
		tp->bufmgr_config.mbuf_high_water_jumbo =
			DEFAULT_MB_HIGH_WATER_JUMBO;
	}

	tp->bufmgr_config.dma_low_water = DEFAULT_DMA_LOW_WATER;
	tp->bufmgr_config.dma_high_water = DEFAULT_DMA_HIGH_WATER;
}

static char * __devinit tg3_phy_string(struct tg3 *tp)
{
	switch (tp->phy_id & TG3_PHY_ID_MASK) {
	case TG3_PHY_ID_BCM5400:	return "5400";
	case TG3_PHY_ID_BCM5401:	return "5401";
	case TG3_PHY_ID_BCM5411:	return "5411";
	case TG3_PHY_ID_BCM5701:	return "5701";
	case TG3_PHY_ID_BCM5703:	return "5703";
	case TG3_PHY_ID_BCM5704:	return "5704";
	case TG3_PHY_ID_BCM5705:	return "5705";
	case TG3_PHY_ID_BCM5750:	return "5750";
	case TG3_PHY_ID_BCM5752:	return "5752";
	case TG3_PHY_ID_BCM5714:	return "5714";
	case TG3_PHY_ID_BCM5780:	return "5780";
	case TG3_PHY_ID_BCM5755:	return "5755";
	case TG3_PHY_ID_BCM5787:	return "5787";
	case TG3_PHY_ID_BCM5784:	return "5784";
	case TG3_PHY_ID_BCM5756:	return "5722/5756";
	case TG3_PHY_ID_BCM5906:	return "5906";
	case TG3_PHY_ID_BCM5761:	return "5761";
	case TG3_PHY_ID_BCM5718C:	return "5718C";
	case TG3_PHY_ID_BCM5718S:	return "5718S";
	case TG3_PHY_ID_BCM57765:	return "57765";
	case TG3_PHY_ID_BCM5719C:	return "5719C";
	case TG3_PHY_ID_BCM5720C:	return "5720C";
	case TG3_PHY_ID_BCM8002:	return "8002/serdes";
	case 0:			return "serdes";
	default:		return "unknown";
	}
}

static char * __devinit tg3_bus_string(struct tg3 *tp, char *str)
{
	if (tg3_flag(tp, PCI_EXPRESS)) {
		strcpy(str, "PCI Express");
		return str;
	} else if (tg3_flag(tp, PCIX_MODE)) {
		u32 clock_ctrl = tr32(TG3PCI_CLOCK_CTRL) & 0x1f;

		strcpy(str, "PCIX:");

		if ((clock_ctrl == 7) ||
		    ((tr32(GRC_MISC_CFG) & GRC_MISC_CFG_BOARD_ID_MASK) ==
		     GRC_MISC_CFG_BOARD_ID_5704CIOBE))
			strcat(str, "133MHz");
		else if (clock_ctrl == 0)
			strcat(str, "33MHz");
		else if (clock_ctrl == 2)
			strcat(str, "50MHz");
		else if (clock_ctrl == 4)
			strcat(str, "66MHz");
		else if (clock_ctrl == 6)
			strcat(str, "100MHz");
	} else {
		strcpy(str, "PCI:");
		if (tg3_flag(tp, PCI_HIGH_SPEED))
			strcat(str, "66MHz");
		else
			strcat(str, "33MHz");
	}
	if (tg3_flag(tp, PCI_32BIT))
		strcat(str, ":32-bit");
	else
		strcat(str, ":64-bit");
	return str;
}

static void __devinit tg3_init_coal(struct tg3 *tp)
{
	struct ethtool_coalesce *ec = &tp->coal;

	memset(ec, 0, sizeof(*ec));
	ec->cmd = ETHTOOL_GCOALESCE;
	ec->rx_coalesce_usecs = LOW_RXCOL_TICKS;
	ec->tx_coalesce_usecs = LOW_TXCOL_TICKS;
	ec->rx_max_coalesced_frames = LOW_RXMAX_FRAMES;
	ec->tx_max_coalesced_frames = LOW_TXMAX_FRAMES;
	ec->rx_coalesce_usecs_irq = DEFAULT_RXCOAL_TICK_INT;
	ec->tx_coalesce_usecs_irq = DEFAULT_TXCOAL_TICK_INT;
	ec->rx_max_coalesced_frames_irq = DEFAULT_RXCOAL_MAXF_INT;
	ec->tx_max_coalesced_frames_irq = DEFAULT_TXCOAL_MAXF_INT;
	ec->stats_block_coalesce_usecs = DEFAULT_STAT_COAL_TICKS;

	if (tp->coalesce_mode & (HOSTCC_MODE_CLRTICK_RXBD |
				 HOSTCC_MODE_CLRTICK_TXBD)) {
		ec->rx_coalesce_usecs = LOW_RXCOL_TICKS_CLRTCKS;
		ec->rx_coalesce_usecs_irq = DEFAULT_RXCOAL_TICK_INT_CLRTCKS;
		ec->tx_coalesce_usecs = LOW_TXCOL_TICKS_CLRTCKS;
		ec->tx_coalesce_usecs_irq = DEFAULT_TXCOAL_TICK_INT_CLRTCKS;
	}

	if (tg3_flag(tp, 5705_PLUS)) {
		ec->rx_coalesce_usecs_irq = 0;
		ec->tx_coalesce_usecs_irq = 0;
		ec->stats_block_coalesce_usecs = 0;
	}
}

<<<<<<< HEAD
=======
static struct rtnl_link_stats64 *tg3_get_stats64(struct net_device *dev,
						struct rtnl_link_stats64 *stats)
{
	struct tg3 *tp = netdev_priv(dev);

	if (!tp->hw_stats)
		return &tp->net_stats_prev;

	spin_lock_bh(&tp->lock);
	tg3_get_nstats(tp, stats);
	spin_unlock_bh(&tp->lock);

	return stats;
}

static const struct net_device_ops tg3_netdev_ops = {
	.ndo_open		= tg3_open,
	.ndo_stop		= tg3_close,
	.ndo_start_xmit		= tg3_start_xmit,
	.ndo_get_stats64	= tg3_get_stats64,
	.ndo_validate_addr	= eth_validate_addr,
	.ndo_set_rx_mode	= tg3_set_rx_mode,
	.ndo_set_mac_address	= tg3_set_mac_addr,
	.ndo_do_ioctl		= tg3_ioctl,
	.ndo_tx_timeout		= tg3_tx_timeout,
	.ndo_change_mtu		= tg3_change_mtu,
	.ndo_fix_features	= tg3_fix_features,
	.ndo_set_features	= tg3_set_features,
#ifdef CONFIG_NET_POLL_CONTROLLER
	.ndo_poll_controller	= tg3_poll_controller,
#endif
};

>>>>>>> 413708bb
static int __devinit tg3_init_one(struct pci_dev *pdev,
				  const struct pci_device_id *ent)
{
	struct net_device *dev;
	struct tg3 *tp;
	int i, err, pm_cap;
	u32 sndmbx, rcvmbx, intmbx;
	char str[40];
	u64 dma_mask, persist_dma_mask;
	netdev_features_t features = 0;

	printk_once(KERN_INFO "%s\n", version);

	err = pci_enable_device(pdev);
	if (err) {
		dev_err(&pdev->dev, "Cannot enable PCI device, aborting\n");
		return err;
	}

	err = pci_request_regions(pdev, DRV_MODULE_NAME);
	if (err) {
		dev_err(&pdev->dev, "Cannot obtain PCI resources, aborting\n");
		goto err_out_disable_pdev;
	}

	pci_set_master(pdev);

	/* Find power-management capability. */
	pm_cap = pci_find_capability(pdev, PCI_CAP_ID_PM);
	if (pm_cap == 0) {
		dev_err(&pdev->dev,
			"Cannot find Power Management capability, aborting\n");
		err = -EIO;
		goto err_out_free_res;
	}

	err = pci_set_power_state(pdev, PCI_D0);
	if (err) {
		dev_err(&pdev->dev, "Transition to D0 failed, aborting\n");
		goto err_out_free_res;
	}

	dev = alloc_etherdev_mq(sizeof(*tp), TG3_IRQ_MAX_VECS);
	if (!dev) {
		err = -ENOMEM;
		goto err_out_power_down;
	}

	SET_NETDEV_DEV(dev, &pdev->dev);

	tp = netdev_priv(dev);
	tp->pdev = pdev;
	tp->dev = dev;
	tp->pm_cap = pm_cap;
	tp->rx_mode = TG3_DEF_RX_MODE;
	tp->tx_mode = TG3_DEF_TX_MODE;

	if (tg3_debug > 0)
		tp->msg_enable = tg3_debug;
	else
		tp->msg_enable = TG3_DEF_MSG_ENABLE;

	/* The word/byte swap controls here control register access byte
	 * swapping.  DMA data byte swapping is controlled in the GRC_MODE
	 * setting below.
	 */
	tp->misc_host_ctrl =
		MISC_HOST_CTRL_MASK_PCI_INT |
		MISC_HOST_CTRL_WORD_SWAP |
		MISC_HOST_CTRL_INDIR_ACCESS |
		MISC_HOST_CTRL_PCISTATE_RW;

	/* The NONFRM (non-frame) byte/word swap controls take effect
	 * on descriptor entries, anything which isn't packet data.
	 *
	 * The StrongARM chips on the board (one for tx, one for rx)
	 * are running in big-endian mode.
	 */
	tp->grc_mode = (GRC_MODE_WSWAP_DATA | GRC_MODE_BSWAP_DATA |
			GRC_MODE_WSWAP_NONFRM_DATA);
#ifdef __BIG_ENDIAN
	tp->grc_mode |= GRC_MODE_BSWAP_NONFRM_DATA;
#endif
	spin_lock_init(&tp->lock);
	spin_lock_init(&tp->indirect_lock);
	INIT_WORK(&tp->reset_task, tg3_reset_task);

	tp->regs = pci_ioremap_bar(pdev, BAR_0);
	if (!tp->regs) {
		dev_err(&pdev->dev, "Cannot map device registers, aborting\n");
		err = -ENOMEM;
		goto err_out_free_dev;
	}

	if (tp->pdev->device == PCI_DEVICE_ID_TIGON3_5761 ||
	    tp->pdev->device == PCI_DEVICE_ID_TIGON3_5761E ||
	    tp->pdev->device == TG3PCI_DEVICE_TIGON3_5761S ||
	    tp->pdev->device == TG3PCI_DEVICE_TIGON3_5761SE ||
	    tp->pdev->device == TG3PCI_DEVICE_TIGON3_5717 ||
	    tp->pdev->device == TG3PCI_DEVICE_TIGON3_5718 ||
	    tp->pdev->device == TG3PCI_DEVICE_TIGON3_5719 ||
	    tp->pdev->device == TG3PCI_DEVICE_TIGON3_5720) {
		tg3_flag_set(tp, ENABLE_APE);
		tp->aperegs = pci_ioremap_bar(pdev, BAR_2);
		if (!tp->aperegs) {
			dev_err(&pdev->dev,
				"Cannot map APE registers, aborting\n");
			err = -ENOMEM;
			goto err_out_iounmap;
		}
	}

	tp->rx_pending = TG3_DEF_RX_RING_PENDING;
	tp->rx_jumbo_pending = TG3_DEF_RX_JUMBO_RING_PENDING;

	dev->ethtool_ops = &tg3_ethtool_ops;
	dev->watchdog_timeo = TG3_TX_TIMEOUT;
	dev->netdev_ops = &tg3_netdev_ops;
	dev->irq = pdev->irq;

	err = tg3_get_invariants(tp);
	if (err) {
		dev_err(&pdev->dev,
			"Problem fetching invariants of chip, aborting\n");
		goto err_out_apeunmap;
	}

	/* The EPB bridge inside 5714, 5715, and 5780 and any
	 * device behind the EPB cannot support DMA addresses > 40-bit.
	 * On 64-bit systems with IOMMU, use 40-bit dma_mask.
	 * On 64-bit systems without IOMMU, use 64-bit dma_mask and
	 * do DMA address check in tg3_start_xmit().
	 */
	if (tg3_flag(tp, IS_5788))
		persist_dma_mask = dma_mask = DMA_BIT_MASK(32);
	else if (tg3_flag(tp, 40BIT_DMA_BUG)) {
		persist_dma_mask = dma_mask = DMA_BIT_MASK(40);
#ifdef CONFIG_HIGHMEM
		dma_mask = DMA_BIT_MASK(64);
#endif
	} else
		persist_dma_mask = dma_mask = DMA_BIT_MASK(64);

	/* Configure DMA attributes. */
	if (dma_mask > DMA_BIT_MASK(32)) {
		err = pci_set_dma_mask(pdev, dma_mask);
		if (!err) {
			features |= NETIF_F_HIGHDMA;
			err = pci_set_consistent_dma_mask(pdev,
							  persist_dma_mask);
			if (err < 0) {
				dev_err(&pdev->dev, "Unable to obtain 64 bit "
					"DMA for consistent allocations\n");
				goto err_out_apeunmap;
			}
		}
	}
	if (err || dma_mask == DMA_BIT_MASK(32)) {
		err = pci_set_dma_mask(pdev, DMA_BIT_MASK(32));
		if (err) {
			dev_err(&pdev->dev,
				"No usable DMA configuration, aborting\n");
			goto err_out_apeunmap;
		}
	}

	tg3_init_bufmgr_config(tp);

	features |= NETIF_F_HW_VLAN_TX | NETIF_F_HW_VLAN_RX;

	/* 5700 B0 chips do not support checksumming correctly due
	 * to hardware bugs.
	 */
	if (tp->pci_chip_rev_id != CHIPREV_ID_5700_B0) {
		features |= NETIF_F_SG | NETIF_F_IP_CSUM | NETIF_F_RXCSUM;

		if (tg3_flag(tp, 5755_PLUS))
			features |= NETIF_F_IPV6_CSUM;
	}

	/* TSO is on by default on chips that support hardware TSO.
	 * Firmware TSO on older chips gives lower performance, so it
	 * is off by default, but can be enabled using ethtool.
	 */
	if ((tg3_flag(tp, HW_TSO_1) ||
	     tg3_flag(tp, HW_TSO_2) ||
	     tg3_flag(tp, HW_TSO_3)) &&
	    (features & NETIF_F_IP_CSUM))
		features |= NETIF_F_TSO;
	if (tg3_flag(tp, HW_TSO_2) || tg3_flag(tp, HW_TSO_3)) {
		if (features & NETIF_F_IPV6_CSUM)
			features |= NETIF_F_TSO6;
		if (tg3_flag(tp, HW_TSO_3) ||
		    GET_ASIC_REV(tp->pci_chip_rev_id) == ASIC_REV_5761 ||
		    (GET_ASIC_REV(tp->pci_chip_rev_id) == ASIC_REV_5784 &&
		     GET_CHIP_REV(tp->pci_chip_rev_id) != CHIPREV_5784_AX) ||
		    GET_ASIC_REV(tp->pci_chip_rev_id) == ASIC_REV_5785 ||
		    GET_ASIC_REV(tp->pci_chip_rev_id) == ASIC_REV_57780)
			features |= NETIF_F_TSO_ECN;
	}

	dev->features |= features;
	dev->vlan_features |= features;

	/*
	 * Add loopback capability only for a subset of devices that support
	 * MAC-LOOPBACK. Eventually this need to be enhanced to allow INT-PHY
	 * loopback for the remaining devices.
	 */
	if (GET_ASIC_REV(tp->pci_chip_rev_id) != ASIC_REV_5780 &&
	    !tg3_flag(tp, CPMU_PRESENT))
		/* Add the loopback capability */
		features |= NETIF_F_LOOPBACK;

	dev->hw_features |= features;

	if (tp->pci_chip_rev_id == CHIPREV_ID_5705_A1 &&
	    !tg3_flag(tp, TSO_CAPABLE) &&
	    !(tr32(TG3PCI_PCISTATE) & PCISTATE_BUS_SPEED_HIGH)) {
		tg3_flag_set(tp, MAX_RXPEND_64);
		tp->rx_pending = 63;
	}

	err = tg3_get_device_address(tp);
	if (err) {
		dev_err(&pdev->dev,
			"Could not obtain valid ethernet address, aborting\n");
		goto err_out_apeunmap;
	}

	/*
	 * Reset chip in case UNDI or EFI driver did not shutdown
	 * DMA self test will enable WDMAC and we'll see (spurious)
	 * pending DMA on the PCI bus at that point.
	 */
	if ((tr32(HOSTCC_MODE) & HOSTCC_MODE_ENABLE) ||
	    (tr32(WDMAC_MODE) & WDMAC_MODE_ENABLE)) {
		tw32(MEMARB_MODE, MEMARB_MODE_ENABLE);
		tg3_halt(tp, RESET_KIND_SHUTDOWN, 1);
	}

	err = tg3_test_dma(tp);
	if (err) {
		dev_err(&pdev->dev, "DMA engine test failed, aborting\n");
		goto err_out_apeunmap;
	}

	intmbx = MAILBOX_INTERRUPT_0 + TG3_64BIT_REG_LOW;
	rcvmbx = MAILBOX_RCVRET_CON_IDX_0 + TG3_64BIT_REG_LOW;
	sndmbx = MAILBOX_SNDHOST_PROD_IDX_0 + TG3_64BIT_REG_LOW;
	for (i = 0; i < tp->irq_max; i++) {
		struct tg3_napi *tnapi = &tp->napi[i];

		tnapi->tp = tp;
		tnapi->tx_pending = TG3_DEF_TX_RING_PENDING;

		tnapi->int_mbox = intmbx;
		if (i <= 4)
			intmbx += 0x8;
		else
			intmbx += 0x4;

		tnapi->consmbox = rcvmbx;
		tnapi->prodmbox = sndmbx;

		if (i)
			tnapi->coal_now = HOSTCC_MODE_COAL_VEC1_NOW << (i - 1);
		else
			tnapi->coal_now = HOSTCC_MODE_NOW;

		if (!tg3_flag(tp, SUPPORT_MSIX))
			break;

		/*
		 * If we support MSIX, we'll be using RSS.  If we're using
		 * RSS, the first vector only handles link interrupts and the
		 * remaining vectors handle rx and tx interrupts.  Reuse the
		 * mailbox values for the next iteration.  The values we setup
		 * above are still useful for the single vectored mode.
		 */
		if (!i)
			continue;

		rcvmbx += 0x8;

		if (sndmbx & 0x4)
			sndmbx -= 0x4;
		else
			sndmbx += 0xc;
	}

	tg3_init_coal(tp);

	pci_set_drvdata(pdev, dev);

	if (tg3_flag(tp, 5717_PLUS)) {
		/* Resume a low-power mode */
		tg3_frob_aux_power(tp, false);
	}

	tg3_timer_init(tp);

	err = register_netdev(dev);
	if (err) {
		dev_err(&pdev->dev, "Cannot register net device, aborting\n");
		goto err_out_apeunmap;
	}

	netdev_info(dev, "Tigon3 [partno(%s) rev %04x] (%s) MAC address %pM\n",
		    tp->board_part_number,
		    tp->pci_chip_rev_id,
		    tg3_bus_string(tp, str),
		    dev->dev_addr);

	if (tp->phy_flags & TG3_PHYFLG_IS_CONNECTED) {
		struct phy_device *phydev;
		phydev = tp->mdio_bus->phy_map[TG3_PHY_MII_ADDR];
		netdev_info(dev,
			    "attached PHY driver [%s] (mii_bus:phy_addr=%s)\n",
			    phydev->drv->name, dev_name(&phydev->dev));
	} else {
		char *ethtype;

		if (tp->phy_flags & TG3_PHYFLG_10_100_ONLY)
			ethtype = "10/100Base-TX";
		else if (tp->phy_flags & TG3_PHYFLG_ANY_SERDES)
			ethtype = "1000Base-SX";
		else
			ethtype = "10/100/1000Base-T";

		netdev_info(dev, "attached PHY is %s (%s Ethernet) "
			    "(WireSpeed[%d], EEE[%d])\n",
			    tg3_phy_string(tp), ethtype,
			    (tp->phy_flags & TG3_PHYFLG_NO_ETH_WIRE_SPEED) == 0,
			    (tp->phy_flags & TG3_PHYFLG_EEE_CAP) != 0);
	}

	netdev_info(dev, "RXcsums[%d] LinkChgREG[%d] MIirq[%d] ASF[%d] TSOcap[%d]\n",
		    (dev->features & NETIF_F_RXCSUM) != 0,
		    tg3_flag(tp, USE_LINKCHG_REG) != 0,
		    (tp->phy_flags & TG3_PHYFLG_USE_MI_INTERRUPT) != 0,
		    tg3_flag(tp, ENABLE_ASF) != 0,
		    tg3_flag(tp, TSO_CAPABLE) != 0);
	netdev_info(dev, "dma_rwctrl[%08x] dma_mask[%d-bit]\n",
		    tp->dma_rwctrl,
		    pdev->dma_mask == DMA_BIT_MASK(32) ? 32 :
		    ((u64)pdev->dma_mask) == DMA_BIT_MASK(40) ? 40 : 64);

	pci_save_state(pdev);

	return 0;

err_out_apeunmap:
	if (tp->aperegs) {
		iounmap(tp->aperegs);
		tp->aperegs = NULL;
	}

err_out_iounmap:
	if (tp->regs) {
		iounmap(tp->regs);
		tp->regs = NULL;
	}

err_out_free_dev:
	free_netdev(dev);

err_out_power_down:
	pci_set_power_state(pdev, PCI_D3hot);

err_out_free_res:
	pci_release_regions(pdev);

err_out_disable_pdev:
	pci_disable_device(pdev);
	pci_set_drvdata(pdev, NULL);
	return err;
}

static void __devexit tg3_remove_one(struct pci_dev *pdev)
{
	struct net_device *dev = pci_get_drvdata(pdev);

	if (dev) {
		struct tg3 *tp = netdev_priv(dev);

		if (tp->fw)
			release_firmware(tp->fw);

		tg3_reset_task_cancel(tp);

		if (tg3_flag(tp, USE_PHYLIB)) {
			tg3_phy_fini(tp);
			tg3_mdio_fini(tp);
		}

		unregister_netdev(dev);
		if (tp->aperegs) {
			iounmap(tp->aperegs);
			tp->aperegs = NULL;
		}
		if (tp->regs) {
			iounmap(tp->regs);
			tp->regs = NULL;
		}
		free_netdev(dev);
		pci_release_regions(pdev);
		pci_disable_device(pdev);
		pci_set_drvdata(pdev, NULL);
	}
}

#ifdef CONFIG_PM_SLEEP
static int tg3_suspend(struct device *device)
{
	struct pci_dev *pdev = to_pci_dev(device);
	struct net_device *dev = pci_get_drvdata(pdev);
	struct tg3 *tp = netdev_priv(dev);
	int err;

	if (!netif_running(dev))
		return 0;

	tg3_reset_task_cancel(tp);
	tg3_phy_stop(tp);
	tg3_netif_stop(tp);

	tg3_timer_stop(tp);

	tg3_full_lock(tp, 1);
	tg3_disable_ints(tp);
	tg3_full_unlock(tp);

	netif_device_detach(dev);

	tg3_full_lock(tp, 0);
	tg3_halt(tp, RESET_KIND_SHUTDOWN, 1);
	tg3_flag_clear(tp, INIT_COMPLETE);
	tg3_full_unlock(tp);

	err = tg3_power_down_prepare(tp);
	if (err) {
		int err2;

		tg3_full_lock(tp, 0);

		tg3_flag_set(tp, INIT_COMPLETE);
		err2 = tg3_restart_hw(tp, 1);
		if (err2)
			goto out;

		tg3_timer_start(tp);

		netif_device_attach(dev);
		tg3_netif_start(tp);

out:
		tg3_full_unlock(tp);

		if (!err2)
			tg3_phy_start(tp);
	}

	return err;
}

static int tg3_resume(struct device *device)
{
	struct pci_dev *pdev = to_pci_dev(device);
	struct net_device *dev = pci_get_drvdata(pdev);
	struct tg3 *tp = netdev_priv(dev);
	int err;

	if (!netif_running(dev))
		return 0;

	netif_device_attach(dev);

	tg3_full_lock(tp, 0);

	tg3_flag_set(tp, INIT_COMPLETE);
	err = tg3_restart_hw(tp, 1);
	if (err)
		goto out;

	tg3_timer_start(tp);

	tg3_netif_start(tp);

out:
	tg3_full_unlock(tp);

	if (!err)
		tg3_phy_start(tp);

	return err;
}

static SIMPLE_DEV_PM_OPS(tg3_pm_ops, tg3_suspend, tg3_resume);
#define TG3_PM_OPS (&tg3_pm_ops)

#else

#define TG3_PM_OPS NULL

#endif /* CONFIG_PM_SLEEP */

/**
 * tg3_io_error_detected - called when PCI error is detected
 * @pdev: Pointer to PCI device
 * @state: The current pci connection state
 *
 * This function is called after a PCI bus error affecting
 * this device has been detected.
 */
static pci_ers_result_t tg3_io_error_detected(struct pci_dev *pdev,
					      pci_channel_state_t state)
{
	struct net_device *netdev = pci_get_drvdata(pdev);
	struct tg3 *tp = netdev_priv(netdev);
	pci_ers_result_t err = PCI_ERS_RESULT_NEED_RESET;

	netdev_info(netdev, "PCI I/O error detected\n");

	rtnl_lock();

	if (!netif_running(netdev))
		goto done;

	tg3_phy_stop(tp);

	tg3_netif_stop(tp);

	tg3_timer_stop(tp);

	/* Want to make sure that the reset task doesn't run */
	tg3_reset_task_cancel(tp);

	netif_device_detach(netdev);

	/* Clean up software state, even if MMIO is blocked */
	tg3_full_lock(tp, 0);
	tg3_halt(tp, RESET_KIND_SHUTDOWN, 0);
	tg3_full_unlock(tp);

done:
	if (state == pci_channel_io_perm_failure)
		err = PCI_ERS_RESULT_DISCONNECT;
	else
		pci_disable_device(pdev);

	rtnl_unlock();

	return err;
}

/**
 * tg3_io_slot_reset - called after the pci bus has been reset.
 * @pdev: Pointer to PCI device
 *
 * Restart the card from scratch, as if from a cold-boot.
 * At this point, the card has exprienced a hard reset,
 * followed by fixups by BIOS, and has its config space
 * set up identically to what it was at cold boot.
 */
static pci_ers_result_t tg3_io_slot_reset(struct pci_dev *pdev)
{
	struct net_device *netdev = pci_get_drvdata(pdev);
	struct tg3 *tp = netdev_priv(netdev);
	pci_ers_result_t rc = PCI_ERS_RESULT_DISCONNECT;
	int err;

	rtnl_lock();

	if (pci_enable_device(pdev)) {
		netdev_err(netdev, "Cannot re-enable PCI device after reset.\n");
		goto done;
	}

	pci_set_master(pdev);
	pci_restore_state(pdev);
	pci_save_state(pdev);

	if (!netif_running(netdev)) {
		rc = PCI_ERS_RESULT_RECOVERED;
		goto done;
	}

	err = tg3_power_up(tp);
	if (err)
		goto done;

	rc = PCI_ERS_RESULT_RECOVERED;

done:
	rtnl_unlock();

	return rc;
}

/**
 * tg3_io_resume - called when traffic can start flowing again.
 * @pdev: Pointer to PCI device
 *
 * This callback is called when the error recovery driver tells
 * us that its OK to resume normal operation.
 */
static void tg3_io_resume(struct pci_dev *pdev)
{
	struct net_device *netdev = pci_get_drvdata(pdev);
	struct tg3 *tp = netdev_priv(netdev);
	int err;

	rtnl_lock();

	if (!netif_running(netdev))
		goto done;

	tg3_full_lock(tp, 0);
	tg3_flag_set(tp, INIT_COMPLETE);
	err = tg3_restart_hw(tp, 1);
	tg3_full_unlock(tp);
	if (err) {
		netdev_err(netdev, "Cannot restart hardware after reset.\n");
		goto done;
	}

	netif_device_attach(netdev);

	tg3_timer_start(tp);

	tg3_netif_start(tp);

	tg3_phy_start(tp);

done:
	rtnl_unlock();
}

static struct pci_error_handlers tg3_err_handler = {
	.error_detected	= tg3_io_error_detected,
	.slot_reset	= tg3_io_slot_reset,
	.resume		= tg3_io_resume
};

static struct pci_driver tg3_driver = {
	.name		= DRV_MODULE_NAME,
	.id_table	= tg3_pci_tbl,
	.probe		= tg3_init_one,
	.remove		= __devexit_p(tg3_remove_one),
	.err_handler	= &tg3_err_handler,
	.driver.pm	= TG3_PM_OPS,
};

static int __init tg3_init(void)
{
	return pci_register_driver(&tg3_driver);
}

static void __exit tg3_cleanup(void)
{
	pci_unregister_driver(&tg3_driver);
}

module_init(tg3_init);
module_exit(tg3_cleanup);<|MERGE_RESOLUTION|>--- conflicted
+++ resolved
@@ -8023,7 +8023,7 @@
 
 	if (tp->hw_stats) {
 		/* Save the stats across chip resets... */
-		tg3_get_nstats(tp, &tp->net_stats_prev),
+		tg3_get_nstats(tp, &tp->net_stats_prev);
 		tg3_get_estats(tp, &tp->estats_prev);
 
 		/* And make sure the next sample is new data */
@@ -10156,12 +10156,6 @@
 	struct tg3_ethtool_stats *old_estats = &tp->estats_prev;
 	struct tg3_hw_stats *hw_stats = tp->hw_stats;
 
-<<<<<<< HEAD
-=======
-	if (!hw_stats)
-		return;
-
->>>>>>> 413708bb
 	ESTAT_ADD(rx_octets);
 	ESTAT_ADD(rx_fragments);
 	ESTAT_ADD(rx_ucast_packets);
@@ -10286,8 +10280,6 @@
 		get_stat64(&hw_stats->tx_discards);
 	stats->tx_carrier_errors = old_stats->tx_carrier_errors +
 		get_stat64(&hw_stats->tx_carrier_sense_errors);
-<<<<<<< HEAD
-=======
 
 	stats->rx_crc_errors = old_stats->rx_crc_errors +
 		tg3_calc_crc_errors(tp);
@@ -10297,106 +10289,6 @@
 
 	stats->rx_dropped = tp->rx_dropped;
 	stats->tx_dropped = tp->tx_dropped;
-}
-
-static inline u32 calc_crc(unsigned char *buf, int len)
-{
-	u32 reg;
-	u32 tmp;
-	int j, k;
-
-	reg = 0xffffffff;
-
-	for (j = 0; j < len; j++) {
-		reg ^= buf[j];
-
-		for (k = 0; k < 8; k++) {
-			tmp = reg & 0x01;
-
-			reg >>= 1;
-
-			if (tmp)
-				reg ^= 0xedb88320;
-		}
-	}
-
-	return ~reg;
-}
-
-static void tg3_set_multi(struct tg3 *tp, unsigned int accept_all)
-{
-	/* accept or reject all multicast frames */
-	tw32(MAC_HASH_REG_0, accept_all ? 0xffffffff : 0);
-	tw32(MAC_HASH_REG_1, accept_all ? 0xffffffff : 0);
-	tw32(MAC_HASH_REG_2, accept_all ? 0xffffffff : 0);
-	tw32(MAC_HASH_REG_3, accept_all ? 0xffffffff : 0);
-}
-
-static void __tg3_set_rx_mode(struct net_device *dev)
-{
-	struct tg3 *tp = netdev_priv(dev);
-	u32 rx_mode;
-
-	rx_mode = tp->rx_mode & ~(RX_MODE_PROMISC |
-				  RX_MODE_KEEP_VLAN_TAG);
-
-#if !defined(CONFIG_VLAN_8021Q) && !defined(CONFIG_VLAN_8021Q_MODULE)
-	/* When ASF is in use, we always keep the RX_MODE_KEEP_VLAN_TAG
-	 * flag clear.
-	 */
-	if (!tg3_flag(tp, ENABLE_ASF))
-		rx_mode |= RX_MODE_KEEP_VLAN_TAG;
-#endif
-
-	if (dev->flags & IFF_PROMISC) {
-		/* Promiscuous mode. */
-		rx_mode |= RX_MODE_PROMISC;
-	} else if (dev->flags & IFF_ALLMULTI) {
-		/* Accept all multicast. */
-		tg3_set_multi(tp, 1);
-	} else if (netdev_mc_empty(dev)) {
-		/* Reject all multicast. */
-		tg3_set_multi(tp, 0);
-	} else {
-		/* Accept one or more multicast(s). */
-		struct netdev_hw_addr *ha;
-		u32 mc_filter[4] = { 0, };
-		u32 regidx;
-		u32 bit;
-		u32 crc;
-
-		netdev_for_each_mc_addr(ha, dev) {
-			crc = calc_crc(ha->addr, ETH_ALEN);
-			bit = ~crc & 0x7f;
-			regidx = (bit & 0x60) >> 5;
-			bit &= 0x1f;
-			mc_filter[regidx] |= (1 << bit);
-		}
-
-		tw32(MAC_HASH_REG_0, mc_filter[0]);
-		tw32(MAC_HASH_REG_1, mc_filter[1]);
-		tw32(MAC_HASH_REG_2, mc_filter[2]);
-		tw32(MAC_HASH_REG_3, mc_filter[3]);
-	}
-
-	if (rx_mode != tp->rx_mode) {
-		tp->rx_mode = rx_mode;
-		tw32_f(MAC_RX_MODE, rx_mode);
-		udelay(10);
-	}
-}
->>>>>>> 413708bb
-
-	stats->rx_crc_errors = old_stats->rx_crc_errors +
-		calc_crc_errors(tp);
-
-	stats->rx_missed_errors = old_stats->rx_missed_errors +
-		get_stat64(&hw_stats->rx_discards);
-
-	stats->rx_dropped = tp->rx_dropped;
-	stats->tx_dropped = tp->tx_dropped;
-
-	return stats;
 }
 
 static int tg3_get_regs_len(struct net_device *dev)
@@ -12306,6 +12198,21 @@
 	.get_rxfh_indir		= tg3_get_rxfh_indir,
 	.set_rxfh_indir		= tg3_set_rxfh_indir,
 };
+
+static struct rtnl_link_stats64 *tg3_get_stats64(struct net_device *dev,
+						struct rtnl_link_stats64 *stats)
+{
+	struct tg3 *tp = netdev_priv(dev);
+
+	if (!tp->hw_stats)
+		return &tp->net_stats_prev;
+
+	spin_lock_bh(&tp->lock);
+	tg3_get_nstats(tp, stats);
+	spin_unlock_bh(&tp->lock);
+
+	return stats;
+}
 
 static void tg3_set_rx_mode(struct net_device *dev)
 {
@@ -15512,42 +15419,6 @@
 	}
 }
 
-<<<<<<< HEAD
-=======
-static struct rtnl_link_stats64 *tg3_get_stats64(struct net_device *dev,
-						struct rtnl_link_stats64 *stats)
-{
-	struct tg3 *tp = netdev_priv(dev);
-
-	if (!tp->hw_stats)
-		return &tp->net_stats_prev;
-
-	spin_lock_bh(&tp->lock);
-	tg3_get_nstats(tp, stats);
-	spin_unlock_bh(&tp->lock);
-
-	return stats;
-}
-
-static const struct net_device_ops tg3_netdev_ops = {
-	.ndo_open		= tg3_open,
-	.ndo_stop		= tg3_close,
-	.ndo_start_xmit		= tg3_start_xmit,
-	.ndo_get_stats64	= tg3_get_stats64,
-	.ndo_validate_addr	= eth_validate_addr,
-	.ndo_set_rx_mode	= tg3_set_rx_mode,
-	.ndo_set_mac_address	= tg3_set_mac_addr,
-	.ndo_do_ioctl		= tg3_ioctl,
-	.ndo_tx_timeout		= tg3_tx_timeout,
-	.ndo_change_mtu		= tg3_change_mtu,
-	.ndo_fix_features	= tg3_fix_features,
-	.ndo_set_features	= tg3_set_features,
-#ifdef CONFIG_NET_POLL_CONTROLLER
-	.ndo_poll_controller	= tg3_poll_controller,
-#endif
-};
-
->>>>>>> 413708bb
 static int __devinit tg3_init_one(struct pci_dev *pdev,
 				  const struct pci_device_id *ent)
 {

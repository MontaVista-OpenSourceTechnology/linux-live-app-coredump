--- conflicted
+++ resolved
@@ -1096,14 +1096,12 @@
 	uint32_t                        ip_versions[MAX_HWIP][HWIP_MAX_INSTANCE];
 
 	bool				ram_is_direct_mapped;
-<<<<<<< HEAD
 
 	struct list_head                ras_list;
 
 	struct ip_discovery_top         *ip_top;
-=======
+
 	struct amdgpu_reset_domain	*reset_domain;
->>>>>>> f915686b
 };
 
 static inline struct amdgpu_device *drm_to_adev(struct drm_device *ddev)

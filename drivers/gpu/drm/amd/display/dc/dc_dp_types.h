/*
 * Copyright 2016 Advanced Micro Devices, Inc.
 *
 * Permission is hereby granted, free of charge, to any person obtaining a
 * copy of this software and associated documentation files (the "Software"),
 * to deal in the Software without restriction, including without limitation
 * the rights to use, copy, modify, merge, publish, distribute, sublicense,
 * and/or sell copies of the Software, and to permit persons to whom the
 * Software is furnished to do so, subject to the following conditions:
 *
 * The above copyright notice and this permission notice shall be included in
 * all copies or substantial portions of the Software.
 *
 * THE SOFTWARE IS PROVIDED "AS IS", WITHOUT WARRANTY OF ANY KIND, EXPRESS OR
 * IMPLIED, INCLUDING BUT NOT LIMITED TO THE WARRANTIES OF MERCHANTABILITY,
 * FITNESS FOR A PARTICULAR PURPOSE AND NONINFRINGEMENT.  IN NO EVENT SHALL
 * THE COPYRIGHT HOLDER(S) OR AUTHOR(S) BE LIABLE FOR ANY CLAIM, DAMAGES OR
 * OTHER LIABILITY, WHETHER IN AN ACTION OF CONTRACT, TORT OR OTHERWISE,
 * ARISING FROM, OUT OF OR IN CONNECTION WITH THE SOFTWARE OR THE USE OR
 * OTHER DEALINGS IN THE SOFTWARE.
 *
 * Authors: AMD
 *
 */

#ifndef DC_DP_TYPES_H
#define DC_DP_TYPES_H

#include "os_types.h"

enum dc_lane_count {
	LANE_COUNT_UNKNOWN = 0,
	LANE_COUNT_ONE = 1,
	LANE_COUNT_TWO = 2,
	LANE_COUNT_FOUR = 4,
	LANE_COUNT_EIGHT = 8,
	LANE_COUNT_DP_MAX = LANE_COUNT_FOUR
};

/* This is actually a reference clock (27MHz) multiplier
 * 162MBps bandwidth for 1.62GHz like rate,
 * 270MBps for 2.70GHz,
 * 324MBps for 3.24Ghz,
 * 540MBps for 5.40GHz
 * 810MBps for 8.10GHz
 */
enum dc_link_rate {
	LINK_RATE_UNKNOWN = 0,
	LINK_RATE_LOW = 0x06,		// Rate_1 (RBR)	- 1.62 Gbps/Lane
	LINK_RATE_RATE_2 = 0x08,	// Rate_2		- 2.16 Gbps/Lane
	LINK_RATE_RATE_3 = 0x09,	// Rate_3		- 2.43 Gbps/Lane
	LINK_RATE_HIGH = 0x0A,		// Rate_4 (HBR)	- 2.70 Gbps/Lane
	LINK_RATE_RBR2 = 0x0C,		// Rate_5 (RBR2)- 3.24 Gbps/Lane
	LINK_RATE_RATE_6 = 0x10,	// Rate_6		- 4.32 Gbps/Lane
	LINK_RATE_HIGH2 = 0x14,		// Rate_7 (HBR2)- 5.40 Gbps/Lane
	LINK_RATE_HIGH3 = 0x1E,		// Rate_8 (HBR3)- 8.10 Gbps/Lane
	/* Starting from DP2.0 link rate enum directly represents actual
	 * link rate value in unit of 10 mbps
	 */
	LINK_RATE_UHBR10 = 1000,	// UHBR10 - 10.0 Gbps/Lane
	LINK_RATE_UHBR13_5 = 1350,	// UHBR13.5 - 13.5 Gbps/Lane
	LINK_RATE_UHBR20 = 2000,	// UHBR10 - 20.0 Gbps/Lane
};

enum dc_link_spread {
	LINK_SPREAD_DISABLED = 0x00,
	/* 0.5 % downspread 30 kHz */
	LINK_SPREAD_05_DOWNSPREAD_30KHZ = 0x10,
	/* 0.5 % downspread 33 kHz */
	LINK_SPREAD_05_DOWNSPREAD_33KHZ = 0x11
};

enum dc_voltage_swing {
	VOLTAGE_SWING_LEVEL0 = 0,	/* direct HW translation! */
	VOLTAGE_SWING_LEVEL1,
	VOLTAGE_SWING_LEVEL2,
	VOLTAGE_SWING_LEVEL3,
	VOLTAGE_SWING_MAX_LEVEL = VOLTAGE_SWING_LEVEL3
};

enum dc_pre_emphasis {
	PRE_EMPHASIS_DISABLED = 0,	/* direct HW translation! */
	PRE_EMPHASIS_LEVEL1,
	PRE_EMPHASIS_LEVEL2,
	PRE_EMPHASIS_LEVEL3,
	PRE_EMPHASIS_MAX_LEVEL = PRE_EMPHASIS_LEVEL3
};
/* Post Cursor 2 is optional for transmitter
 * and it applies only to the main link operating at HBR2
 */
enum dc_post_cursor2 {
	POST_CURSOR2_DISABLED = 0,	/* direct HW translation! */
	POST_CURSOR2_LEVEL1,
	POST_CURSOR2_LEVEL2,
	POST_CURSOR2_LEVEL3,
	POST_CURSOR2_MAX_LEVEL = POST_CURSOR2_LEVEL3,
};

enum dc_dp_ffe_preset_level {
	DP_FFE_PRESET_LEVEL0 = 0,
	DP_FFE_PRESET_LEVEL1,
	DP_FFE_PRESET_LEVEL2,
	DP_FFE_PRESET_LEVEL3,
	DP_FFE_PRESET_LEVEL4,
	DP_FFE_PRESET_LEVEL5,
	DP_FFE_PRESET_LEVEL6,
	DP_FFE_PRESET_LEVEL7,
	DP_FFE_PRESET_LEVEL8,
	DP_FFE_PRESET_LEVEL9,
	DP_FFE_PRESET_LEVEL10,
	DP_FFE_PRESET_LEVEL11,
	DP_FFE_PRESET_LEVEL12,
	DP_FFE_PRESET_LEVEL13,
	DP_FFE_PRESET_LEVEL14,
	DP_FFE_PRESET_LEVEL15,
	DP_FFE_PRESET_MAX_LEVEL = DP_FFE_PRESET_LEVEL15,
};

enum dc_dp_training_pattern {
	DP_TRAINING_PATTERN_SEQUENCE_1 = 0,
	DP_TRAINING_PATTERN_SEQUENCE_2,
	DP_TRAINING_PATTERN_SEQUENCE_3,
	DP_TRAINING_PATTERN_SEQUENCE_4,
	DP_TRAINING_PATTERN_VIDEOIDLE,
	DP_128b_132b_TPS1,
	DP_128b_132b_TPS2,
	DP_128b_132b_TPS2_CDS,
};

enum dp_link_encoding {
	DP_UNKNOWN_ENCODING = 0,
	DP_8b_10b_ENCODING = 1,
	DP_128b_132b_ENCODING = 2,
<<<<<<< HEAD
=======
};

enum dp_test_link_rate {
	DP_TEST_LINK_RATE_RBR		= 0x06,
	DP_TEST_LINK_RATE_HBR		= 0x0A,
	DP_TEST_LINK_RATE_HBR2		= 0x14,
	DP_TEST_LINK_RATE_HBR3		= 0x1E,
	DP_TEST_LINK_RATE_UHBR10	= 0x01,
	DP_TEST_LINK_RATE_UHBR20	= 0x02,
	DP_TEST_LINK_RATE_UHBR13_5	= 0x03,
>>>>>>> 88084a3d
};

struct dc_link_settings {
	enum dc_lane_count lane_count;
	enum dc_link_rate link_rate;
	enum dc_link_spread link_spread;
	bool use_link_rate_set;
	uint8_t link_rate_set;
	bool dpcd_source_device_specific_field_support;
};

union dc_dp_ffe_preset {
	struct {
		uint8_t level		: 4;
		uint8_t reserved	: 1;
		uint8_t no_preshoot	: 1;
		uint8_t no_deemphasis	: 1;
		uint8_t method2		: 1;
	} settings;
	uint8_t raw;
};

struct dc_lane_settings {
	enum dc_voltage_swing VOLTAGE_SWING;
	enum dc_pre_emphasis PRE_EMPHASIS;
	enum dc_post_cursor2 POST_CURSOR2;
	union dc_dp_ffe_preset FFE_PRESET;
};

struct dc_link_training_overrides {
	enum dc_voltage_swing *voltage_swing;
	enum dc_pre_emphasis *pre_emphasis;
	enum dc_post_cursor2 *post_cursor2;
	union dc_dp_ffe_preset *ffe_preset;

	uint16_t *cr_pattern_time;
	uint16_t *eq_pattern_time;
	enum dc_dp_training_pattern *pattern_for_cr;
	enum dc_dp_training_pattern *pattern_for_eq;

	enum dc_link_spread *downspread;
	bool *alternate_scrambler_reset;
	bool *enhanced_framing;
	bool *mst_enable;
	bool *fec_enable;
};

union payload_table_update_status {
	struct {
		uint8_t  VC_PAYLOAD_TABLE_UPDATED:1;
		uint8_t  ACT_HANDLED:1;
	} bits;
	uint8_t  raw;
};

union dpcd_rev {
	struct {
		uint8_t MINOR:4;
		uint8_t MAJOR:4;
	} bits;
	uint8_t raw;
};

union max_lane_count {
	struct {
		uint8_t MAX_LANE_COUNT:5;
		uint8_t POST_LT_ADJ_REQ_SUPPORTED:1;
		uint8_t TPS3_SUPPORTED:1;
		uint8_t ENHANCED_FRAME_CAP:1;
	} bits;
	uint8_t raw;
};

union max_down_spread {
	struct {
		uint8_t MAX_DOWN_SPREAD:1;
		uint8_t RESERVED:5;
		uint8_t NO_AUX_HANDSHAKE_LINK_TRAINING:1;
		uint8_t TPS4_SUPPORTED:1;
	} bits;
	uint8_t raw;
};

union mstm_cap {
	struct {
		uint8_t MST_CAP:1;
		uint8_t RESERVED:7;
	} bits;
	uint8_t raw;
};

union lane_count_set {
	struct {
		uint8_t LANE_COUNT_SET:5;
		uint8_t POST_LT_ADJ_REQ_GRANTED:1;
		uint8_t RESERVED:1;
		uint8_t ENHANCED_FRAMING:1;
	} bits;
	uint8_t raw;
};

union lane_status {
	struct {
		uint8_t CR_DONE_0:1;
		uint8_t CHANNEL_EQ_DONE_0:1;
		uint8_t SYMBOL_LOCKED_0:1;
		uint8_t RESERVED0:1;
		uint8_t CR_DONE_1:1;
		uint8_t CHANNEL_EQ_DONE_1:1;
		uint8_t SYMBOL_LOCKED_1:1;
		uint8_t RESERVED_1:1;
	} bits;
	uint8_t raw;
};

union device_service_irq {
	struct {
		uint8_t REMOTE_CONTROL_CMD_PENDING:1;
		uint8_t AUTOMATED_TEST:1;
		uint8_t CP_IRQ:1;
		uint8_t MCCS_IRQ:1;
		uint8_t DOWN_REP_MSG_RDY:1;
		uint8_t UP_REQ_MSG_RDY:1;
		uint8_t SINK_SPECIFIC:1;
		uint8_t reserved:1;
	} bits;
	uint8_t raw;
};

union sink_count {
	struct {
		uint8_t SINK_COUNT:6;
		uint8_t CPREADY:1;
		uint8_t RESERVED:1;
	} bits;
	uint8_t raw;
};

union lane_align_status_updated {
	struct {
		uint8_t INTERLANE_ALIGN_DONE:1;
		uint8_t POST_LT_ADJ_REQ_IN_PROGRESS:1;
		uint8_t EQ_INTERLANE_ALIGN_DONE_128b_132b:1;
		uint8_t CDS_INTERLANE_ALIGN_DONE_128b_132b:1;
		uint8_t LT_FAILED_128b_132b:1;
		uint8_t RESERVED:1;
		uint8_t DOWNSTREAM_PORT_STATUS_CHANGED:1;
		uint8_t LINK_STATUS_UPDATED:1;
	} bits;
	uint8_t raw;
};

union lane_adjust {
	struct {
		uint8_t VOLTAGE_SWING_LANE:2;
		uint8_t PRE_EMPHASIS_LANE:2;
		uint8_t RESERVED:4;
	} bits;
	struct {
		uint8_t PRESET_VALUE	:4;
		uint8_t RESERVED	:4;
	} tx_ffe;
	uint8_t raw;
};

union dpcd_training_pattern {
	struct {
		uint8_t TRAINING_PATTERN_SET:4;
		uint8_t RECOVERED_CLOCK_OUT_EN:1;
		uint8_t SCRAMBLING_DISABLE:1;
		uint8_t SYMBOL_ERROR_COUNT_SEL:2;
	} v1_4;
	struct {
		uint8_t TRAINING_PATTERN_SET:2;
		uint8_t LINK_QUAL_PATTERN_SET:2;
		uint8_t RESERVED:4;
	} v1_3;
	uint8_t raw;
};

/* Training Lane is used to configure downstream DP device's voltage swing
and pre-emphasis levels*/
/* The DPCD addresses are from 0x103 to 0x106*/
union dpcd_training_lane {
	struct {
		uint8_t VOLTAGE_SWING_SET:2;
		uint8_t MAX_SWING_REACHED:1;
		uint8_t PRE_EMPHASIS_SET:2;
		uint8_t MAX_PRE_EMPHASIS_REACHED:1;
		uint8_t RESERVED:2;
	} bits;
	struct {
		uint8_t PRESET_VALUE	:4;
		uint8_t RESERVED	:4;
	} tx_ffe;
	uint8_t raw;
};

/* TMDS-converter related */
union dwnstream_port_caps_byte0 {
	struct {
		uint8_t DWN_STRM_PORTX_TYPE:3;
		uint8_t DWN_STRM_PORTX_HPD:1;
		uint8_t RESERVERD:4;
	} bits;
	uint8_t raw;
};

/* these are the detailed types stored at DWN_STRM_PORTX_CAP (00080h)*/
enum dpcd_downstream_port_detailed_type {
	DOWN_STREAM_DETAILED_DP = 0,
	DOWN_STREAM_DETAILED_VGA,
	DOWN_STREAM_DETAILED_DVI,
	DOWN_STREAM_DETAILED_HDMI,
	DOWN_STREAM_DETAILED_NONDDC,/* has no EDID (TV,CV)*/
	DOWN_STREAM_DETAILED_DP_PLUS_PLUS
};

union dwnstream_port_caps_byte2 {
	struct {
		uint8_t MAX_BITS_PER_COLOR_COMPONENT:2;
#if defined(CONFIG_DRM_AMD_DC_DCN)
		uint8_t MAX_ENCODED_LINK_BW_SUPPORT:3;
		uint8_t SOURCE_CONTROL_MODE_SUPPORT:1;
		uint8_t CONCURRENT_LINK_BRING_UP_SEQ_SUPPORT:1;
		uint8_t RESERVED:1;
#else
		uint8_t RESERVED:6;
#endif
	} bits;
	uint8_t raw;
};

union dp_downstream_port_present {
	uint8_t byte;
	struct {
		uint8_t PORT_PRESENT:1;
		uint8_t PORT_TYPE:2;
		uint8_t FMT_CONVERSION:1;
		uint8_t DETAILED_CAPS:1;
		uint8_t RESERVED:3;
	} fields;
};

union dwnstream_port_caps_byte3_dvi {
	struct {
		uint8_t RESERVED1:1;
		uint8_t DUAL_LINK:1;
		uint8_t HIGH_COLOR_DEPTH:1;
		uint8_t RESERVED2:5;
	} bits;
	uint8_t raw;
};

union dwnstream_port_caps_byte3_hdmi {
	struct {
		uint8_t FRAME_SEQ_TO_FRAME_PACK:1;
		uint8_t YCrCr422_PASS_THROUGH:1;
		uint8_t YCrCr420_PASS_THROUGH:1;
		uint8_t YCrCr422_CONVERSION:1;
		uint8_t YCrCr420_CONVERSION:1;
		uint8_t RESERVED:3;
	} bits;
	uint8_t raw;
};

#if defined(CONFIG_DRM_AMD_DC_DCN)
union hdmi_sink_encoded_link_bw_support {
	struct {
		uint8_t HDMI_SINK_ENCODED_LINK_BW_SUPPORT:3;
		uint8_t RESERVED:5;
	} bits;
	uint8_t raw;
};

union hdmi_encoded_link_bw {
	struct {
		uint8_t FRL_MODE:1; // Bit 0
		uint8_t BW_9Gbps:1;
		uint8_t BW_18Gbps:1;
		uint8_t BW_24Gbps:1;
		uint8_t BW_32Gbps:1;
		uint8_t BW_40Gbps:1;
		uint8_t BW_48Gbps:1;
		uint8_t RESERVED:1; // Bit 7
	} bits;
	uint8_t raw;
};
#endif

/*4-byte structure for detailed capabilities of a down-stream port
(DP-to-TMDS converter).*/
union dwnstream_portxcaps {
	struct {
		union dwnstream_port_caps_byte0 byte0;
		unsigned char max_TMDS_clock;   //byte1
		union dwnstream_port_caps_byte2 byte2;

		union {
			union dwnstream_port_caps_byte3_dvi byteDVI;
			union dwnstream_port_caps_byte3_hdmi byteHDMI;
		} byte3;
	} bytes;

	unsigned char raw[4];
};

union downstream_port {
	struct {
		unsigned char   present:1;
		unsigned char   type:2;
		unsigned char   format_conv:1;
		unsigned char   detailed_caps:1;
		unsigned char   reserved:3;
	} bits;
	unsigned char raw;
};


union sink_status {
	struct {
		uint8_t RX_PORT0_STATUS:1;
		uint8_t RX_PORT1_STATUS:1;
		uint8_t RESERVED:6;
	} bits;
	uint8_t raw;
};

/*6-byte structure corresponding to 6 registers (200h-205h)
read during handling of HPD-IRQ*/
union hpd_irq_data {
	struct {
		union sink_count sink_cnt;/* 200h */
		union device_service_irq device_service_irq;/* 201h */
		union lane_status lane01_status;/* 202h */
		union lane_status lane23_status;/* 203h */
		union lane_align_status_updated lane_status_updated;/* 204h */
		union sink_status sink_status;
	} bytes;
	uint8_t raw[6];
};

union down_stream_port_count {
	struct {
		uint8_t DOWN_STR_PORT_COUNT:4;
		uint8_t RESERVED:2; /*Bits 5:4 = RESERVED. Read all 0s.*/
		/*Bit 6 = MSA_TIMING_PAR_IGNORED
		0 = Sink device requires the MSA timing parameters
		1 = Sink device is capable of rendering incoming video
		 stream without MSA timing parameters*/
		uint8_t IGNORE_MSA_TIMING_PARAM:1;
		/*Bit 7 = OUI Support
		0 = OUI not supported
		1 = OUI supported
		(OUI and Device Identification mandatory for DP 1.2)*/
		uint8_t OUI_SUPPORT:1;
	} bits;
	uint8_t raw;
};

union down_spread_ctrl {
	struct {
		uint8_t RESERVED1:4;/* Bit 3:0 = RESERVED. Read all 0s*/
	/* Bits 4 = SPREAD_AMP. Spreading amplitude
	0 = Main link signal is not downspread
	1 = Main link signal is downspread <= 0.5%
	with frequency in the range of 30kHz ~ 33kHz*/
		uint8_t SPREAD_AMP:1;
		uint8_t RESERVED2:2;/*Bit 6:5 = RESERVED. Read all 0s*/
	/*Bit 7 = MSA_TIMING_PAR_IGNORE_EN
	0 = Source device will send valid data for the MSA Timing Params
	1 = Source device may send invalid data for these MSA Timing Params*/
		uint8_t IGNORE_MSA_TIMING_PARAM:1;
	} bits;
	uint8_t raw;
};

union dpcd_edp_config {
	struct {
		uint8_t PANEL_MODE_EDP:1;
		uint8_t FRAMING_CHANGE_ENABLE:1;
		uint8_t RESERVED:5;
		uint8_t PANEL_SELF_TEST_ENABLE:1;
	} bits;
	uint8_t raw;
};

struct dp_device_vendor_id {
	uint8_t ieee_oui[3];/*24-bit IEEE OUI*/
	uint8_t ieee_device_id[6];/*usually 6-byte ASCII name*/
};

struct dp_sink_hw_fw_revision {
	uint8_t ieee_hw_rev;
	uint8_t ieee_fw_rev[2];
};

struct dpcd_vendor_signature {
	bool is_valid;

	union dpcd_ieee_vendor_signature {
		struct {
			uint8_t ieee_oui[3];/*24-bit IEEE OUI*/
			uint8_t ieee_device_id[6];/*usually 6-byte ASCII name*/
			uint8_t ieee_hw_rev;
			uint8_t ieee_fw_rev[2];
		};
		uint8_t raw[12];
	} data;
};

struct dpcd_amd_signature {
	uint8_t AMD_IEEE_TxSignature_byte1;
	uint8_t AMD_IEEE_TxSignature_byte2;
	uint8_t AMD_IEEE_TxSignature_byte3;
};

struct dpcd_amd_device_id {
	uint8_t device_id_byte1;
	uint8_t device_id_byte2;
	uint8_t zero[4];
	uint8_t dce_version;
	uint8_t dal_version_byte1;
	uint8_t dal_version_byte2;
};

struct dpcd_source_backlight_set {
	struct  {
		uint8_t byte0;
		uint8_t byte1;
		uint8_t byte2;
		uint8_t byte3;
	} backlight_level_millinits;

	struct  {
		uint8_t byte0;
		uint8_t byte1;
	} backlight_transition_time_ms;
};

union dpcd_source_backlight_get {
	struct {
		uint32_t backlight_millinits_peak; /* 326h */
		uint32_t backlight_millinits_avg; /* 32Ah */
	} bytes;
	uint8_t raw[8];
};

/*DPCD register of DP receiver capability field bits-*/
union edp_configuration_cap {
	struct {
		uint8_t ALT_SCRAMBLER_RESET:1;
		uint8_t FRAMING_CHANGE:1;
		uint8_t RESERVED:1;
		uint8_t DPCD_DISPLAY_CONTROL_CAPABLE:1;
		uint8_t RESERVED2:4;
	} bits;
	uint8_t raw;
};

union dprx_feature {
	struct {
		uint8_t GTC_CAP:1;                             // bit 0: DP 1.3+
		uint8_t SST_SPLIT_SDP_CAP:1;                   // bit 1: DP 1.4
		uint8_t AV_SYNC_CAP:1;                         // bit 2: DP 1.3+
		uint8_t VSC_SDP_COLORIMETRY_SUPPORTED:1;       // bit 3: DP 1.3+
		uint8_t VSC_EXT_VESA_SDP_SUPPORTED:1;          // bit 4: DP 1.4
		uint8_t VSC_EXT_VESA_SDP_CHAINING_SUPPORTED:1; // bit 5: DP 1.4
		uint8_t VSC_EXT_CEA_SDP_SUPPORTED:1;           // bit 6: DP 1.4
		uint8_t VSC_EXT_CEA_SDP_CHAINING_SUPPORTED:1;  // bit 7: DP 1.4
	} bits;
	uint8_t raw;
};

union training_aux_rd_interval {
	struct {
		uint8_t TRAINIG_AUX_RD_INTERVAL:7;
		uint8_t EXT_RECEIVER_CAP_FIELD_PRESENT:1;
	} bits;
	uint8_t raw;
};

/* Automated test structures */
union test_request {
	struct {
	uint8_t LINK_TRAINING                :1;
	uint8_t LINK_TEST_PATTRN             :1;
	uint8_t EDID_READ                    :1;
	uint8_t PHY_TEST_PATTERN             :1;
	uint8_t PHY_TEST_CHANNEL_CODING_TYPE :2;
	uint8_t AUDIO_TEST_PATTERN           :1;
	uint8_t TEST_AUDIO_DISABLED_VIDEO    :1;
	} bits;
	uint8_t raw;
};

union test_response {
	struct {
		uint8_t ACK         :1;
		uint8_t NO_ACK      :1;
		uint8_t EDID_CHECKSUM_WRITE:1;
		uint8_t RESERVED    :5;
	} bits;
	uint8_t raw;
};

union phy_test_pattern {
	struct {
		/* This field is 7 bits for DP2.0 */
		uint8_t PATTERN     :7;
		uint8_t RESERVED    :1;
	} bits;
	uint8_t raw;
};

/* States of Compliance Test Specification (CTS DP1.2). */
union compliance_test_state {
	struct {
		unsigned char STEREO_3D_RUNNING        : 1;
		unsigned char RESERVED                 : 7;
	} bits;
	unsigned char raw;
};

union link_test_pattern {
	struct {
		/* dpcd_link_test_patterns */
		unsigned char PATTERN :2;
		unsigned char RESERVED:6;
	} bits;
	unsigned char raw;
};

union test_misc {
	struct dpcd_test_misc_bits {
		unsigned char SYNC_CLOCK  :1;
		/* dpcd_test_color_format */
		unsigned char CLR_FORMAT  :2;
		/* dpcd_test_dyn_range */
		unsigned char DYN_RANGE   :1;
		unsigned char YCBCR_COEFS :1;
		/* dpcd_test_bit_depth */
		unsigned char BPC         :3;
	} bits;
	unsigned char raw;
};

union audio_test_mode {
	struct {
		unsigned char sampling_rate   :4;
		unsigned char channel_count   :4;
	} bits;
	unsigned char raw;
};

union audio_test_pattern_period {
	struct {
		unsigned char pattern_period   :4;
		unsigned char reserved         :4;
	} bits;
	unsigned char raw;
};

struct audio_test_pattern_type {
	unsigned char value;
};

struct dp_audio_test_data_flags {
	uint8_t test_requested  :1;
	uint8_t disable_video   :1;
};

struct dp_audio_test_data {

	struct dp_audio_test_data_flags flags;
	uint8_t sampling_rate;
	uint8_t channel_count;
	uint8_t pattern_type;
	uint8_t pattern_period[8];
};

/* FEC capability DPCD register field bits-*/
union dpcd_fec_capability {
	struct {
		uint8_t FEC_CAPABLE:1;
		uint8_t UNCORRECTED_BLOCK_ERROR_COUNT_CAPABLE:1;
		uint8_t CORRECTED_BLOCK_ERROR_COUNT_CAPABLE:1;
		uint8_t BIT_ERROR_COUNT_CAPABLE:1;
		uint8_t PARITY_BLOCK_ERROR_COUNT_CAPABLE:1;
		uint8_t ARITY_BIT_ERROR_COUNT_CAPABLE:1;
		uint8_t FEC_RUNNING_INDICATOR_SUPPORTED:1;
		uint8_t FEC_ERROR_REPORTING_POLICY_SUPPORTED:1;
	} bits;
	uint8_t raw;
};

/* DSC capability DPCD register field bits-*/
struct dpcd_dsc_support {
	uint8_t DSC_SUPPORT		:1;
	uint8_t DSC_PASSTHROUGH_SUPPORT	:1;
	uint8_t RESERVED		:6;
};

struct dpcd_dsc_algorithm_revision {
	uint8_t DSC_VERSION_MAJOR	:4;
	uint8_t DSC_VERSION_MINOR	:4;
};

struct dpcd_dsc_rc_buffer_block_size {
	uint8_t RC_BLOCK_BUFFER_SIZE	:2;
	uint8_t RESERVED		:6;
};

struct dpcd_dsc_slice_capability1 {
	uint8_t ONE_SLICE_PER_DP_DSC_SINK_DEVICE	:1;
	uint8_t TWO_SLICES_PER_DP_DSC_SINK_DEVICE	:1;
	uint8_t RESERVED				:1;
	uint8_t FOUR_SLICES_PER_DP_DSC_SINK_DEVICE	:1;
	uint8_t SIX_SLICES_PER_DP_DSC_SINK_DEVICE	:1;
	uint8_t EIGHT_SLICES_PER_DP_DSC_SINK_DEVICE	:1;
	uint8_t TEN_SLICES_PER_DP_DSC_SINK_DEVICE	:1;
	uint8_t TWELVE_SLICES_PER_DP_DSC_SINK_DEVICE	:1;
};

struct dpcd_dsc_line_buffer_bit_depth {
	uint8_t LINE_BUFFER_BIT_DEPTH	:4;
	uint8_t RESERVED		:4;
};

struct dpcd_dsc_block_prediction_support {
	uint8_t BLOCK_PREDICTION_SUPPORT:1;
	uint8_t RESERVED		:7;
};

struct dpcd_maximum_bits_per_pixel_supported_by_the_decompressor {
	uint8_t MAXIMUM_BITS_PER_PIXEL_SUPPORTED_BY_THE_DECOMPRESSOR_LOW	:7;
	uint8_t MAXIMUM_BITS_PER_PIXEL_SUPPORTED_BY_THE_DECOMPRESSOR_HIGH	:7;
	uint8_t RESERVED							:2;
};

struct dpcd_dsc_decoder_color_format_capabilities {
	uint8_t RGB_SUPPORT			:1;
	uint8_t Y_CB_CR_444_SUPPORT		:1;
	uint8_t Y_CB_CR_SIMPLE_422_SUPPORT	:1;
	uint8_t Y_CB_CR_NATIVE_422_SUPPORT	:1;
	uint8_t Y_CB_CR_NATIVE_420_SUPPORT	:1;
	uint8_t RESERVED			:3;
};

struct dpcd_dsc_decoder_color_depth_capabilities {
	uint8_t RESERVED0			:1;
	uint8_t EIGHT_BITS_PER_COLOR_SUPPORT	:1;
	uint8_t TEN_BITS_PER_COLOR_SUPPORT	:1;
	uint8_t TWELVE_BITS_PER_COLOR_SUPPORT	:1;
	uint8_t RESERVED1			:4;
};

struct dpcd_peak_dsc_throughput_dsc_sink {
	uint8_t THROUGHPUT_MODE_0:4;
	uint8_t THROUGHPUT_MODE_1:4;
};

struct dpcd_dsc_slice_capabilities_2 {
	uint8_t SIXTEEN_SLICES_PER_DSC_SINK_DEVICE	:1;
	uint8_t TWENTY_SLICES_PER_DSC_SINK_DEVICE	:1;
	uint8_t TWENTYFOUR_SLICES_PER_DSC_SINK_DEVICE	:1;
	uint8_t RESERVED				:5;
};

struct dpcd_bits_per_pixel_increment{
	uint8_t INCREMENT_OF_BITS_PER_PIXEL_SUPPORTED	:3;
	uint8_t RESERVED				:5;
};
union dpcd_dsc_basic_capabilities {
	struct {
		struct dpcd_dsc_support dsc_support;
		struct dpcd_dsc_algorithm_revision dsc_algorithm_revision;
		struct dpcd_dsc_rc_buffer_block_size dsc_rc_buffer_block_size;
		uint8_t dsc_rc_buffer_size;
		struct dpcd_dsc_slice_capability1 dsc_slice_capabilities_1;
		struct dpcd_dsc_line_buffer_bit_depth dsc_line_buffer_bit_depth;
		struct dpcd_dsc_block_prediction_support dsc_block_prediction_support;
		struct dpcd_maximum_bits_per_pixel_supported_by_the_decompressor maximum_bits_per_pixel_supported_by_the_decompressor;
		struct dpcd_dsc_decoder_color_format_capabilities dsc_decoder_color_format_capabilities;
		struct dpcd_dsc_decoder_color_depth_capabilities dsc_decoder_color_depth_capabilities;
		struct dpcd_peak_dsc_throughput_dsc_sink peak_dsc_throughput_dsc_sink;
		uint8_t dsc_maximum_slice_width;
		struct dpcd_dsc_slice_capabilities_2 dsc_slice_capabilities_2;
		uint8_t reserved;
		struct dpcd_bits_per_pixel_increment bits_per_pixel_increment;
	} fields;
	uint8_t raw[16];
};

union dpcd_dsc_branch_decoder_capabilities {
	struct {
		uint8_t BRANCH_OVERALL_THROUGHPUT_0;
		uint8_t BRANCH_OVERALL_THROUGHPUT_1;
		uint8_t BRANCH_MAX_LINE_WIDTH;
	} fields;
	uint8_t raw[3];
};

struct dpcd_dsc_capabilities {
	union dpcd_dsc_basic_capabilities dsc_basic_caps;
	union dpcd_dsc_branch_decoder_capabilities dsc_branch_decoder_caps;
};

/* These parameters are from PSR capabilities reported by Sink DPCD */
struct psr_caps {
	unsigned char psr_version;
	unsigned int psr_rfb_setup_time;
	bool psr_exit_link_training_required;
	unsigned char edp_revision;
	unsigned char support_ver;
	bool su_granularity_required;
	bool y_coordinate_required;
	uint8_t su_y_granularity;
	bool alpm_cap;
	bool standby_support;
	uint8_t rate_control_caps;
	unsigned int psr_power_opt_flag;
};

/* Length of router topology ID read from DPCD in bytes. */
#define DPCD_USB4_TOPOLOGY_ID_LEN 5

/* DPCD[0xE000D] DP_TUNNELING_CAPABILITIES SUPPORT register. */
union dp_tun_cap_support {
	struct {
		uint8_t dp_tunneling :1;
		uint8_t rsvd :5;
		uint8_t panel_replay_tun_opt :1;
		uint8_t dpia_bw_alloc :1;
	} bits;
	uint8_t raw;
};

/* DPCD[0xE000E] DP_IN_ADAPTER_INFO register. */
union dpia_info {
	struct {
		uint8_t dpia_num :5;
		uint8_t rsvd :3;
	} bits;
	uint8_t raw;
};

/* DP Tunneling over USB4 */
struct dpcd_usb4_dp_tunneling_info {
	union dp_tun_cap_support dp_tun_cap;
	union dpia_info dpia_info;
	uint8_t usb4_driver_id;
	uint8_t usb4_topology_id[DPCD_USB4_TOPOLOGY_ID_LEN];
};

#ifndef DP_MAIN_LINK_CHANNEL_CODING_CAP
#define DP_MAIN_LINK_CHANNEL_CODING_CAP			0x006
#endif
#ifndef DP_SINK_VIDEO_FALLBACK_FORMATS
#define DP_SINK_VIDEO_FALLBACK_FORMATS			0x020
#endif
#ifndef DP_FEC_CAPABILITY_1
#define DP_FEC_CAPABILITY_1				0x091
#endif
#ifndef DP_DFP_CAPABILITY_EXTENSION_SUPPORT
#define DP_DFP_CAPABILITY_EXTENSION_SUPPORT		0x0A3
#endif
#ifndef DP_LINK_SQUARE_PATTERN
#define DP_LINK_SQUARE_PATTERN				0x10F
#endif
#ifndef DP_CABLE_ATTRIBUTES_UPDATED_BY_DPTX
#define DP_CABLE_ATTRIBUTES_UPDATED_BY_DPTX		0x110
#endif
#ifndef DP_DSC_CONFIGURATION
#define DP_DSC_CONFIGURATION				0x161
#endif
#ifndef DP_PHY_SQUARE_PATTERN
#define DP_PHY_SQUARE_PATTERN				0x249
#endif
#ifndef DP_128b_132b_SUPPORTED_LINK_RATES
#define DP_128b_132b_SUPPORTED_LINK_RATES		0x2215
#endif
#ifndef DP_128b_132b_TRAINING_AUX_RD_INTERVAL
#define DP_128b_132b_TRAINING_AUX_RD_INTERVAL		0x2216
#endif
#ifndef DP_CABLE_ATTRIBUTES_UPDATED_BY_DPRX
#define DP_CABLE_ATTRIBUTES_UPDATED_BY_DPRX		0x2217
#endif
#ifndef DP_TEST_264BIT_CUSTOM_PATTERN_7_0
#define DP_TEST_264BIT_CUSTOM_PATTERN_7_0		0X2230
#endif
#ifndef DP_TEST_264BIT_CUSTOM_PATTERN_263_256
#define DP_TEST_264BIT_CUSTOM_PATTERN_263_256		0X2250
#endif
#ifndef DP_DSC_SUPPORT_AND_DECODER_COUNT
#define DP_DSC_SUPPORT_AND_DECODER_COUNT		0x2260
#endif
#ifndef DP_DSC_MAX_SLICE_COUNT_AND_AGGREGATION_0
#define DP_DSC_MAX_SLICE_COUNT_AND_AGGREGATION_0	0x2270
#endif
#ifndef DP_DSC_DECODER_0_MAXIMUM_SLICE_COUNT_MASK
#define DP_DSC_DECODER_0_MAXIMUM_SLICE_COUNT_MASK	(1 << 0)
#endif
#ifndef DP_DSC_DECODER_0_AGGREGATION_SUPPORT_MASK
#define DP_DSC_DECODER_0_AGGREGATION_SUPPORT_MASK	(0b111 << 1)
#endif
#ifndef DP_DSC_DECODER_0_AGGREGATION_SUPPORT_SHIFT
#define DP_DSC_DECODER_0_AGGREGATION_SUPPORT_SHIFT	1
#endif
#ifndef DP_DSC_DECODER_COUNT_MASK
#define DP_DSC_DECODER_COUNT_MASK			(0b111 << 5)
#endif
#ifndef DP_DSC_DECODER_COUNT_SHIFT
#define DP_DSC_DECODER_COUNT_SHIFT			5
#endif
#ifndef DP_MAIN_LINK_CHANNEL_CODING_SET
#define DP_MAIN_LINK_CHANNEL_CODING_SET			0x108
#endif
#ifndef DP_MAIN_LINK_CHANNEL_CODING_PHY_REPEATER
#define DP_MAIN_LINK_CHANNEL_CODING_PHY_REPEATER	0xF0006
#endif
#ifndef DP_PHY_REPEATER_128b_132b_RATES
#define DP_PHY_REPEATER_128b_132b_RATES			0xF0007
#endif
#ifndef DP_128b_132b_TRAINING_AUX_RD_INTERVAL_PHY_REPEATER1
#define DP_128b_132b_TRAINING_AUX_RD_INTERVAL_PHY_REPEATER1	0xF0022
#endif
#ifndef DP_INTRA_HOP_AUX_REPLY_INDICATION
#define DP_INTRA_HOP_AUX_REPLY_INDICATION		(1 << 3)
/* TODO - Use DRM header to replace above once available */
#endif // DP_INTRA_HOP_AUX_REPLY_INDICATION

union dp_main_line_channel_coding_cap {
	struct {
		uint8_t DP_8b_10b_SUPPORTED	:1;
		uint8_t DP_128b_132b_SUPPORTED	:1;
		uint8_t RESERVED		:6;
	} bits;
	uint8_t raw;
};

union dp_main_link_channel_coding_lttpr_cap {
	struct {
		uint8_t DP_128b_132b_SUPPORTED	:1;
		uint8_t RESERVED		:7;
	} bits;
	uint8_t raw;
};

union dp_128b_132b_supported_link_rates {
	struct {
		uint8_t UHBR10	:1;
		uint8_t UHBR20	:1;
		uint8_t UHBR13_5:1;
		uint8_t RESERVED:5;
	} bits;
	uint8_t raw;
};

union dp_128b_132b_supported_lttpr_link_rates {
	struct {
		uint8_t UHBR10	:1;
		uint8_t UHBR20	:1;
		uint8_t UHBR13_5:1;
		uint8_t RESERVED:5;
	} bits;
	uint8_t raw;
};

union dp_sink_video_fallback_formats {
	struct {
		uint8_t dp_1024x768_60Hz_24bpp_support	:1;
		uint8_t dp_1280x720_60Hz_24bpp_support	:1;
		uint8_t dp_1920x1080_60Hz_24bpp_support	:1;
		uint8_t RESERVED			:5;
	} bits;
	uint8_t raw;
};

union dp_fec_capability1 {
	struct {
		uint8_t AGGREGATED_ERROR_COUNTERS_CAPABLE	:1;
		uint8_t RESERVED				:7;
	} bits;
	uint8_t raw;
};

union dp_cable_id {
	struct {
		uint8_t UHBR10_20_CAPABILITY	:2;
		uint8_t UHBR13_5_CAPABILITY	:1;
		uint8_t CABLE_TYPE		:3;
		uint8_t RESERVED		:2;
	} bits;
	uint8_t raw;
};

struct dp_color_depth_caps {
	uint8_t support_6bpc	:1;
	uint8_t support_8bpc	:1;
	uint8_t support_10bpc	:1;
	uint8_t support_12bpc	:1;
	uint8_t support_16bpc	:1;
	uint8_t RESERVED	:3;
};

struct dp_encoding_format_caps {
	uint8_t support_rgb	:1;
	uint8_t support_ycbcr444:1;
	uint8_t support_ycbcr422:1;
	uint8_t support_ycbcr420:1;
	uint8_t RESERVED	:4;
};

union dp_dfp_cap_ext {
	struct {
		uint8_t supported;
		uint8_t max_pixel_rate_in_mps[2];
		uint8_t max_video_h_active_width[2];
		uint8_t max_video_v_active_height[2];
		struct dp_encoding_format_caps encoding_format_caps;
		struct dp_color_depth_caps rgb_color_depth_caps;
		struct dp_color_depth_caps ycbcr444_color_depth_caps;
		struct dp_color_depth_caps ycbcr422_color_depth_caps;
		struct dp_color_depth_caps ycbcr420_color_depth_caps;
	} fields;
	uint8_t raw[12];
};

union dp_128b_132b_training_aux_rd_interval {
	struct {
		uint8_t VALUE	:7;
		uint8_t UNIT	:1;
	} bits;
	uint8_t raw;
};

union edp_alpm_caps {
	struct {
		uint8_t AUX_WAKE_ALPM_CAP       :1;
		uint8_t PM_STATE_2A_SUPPORT     :1;
		uint8_t AUX_LESS_ALPM_CAP       :1;
		uint8_t RESERVED                :5;
	} bits;
	uint8_t raw;
};

union edp_psr_dpcd_caps {
	struct {
		uint8_t LINK_TRAINING_ON_EXIT_NOT_REQUIRED      :1;
		uint8_t PSR_SETUP_TIME  :3;
		uint8_t Y_COORDINATE_REQUIRED   :1;
		uint8_t SU_GRANULARITY_REQUIRED :1;
		uint8_t FRAME_SYNC_IS_NOT_NEEDED_FOR_SU :1;
		uint8_t RESERVED                :1;
	} bits;
	uint8_t raw;
};

struct edp_psr_info {
	uint8_t psr_version;
	union edp_psr_dpcd_caps psr_dpcd_caps;
	uint8_t psr2_su_y_granularity_cap;
	uint8_t force_psrsu_cap;
};

#endif /* DC_DP_TYPES_H */<|MERGE_RESOLUTION|>--- conflicted
+++ resolved
@@ -131,8 +131,6 @@
 	DP_UNKNOWN_ENCODING = 0,
 	DP_8b_10b_ENCODING = 1,
 	DP_128b_132b_ENCODING = 2,
-<<<<<<< HEAD
-=======
 };
 
 enum dp_test_link_rate {
@@ -143,7 +141,6 @@
 	DP_TEST_LINK_RATE_UHBR10	= 0x01,
 	DP_TEST_LINK_RATE_UHBR20	= 0x02,
 	DP_TEST_LINK_RATE_UHBR13_5	= 0x03,
->>>>>>> 88084a3d
 };
 
 struct dc_link_settings {

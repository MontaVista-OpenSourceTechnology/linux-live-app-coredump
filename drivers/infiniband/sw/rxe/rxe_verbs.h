/* SPDX-License-Identifier: GPL-2.0 OR Linux-OpenIB */
/*
 * Copyright (c) 2016 Mellanox Technologies Ltd. All rights reserved.
 * Copyright (c) 2015 System Fabric Works, Inc. All rights reserved.
 */

#ifndef RXE_VERBS_H
#define RXE_VERBS_H

#include <linux/interrupt.h>
#include <linux/workqueue.h>
#include <rdma/rdma_user_rxe.h>
#include "rxe_pool.h"
#include "rxe_task.h"
#include "rxe_hw_counters.h"

static inline int pkey_match(u16 key1, u16 key2)
{
	return (((key1 & 0x7fff) != 0) &&
		((key1 & 0x7fff) == (key2 & 0x7fff)) &&
		((key1 & 0x8000) || (key2 & 0x8000))) ? 1 : 0;
}

/* Return >0 if psn_a > psn_b
 *	   0 if psn_a == psn_b
 *	  <0 if psn_a < psn_b
 */
static inline int psn_compare(u32 psn_a, u32 psn_b)
{
	s32 diff;

	diff = (psn_a - psn_b) << 8;
	return diff;
}

struct rxe_ucontext {
	struct ib_ucontext ibuc;
	struct rxe_pool_elem	elem;
};

struct rxe_pd {
	struct ib_pd            ibpd;
	struct rxe_pool_elem	elem;
};

struct rxe_ah {
	struct ib_ah		ibah;
<<<<<<< HEAD
	struct rxe_pool_entry	pelem;
=======
	struct rxe_pool_elem	elem;
>>>>>>> 754e0b0e
	struct rxe_av		av;
	bool			is_user;
	int			ah_num;
};

struct rxe_cqe {
	union {
		struct ib_wc		ibwc;
		struct ib_uverbs_wc	uibwc;
	};
};

struct rxe_cq {
	struct ib_cq		ibcq;
	struct rxe_pool_elem	elem;
	struct rxe_queue	*queue;
	spinlock_t		cq_lock;
	u8			notify;
	bool			is_dying;
	bool			is_user;
	struct tasklet_struct	comp_task;
};

enum wqe_state {
	wqe_state_posted,
	wqe_state_processing,
	wqe_state_pending,
	wqe_state_done,
	wqe_state_error,
};

struct rxe_sq {
	int			max_wr;
	int			max_sge;
	int			max_inline;
	spinlock_t		sq_lock; /* guard queue */
	struct rxe_queue	*queue;
};

struct rxe_rq {
	int			max_wr;
	int			max_sge;
	spinlock_t		producer_lock; /* guard queue producer */
	spinlock_t		consumer_lock; /* guard queue consumer */
	struct rxe_queue	*queue;
};

struct rxe_srq {
	struct ib_srq		ibsrq;
	struct rxe_pool_elem	elem;
	struct rxe_pd		*pd;
	struct rxe_rq		rq;
	u32			srq_num;

	int			limit;
	int			error;
};

enum rxe_qp_state {
	QP_STATE_RESET,
	QP_STATE_INIT,
	QP_STATE_READY,
	QP_STATE_DRAIN,		/* req only */
	QP_STATE_DRAINED,	/* req only */
	QP_STATE_ERROR
};

struct rxe_req_info {
	enum rxe_qp_state	state;
	int			wqe_index;
	u32			psn;
	int			opcode;
	atomic_t		rd_atomic;
	int			wait_fence;
	int			need_rd_atomic;
	int			wait_psn;
	int			need_retry;
	int			noack_pkts;
	struct rxe_task		task;
};

struct rxe_comp_info {
	u32			psn;
	int			opcode;
	int			timeout;
	int			timeout_retry;
	int			started_retry;
	u32			retry_cnt;
	u32			rnr_retry;
	struct rxe_task		task;
};

enum rdatm_res_state {
	rdatm_res_state_next,
	rdatm_res_state_new,
	rdatm_res_state_replay,
};

struct resp_res {
	int			type;
	int			replay;
	u32			first_psn;
	u32			last_psn;
	u32			cur_psn;
	enum rdatm_res_state	state;

	union {
		struct {
			struct sk_buff	*skb;
		} atomic;
		struct {
			struct rxe_mr	*mr;
			u64		va_org;
			u32		rkey;
			u32		length;
			u64		va;
			u32		resid;
		} read;
	};
};

struct rxe_resp_info {
	enum rxe_qp_state	state;
	u32			msn;
	u32			psn;
	u32			ack_psn;
	int			opcode;
	int			drop_msg;
	int			goto_error;
	int			sent_psn_nak;
	enum ib_wc_status	status;
	u8			aeth_syndrome;

	/* Receive only */
	struct rxe_recv_wqe	*wqe;

	/* RDMA read / atomic only */
	u64			va;
	u64			offset;
	struct rxe_mr		*mr;
	u32			resid;
	u32			rkey;
	u32			length;
	u64			atomic_orig;

	/* SRQ only */
	struct {
		struct rxe_recv_wqe	wqe;
		struct ib_sge		sge[RXE_MAX_SGE];
	} srq_wqe;

	/* Responder resources. It's a circular list where the oldest
	 * resource is dropped first.
	 */
	struct resp_res		*resources;
	unsigned int		res_head;
	unsigned int		res_tail;
	struct resp_res		*res;
	struct rxe_task		task;
};

struct rxe_qp {
	struct ib_qp		ibqp;
	struct rxe_pool_elem	elem;
	struct ib_qp_attr	attr;
	unsigned int		valid;
	unsigned int		mtu;
	bool			is_user;

	struct rxe_pd		*pd;
	struct rxe_srq		*srq;
	struct rxe_cq		*scq;
	struct rxe_cq		*rcq;

	enum ib_sig_type	sq_sig_type;

	struct rxe_sq		sq;
	struct rxe_rq		rq;

	struct socket		*sk;
	u32			dst_cookie;
	u16			src_port;

	struct rxe_av		pri_av;
	struct rxe_av		alt_av;

	/* list of mcast groups qp has joined (for cleanup) */
	struct list_head	grp_list;
	spinlock_t		grp_lock; /* guard grp_list */

	struct sk_buff_head	req_pkts;
	struct sk_buff_head	resp_pkts;

	struct rxe_req_info	req;
	struct rxe_comp_info	comp;
	struct rxe_resp_info	resp;

	atomic_t		ssn;
	atomic_t		skb_out;
	int			need_req_skb;

	/* Timer for retranmitting packet when ACKs have been lost. RC
	 * only. The requester sets it when it is not already
	 * started. The responder resets it whenever an ack is
	 * received.
	 */
	struct timer_list retrans_timer;
	u64 qp_timeout_jiffies;

	/* Timer for handling RNR NAKS. */
	struct timer_list rnr_nak_timer;

	spinlock_t		state_lock; /* guard requester and completer */

	struct execute_work	cleanup_work;
};

enum rxe_mr_state {
	RXE_MR_STATE_INVALID,
	RXE_MR_STATE_FREE,
	RXE_MR_STATE_VALID,
};

enum rxe_mr_copy_dir {
	RXE_TO_MR_OBJ,
	RXE_FROM_MR_OBJ,
};

enum rxe_mr_lookup_type {
	RXE_LOOKUP_LOCAL,
	RXE_LOOKUP_REMOTE,
};

#define RXE_BUF_PER_MAP		(PAGE_SIZE / sizeof(struct rxe_phys_buf))

struct rxe_phys_buf {
	u64      addr;
	u64      size;
};

struct rxe_map {
	struct rxe_phys_buf	buf[RXE_BUF_PER_MAP];
};

struct rxe_map_set {
	struct rxe_map		**map;
	u64			va;
	u64			iova;
	size_t			length;
	u32			offset;
	u32			nbuf;
	int			page_shift;
	int			page_mask;
};

static inline int rkey_is_mw(u32 rkey)
{
	u32 index = rkey >> 8;

	return (index >= RXE_MIN_MW_INDEX) && (index <= RXE_MAX_MW_INDEX);
}

struct rxe_mr {
	struct rxe_pool_elem	elem;
	struct ib_mr		ibmr;

	struct ib_umem		*umem;

	u32			lkey;
	u32			rkey;
	enum rxe_mr_state	state;
	enum ib_mr_type		type;
	int			access;

	int			map_shift;
	int			map_mask;

	u32			num_buf;

	u32			max_buf;
	u32			num_map;

	atomic_t		num_mw;

	struct rxe_map_set	*cur_map_set;
	struct rxe_map_set	*next_map_set;
};

enum rxe_mw_state {
	RXE_MW_STATE_INVALID	= RXE_MR_STATE_INVALID,
	RXE_MW_STATE_FREE	= RXE_MR_STATE_FREE,
	RXE_MW_STATE_VALID	= RXE_MR_STATE_VALID,
};

struct rxe_mw {
	struct ib_mw		ibmw;
	struct rxe_pool_elem	elem;
	spinlock_t		lock;
	enum rxe_mw_state	state;
	struct rxe_qp		*qp; /* Type 2 only */
	struct rxe_mr		*mr;
	u32			rkey;
	int			access;
	u64			addr;
	u64			length;
};

struct rxe_mc_grp {
	struct rxe_pool_elem	elem;
	spinlock_t		mcg_lock; /* guard group */
	struct rxe_dev		*rxe;
	struct list_head	qp_list;
	union ib_gid		mgid;
	int			num_qp;
	u32			qkey;
	u16			pkey;
};

struct rxe_mc_elem {
	struct rxe_pool_elem	elem;
	struct list_head	qp_list;
	struct list_head	grp_list;
	struct rxe_qp		*qp;
	struct rxe_mc_grp	*grp;
};

struct rxe_port {
	struct ib_port_attr	attr;
	__be64			port_guid;
	__be64			subnet_prefix;
	spinlock_t		port_lock; /* guard port */
	unsigned int		mtu_cap;
	/* special QPs */
	u32			qp_smi_index;
	u32			qp_gsi_index;
};

struct rxe_dev {
	struct ib_device	ib_dev;
	struct ib_device_attr	attr;
	int			max_ucontext;
	int			max_inline_data;
	struct mutex	usdev_lock;

	struct net_device	*ndev;

	struct rxe_pool		uc_pool;
	struct rxe_pool		pd_pool;
	struct rxe_pool		ah_pool;
	struct rxe_pool		srq_pool;
	struct rxe_pool		qp_pool;
	struct rxe_pool		cq_pool;
	struct rxe_pool		mr_pool;
	struct rxe_pool		mw_pool;
	struct rxe_pool		mc_grp_pool;
	struct rxe_pool		mc_elem_pool;

	spinlock_t		pending_lock; /* guard pending_mmaps */
	struct list_head	pending_mmaps;

	spinlock_t		mmap_offset_lock; /* guard mmap_offset */
	u64			mmap_offset;

	atomic64_t		stats_counters[RXE_NUM_OF_COUNTERS];

	struct rxe_port		port;
	struct crypto_shash	*tfm;
};

static inline void rxe_counter_inc(struct rxe_dev *rxe, enum rxe_counters index)
{
	atomic64_inc(&rxe->stats_counters[index]);
}

static inline struct rxe_dev *to_rdev(struct ib_device *dev)
{
	return dev ? container_of(dev, struct rxe_dev, ib_dev) : NULL;
}

static inline struct rxe_ucontext *to_ruc(struct ib_ucontext *uc)
{
	return uc ? container_of(uc, struct rxe_ucontext, ibuc) : NULL;
}

static inline struct rxe_pd *to_rpd(struct ib_pd *pd)
{
	return pd ? container_of(pd, struct rxe_pd, ibpd) : NULL;
}

static inline struct rxe_ah *to_rah(struct ib_ah *ah)
{
	return ah ? container_of(ah, struct rxe_ah, ibah) : NULL;
}

static inline struct rxe_srq *to_rsrq(struct ib_srq *srq)
{
	return srq ? container_of(srq, struct rxe_srq, ibsrq) : NULL;
}

static inline struct rxe_qp *to_rqp(struct ib_qp *qp)
{
	return qp ? container_of(qp, struct rxe_qp, ibqp) : NULL;
}

static inline struct rxe_cq *to_rcq(struct ib_cq *cq)
{
	return cq ? container_of(cq, struct rxe_cq, ibcq) : NULL;
}

static inline struct rxe_mr *to_rmr(struct ib_mr *mr)
{
	return mr ? container_of(mr, struct rxe_mr, ibmr) : NULL;
}

static inline struct rxe_mw *to_rmw(struct ib_mw *mw)
{
	return mw ? container_of(mw, struct rxe_mw, ibmw) : NULL;
}

static inline struct rxe_pd *rxe_ah_pd(struct rxe_ah *ah)
{
	return to_rpd(ah->ibah.pd);
}

static inline struct rxe_pd *mr_pd(struct rxe_mr *mr)
{
	return to_rpd(mr->ibmr.pd);
}

static inline struct rxe_pd *rxe_mw_pd(struct rxe_mw *mw)
{
	return to_rpd(mw->ibmw.pd);
}

int rxe_register_device(struct rxe_dev *rxe, const char *ibdev_name);

void rxe_mc_cleanup(struct rxe_pool_elem *elem);

#endif /* RXE_VERBS_H */<|MERGE_RESOLUTION|>--- conflicted
+++ resolved
@@ -45,11 +45,7 @@
 
 struct rxe_ah {
 	struct ib_ah		ibah;
-<<<<<<< HEAD
-	struct rxe_pool_entry	pelem;
-=======
-	struct rxe_pool_elem	elem;
->>>>>>> 754e0b0e
+	struct rxe_pool_elem	elem;
 	struct rxe_av		av;
 	bool			is_user;
 	int			ah_num;

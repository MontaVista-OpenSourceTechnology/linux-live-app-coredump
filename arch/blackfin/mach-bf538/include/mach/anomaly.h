/*
 * File: include/asm-blackfin/mach-bf538/anomaly.h
 * Bugs: Enter bugs at http://blackfin.uclinux.org/
 *
 * Copyright (C) 2004-2009 Analog Devices Inc.
 * Licensed under the GPL-2 or later.
 */

/* This file should be up to date with:
 *  - Revision G, 09/18/2008; ADSP-BF538/BF538F Blackfin Processor Anomaly List
 *  - Revision L, 09/18/2008; ADSP-BF539/BF539F Blackfin Processor Anomaly List
 */

#ifndef _MACH_ANOMALY_H_
#define _MACH_ANOMALY_H_

/* We do not support old silicon - sorry */
#if __SILICON_REVISION__ < 4
# error will not work on BF538/BF539 silicon version 0.0, 0.1, 0.2, or 0.3
#endif

#if defined(__ADSPBF538__)
# define ANOMALY_BF538 1
#else
# define ANOMALY_BF538 0
#endif
#if defined(__ADSPBF539__)
# define ANOMALY_BF539 1
#else
# define ANOMALY_BF539 0
#endif

/* Multi-Issue Instruction with dsp32shiftimm in slot1 and P-reg Store in slot2 Not Supported */
#define ANOMALY_05000074 (1)
/* DMA_RUN Bit Is Not Valid after a Peripheral Receive Channel DMA Stops */
#define ANOMALY_05000119 (1)
/* Rx.H Cannot Be Used to Access 16-bit System MMR Registers */
#define ANOMALY_05000122 (1)
/* PPI Data Lengths between 8 and 16 Do Not Zero Out Upper Bits */
#define ANOMALY_05000166 (1)
/* PPI_COUNT Cannot Be Programmed to 0 in General Purpose TX or RX Modes */
#define ANOMALY_05000179 (1)
/* PPI_DELAY Not Functional in PPI Modes with 0 Frame Syncs */
#define ANOMALY_05000180 (1)
/* False I/O Pin Interrupts on Edge-Sensitive Inputs When Polarity Setting Is Changed */
#define ANOMALY_05000193 (1)
/* Current DMA Address Shows Wrong Value During Carry Fix */
#define ANOMALY_05000199 (__SILICON_REVISION__ < 4)
/* NMI Event at Boot Time Results in Unpredictable State */
#define ANOMALY_05000219 (1)
/* SPI Slave Boot Mode Modifies Registers from Reset Value */
#define ANOMALY_05000229 (1)
/* PPI_FS3 Is Not Driven in 2 or 3 Internal Frame Sync Transmit Modes */
#define ANOMALY_05000233 (1)
/* If I-Cache Is On, CSYNC/SSYNC/IDLE Around Change of Control Causes Failures */
#define ANOMALY_05000244 (__SILICON_REVISION__ < 3)
/* False Hardware Error from an Access in the Shadow of a Conditional Branch */
#define ANOMALY_05000245 (1)
/* Maximum External Clock Speed for Timers */
#define ANOMALY_05000253 (1)
/* DCPLB_FAULT_ADDR MMR Register May Be Corrupted */
#define ANOMALY_05000261 (__SILICON_REVISION__ < 3)
/* High I/O Activity Causes Output Voltage of Internal Voltage Regulator (Vddint) to Decrease */
#define ANOMALY_05000270 (__SILICON_REVISION__ < 4)
/* Certain Data Cache Writethrough Modes Fail for Vddint <= 0.9V */
#define ANOMALY_05000272 (1)
/* Writes to Synchronous SDRAM Memory May Be Lost */
#define ANOMALY_05000273 (__SILICON_REVISION__ < 4)
/* Writes to an I/O Data Register One SCLK Cycle after an Edge Is Detected May Clear Interrupt */
#define ANOMALY_05000277 (__SILICON_REVISION__ < 4)
/* Disabling Peripherals with DMA Running May Cause DMA System Instability */
#define ANOMALY_05000278 (__SILICON_REVISION__ < 4)
/* False Hardware Error Exception when ISR Context Is Not Restored */
#define ANOMALY_05000281 (__SILICON_REVISION__ < 4)
/* Memory DMA Corruption with 32-Bit Data and Traffic Control */
#define ANOMALY_05000282 (__SILICON_REVISION__ < 4)
/* System MMR Write Is Stalled Indefinitely when Killed in a Particular Stage */
#define ANOMALY_05000283 (__SILICON_REVISION__ < 4)
/* SPORTs May Receive Bad Data If FIFOs Fill Up */
#define ANOMALY_05000288 (__SILICON_REVISION__ < 4)
/* Reads from CAN Mailbox and Acceptance Mask Area Can Fail */
#define ANOMALY_05000291 (__SILICON_REVISION__ < 4)
/* Hibernate Leakage Current Is Higher Than Specified */
#define ANOMALY_05000293 (__SILICON_REVISION__ < 4)
/* Timer Pin Limitations for PPI TX Modes with External Frame Syncs */
#define ANOMALY_05000294 (1)
/* Memory-To-Memory DMA Source/Destination Descriptors Must Be in Same Memory Space */
#define ANOMALY_05000301 (__SILICON_REVISION__ < 4)
/* SSYNCs After Writes To CAN/DMA MMR Registers Are Not Always Handled Correctly */
#define ANOMALY_05000304 (__SILICON_REVISION__ < 4)
/* SCKELOW Bit Does Not Maintain State Through Hibernate */
#define ANOMALY_05000307 (__SILICON_REVISION__ < 4)
/* False Hardware Errors Caused by Fetches at the Boundary of Reserved Memory */
#define ANOMALY_05000310 (1)
/* Errors when SSYNC, CSYNC, or Loads to LT, LB and LC Registers Are Interrupted */
#define ANOMALY_05000312 (__SILICON_REVISION__ < 5)
/* PPI Is Level-Sensitive on First Transfer In Single Frame Sync Modes */
#define ANOMALY_05000313 (__SILICON_REVISION__ < 4)
/* Killed System MMR Write Completes Erroneously on Next System MMR Access */
#define ANOMALY_05000315 (__SILICON_REVISION__ < 4)
/* PFx Glitch on Write to FIO_FLAG_D or FIO_FLAG_T */
#define ANOMALY_05000318 (ANOMALY_BF539 && __SILICON_REVISION__ < 4)
/* Regulator Programming Blocked when Hibernate Wakeup Source Remains Active */
#define ANOMALY_05000355 (__SILICON_REVISION__ < 5)
/* Serial Port (SPORT) Multichannel Transmit Failure when Channel 0 Is Disabled */
#define ANOMALY_05000357 (__SILICON_REVISION__ < 5)
/* PPI Underflow Error Goes Undetected in ITU-R 656 Mode */
#define ANOMALY_05000366 (1)
/* Possible RETS Register Corruption when Subroutine Is under 5 Cycles in Duration */
#define ANOMALY_05000371 (__SILICON_REVISION__ < 5)
/* Entering Hibernate State with Peripheral Wakeups Enabled Draws Excess Current */
#define ANOMALY_05000374 (__SILICON_REVISION__ == 4)
/* GPIO Pins PC1 and PC4 Can Function as Normal Outputs */
#define ANOMALY_05000375 (__SILICON_REVISION__ < 4)
/* SSYNC Stalls Processor when Executed from Non-Cacheable Memory */
#define ANOMALY_05000402 (__SILICON_REVISION__ < 4)
/* Level-Sensitive External GPIO Wakeups May Cause Indefinite Stall */
#define ANOMALY_05000403 (1)
/* Speculative Fetches Can Cause Undesired External FIFO Operations */
#define ANOMALY_05000416 (1)
/* Multichannel SPORT Channel Misalignment Under Specific Configuration */
#define ANOMALY_05000425 (1)
/* Speculative Fetches of Indirect-Pointer Instructions Can Cause False Hardware Errors */
#define ANOMALY_05000426 (1)
/* Specific GPIO Pins May Change State when Entering Hibernate */
#define ANOMALY_05000436 (__SILICON_REVISION__ > 3)
/* IFLUSH Instruction at End of Hardware Loop Causes Infinite Stall */
#define ANOMALY_05000443 (1)
/* False Hardware Error when RETI Points to Invalid Memory */
#define ANOMALY_05000461 (1)

/* Anomalies that don't exist on this proc */
#define ANOMALY_05000099 (0)
#define ANOMALY_05000120 (0)
#define ANOMALY_05000125 (0)
#define ANOMALY_05000149 (0)
#define ANOMALY_05000158 (0)
#define ANOMALY_05000171 (0)
#define ANOMALY_05000182 (0)
<<<<<<< HEAD
=======
#define ANOMALY_05000189 (0)
>>>>>>> 80ffb3cc
#define ANOMALY_05000198 (0)
#define ANOMALY_05000202 (0)
#define ANOMALY_05000215 (0)
#define ANOMALY_05000220 (0)
#define ANOMALY_05000227 (0)
#define ANOMALY_05000230 (0)
#define ANOMALY_05000231 (0)
#define ANOMALY_05000234 (0)
#define ANOMALY_05000242 (0)
#define ANOMALY_05000248 (0)
#define ANOMALY_05000250 (0)
#define ANOMALY_05000254 (0)
#define ANOMALY_05000257 (0)
#define ANOMALY_05000263 (0)
#define ANOMALY_05000266 (0)
#define ANOMALY_05000274 (0)
#define ANOMALY_05000287 (0)
#define ANOMALY_05000305 (0)
#define ANOMALY_05000311 (0)
#define ANOMALY_05000323 (0)
#define ANOMALY_05000353 (1)
#define ANOMALY_05000362 (1)
#define ANOMALY_05000363 (0)
#define ANOMALY_05000364 (0)
#define ANOMALY_05000380 (0)
#define ANOMALY_05000386 (1)
#define ANOMALY_05000389 (0)
#define ANOMALY_05000400 (0)
#define ANOMALY_05000412 (0)
#define ANOMALY_05000430 (0)
#define ANOMALY_05000432 (0)
#define ANOMALY_05000435 (0)
#define ANOMALY_05000447 (0)
#define ANOMALY_05000448 (0)
#define ANOMALY_05000456 (0)
#define ANOMALY_05000450 (0)
#define ANOMALY_05000465 (0)
#define ANOMALY_05000467 (0)

#endif<|MERGE_RESOLUTION|>--- conflicted
+++ resolved
@@ -137,10 +137,7 @@
 #define ANOMALY_05000158 (0)
 #define ANOMALY_05000171 (0)
 #define ANOMALY_05000182 (0)
-<<<<<<< HEAD
-=======
 #define ANOMALY_05000189 (0)
->>>>>>> 80ffb3cc
 #define ANOMALY_05000198 (0)
 #define ANOMALY_05000202 (0)
 #define ANOMALY_05000215 (0)

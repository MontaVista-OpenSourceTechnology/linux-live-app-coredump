/*
 * wm8940.c  --  WM8940 ALSA Soc Audio driver
 *
 * Author: Jonathan Cameron <jic23@cam.ac.uk>
 *
 * Based on wm8510.c
 *    Copyright  2006 Wolfson Microelectronics PLC.
 *    Author:  Liam Girdwood <lrg@slimlogic.co.uk>
 *
 * This program is free software; you can redistribute it and/or modify
 * it under the terms of the GNU General Public License version 2 as
 * published by the Free Software Foundation.
 *
 * Not currently handled:
 * Notch filter control
 * AUXMode (inverting vs mixer)
 * No means to obtain current gain if alc enabled.
 * No use made of gpio
 * Fast VMID discharge for power down
 * Soft Start
 * DLR and ALR Swaps not enabled
 * Digital Sidetone not supported
 */
#include <linux/module.h>
#include <linux/moduleparam.h>
#include <linux/kernel.h>
#include <linux/init.h>
#include <linux/delay.h>
#include <linux/pm.h>
#include <linux/i2c.h>
#include <linux/platform_device.h>
#include <linux/spi/spi.h>
#include <linux/slab.h>
#include <sound/core.h>
#include <sound/pcm.h>
#include <sound/pcm_params.h>
#include <sound/soc.h>
#include <sound/initval.h>
#include <sound/tlv.h>

#include "wm8940.h"

struct wm8940_priv {
	unsigned int sysclk;
	enum snd_soc_control_type control_type;
};

static int wm8940_volatile_register(struct snd_soc_codec *codec,
				    unsigned int reg)
{
	switch (reg) {
	case WM8940_SOFTRESET:
		return 1;
	default:
		return 0;
	}
}

static u16 wm8940_reg_defaults[] = {
	0x8940, /* Soft Reset */
	0x0000, /* Power 1 */
	0x0000, /* Power 2 */
	0x0000, /* Power 3 */
	0x0010, /* Interface Control */
	0x0000, /* Companding Control */
	0x0140, /* Clock Control */
	0x0000, /* Additional Controls */
	0x0000, /* GPIO Control */
	0x0002, /* Auto Increment Control */
	0x0000, /* DAC Control */
	0x00FF, /* DAC Volume */
	0,
	0,
	0x0100, /* ADC Control */
	0x00FF, /* ADC Volume */
	0x0000, /* Notch Filter 1 Control 1 */
	0x0000, /* Notch Filter 1 Control 2 */
	0x0000, /* Notch Filter 2 Control 1 */
	0x0000, /* Notch Filter 2 Control 2 */
	0x0000, /* Notch Filter 3 Control 1 */
	0x0000, /* Notch Filter 3 Control 2 */
	0x0000, /* Notch Filter 4 Control 1 */
	0x0000, /* Notch Filter 4 Control 2 */
	0x0032, /* DAC Limit Control 1 */
	0x0000, /* DAC Limit Control 2 */
	0,
	0,
	0,
	0,
	0,
	0,
	0x0038, /* ALC Control 1 */
	0x000B, /* ALC Control 2 */
	0x0032, /* ALC Control 3 */
	0x0000, /* Noise Gate */
	0x0041, /* PLLN */
	0x000C, /* PLLK1 */
	0x0093, /* PLLK2 */
	0x00E9, /* PLLK3 */
	0,
	0,
	0x0030, /* ALC Control 4 */
	0,
	0x0002, /* Input Control */
	0x0050, /* PGA Gain */
	0,
	0x0002, /* ADC Boost Control */
	0,
	0x0002, /* Output Control */
	0x0000, /* Speaker Mixer Control */
	0,
	0,
	0,
	0x0079, /* Speaker Volume */
	0,
	0x0000, /* Mono Mixer Control */
};

static const char *wm8940_companding[] = { "Off", "NC", "u-law", "A-law" };
static const struct soc_enum wm8940_adc_companding_enum
= SOC_ENUM_SINGLE(WM8940_COMPANDINGCTL, 1, 4, wm8940_companding);
static const struct soc_enum wm8940_dac_companding_enum
= SOC_ENUM_SINGLE(WM8940_COMPANDINGCTL, 3, 4, wm8940_companding);

static const char *wm8940_alc_mode_text[] = {"ALC", "Limiter"};
static const struct soc_enum wm8940_alc_mode_enum
= SOC_ENUM_SINGLE(WM8940_ALC3, 8, 2, wm8940_alc_mode_text);

static const char *wm8940_mic_bias_level_text[] = {"0.9", "0.65"};
static const struct soc_enum wm8940_mic_bias_level_enum
= SOC_ENUM_SINGLE(WM8940_INPUTCTL, 8, 2, wm8940_mic_bias_level_text);

static const char *wm8940_filter_mode_text[] = {"Audio", "Application"};
static const struct soc_enum wm8940_filter_mode_enum
= SOC_ENUM_SINGLE(WM8940_ADC, 7, 2, wm8940_filter_mode_text);

static DECLARE_TLV_DB_SCALE(wm8940_spk_vol_tlv, -5700, 100, 1);
static DECLARE_TLV_DB_SCALE(wm8940_att_tlv, -1000, 1000, 0);
static DECLARE_TLV_DB_SCALE(wm8940_pga_vol_tlv, -1200, 75, 0);
static DECLARE_TLV_DB_SCALE(wm8940_alc_min_tlv, -1200, 600, 0);
static DECLARE_TLV_DB_SCALE(wm8940_alc_max_tlv, 675, 600, 0);
static DECLARE_TLV_DB_SCALE(wm8940_alc_tar_tlv, -2250, 50, 0);
static DECLARE_TLV_DB_SCALE(wm8940_lim_boost_tlv, 0, 100, 0);
static DECLARE_TLV_DB_SCALE(wm8940_lim_thresh_tlv, -600, 100, 0);
static DECLARE_TLV_DB_SCALE(wm8940_adc_tlv, -12750, 50, 1);
static DECLARE_TLV_DB_SCALE(wm8940_capture_boost_vol_tlv, 0, 2000, 0);

static const struct snd_kcontrol_new wm8940_snd_controls[] = {
	SOC_SINGLE("Digital Loopback Switch", WM8940_COMPANDINGCTL,
		   6, 1, 0),
	SOC_ENUM("DAC Companding", wm8940_dac_companding_enum),
	SOC_ENUM("ADC Companding", wm8940_adc_companding_enum),

	SOC_ENUM("ALC Mode", wm8940_alc_mode_enum),
	SOC_SINGLE("ALC Switch", WM8940_ALC1, 8, 1, 0),
	SOC_SINGLE_TLV("ALC Capture Max Gain", WM8940_ALC1,
		       3, 7, 1, wm8940_alc_max_tlv),
	SOC_SINGLE_TLV("ALC Capture Min Gain", WM8940_ALC1,
		       0, 7, 0, wm8940_alc_min_tlv),
	SOC_SINGLE_TLV("ALC Capture Target", WM8940_ALC2,
		       0, 14, 0, wm8940_alc_tar_tlv),
	SOC_SINGLE("ALC Capture Hold", WM8940_ALC2, 4, 10, 0),
	SOC_SINGLE("ALC Capture Decay", WM8940_ALC3, 4, 10, 0),
	SOC_SINGLE("ALC Capture Attach", WM8940_ALC3, 0, 10, 0),
	SOC_SINGLE("ALC ZC Switch", WM8940_ALC4, 1, 1, 0),
	SOC_SINGLE("ALC Capture Noise Gate Switch", WM8940_NOISEGATE,
		   3, 1, 0),
	SOC_SINGLE("ALC Capture Noise Gate Threshold", WM8940_NOISEGATE,
		   0, 7, 0),

	SOC_SINGLE("DAC Playback Limiter Switch", WM8940_DACLIM1, 8, 1, 0),
	SOC_SINGLE("DAC Playback Limiter Attack", WM8940_DACLIM1, 0, 9, 0),
	SOC_SINGLE("DAC Playback Limiter Decay", WM8940_DACLIM1, 4, 11, 0),
	SOC_SINGLE_TLV("DAC Playback Limiter Threshold", WM8940_DACLIM2,
		       4, 9, 1, wm8940_lim_thresh_tlv),
	SOC_SINGLE_TLV("DAC Playback Limiter Boost", WM8940_DACLIM2,
		       0, 12, 0, wm8940_lim_boost_tlv),

	SOC_SINGLE("Capture PGA ZC Switch", WM8940_PGAGAIN, 7, 1, 0),
	SOC_SINGLE_TLV("Capture PGA Volume", WM8940_PGAGAIN,
		       0, 63, 0, wm8940_pga_vol_tlv),
	SOC_SINGLE_TLV("Digital Playback Volume", WM8940_DACVOL,
		       0, 255, 0, wm8940_adc_tlv),
	SOC_SINGLE_TLV("Digital Capture Volume", WM8940_ADCVOL,
		       0, 255, 0, wm8940_adc_tlv),
	SOC_ENUM("Mic Bias Level", wm8940_mic_bias_level_enum),
	SOC_SINGLE_TLV("Capture Boost Volue", WM8940_ADCBOOST,
		       8, 1, 0, wm8940_capture_boost_vol_tlv),
	SOC_SINGLE_TLV("Speaker Playback Volume", WM8940_SPKVOL,
		       0, 63, 0, wm8940_spk_vol_tlv),
	SOC_SINGLE("Speaker Playback Switch", WM8940_SPKVOL,  6, 1, 1),

	SOC_SINGLE_TLV("Speaker Mixer Line Bypass Volume", WM8940_SPKVOL,
		       8, 1, 1, wm8940_att_tlv),
	SOC_SINGLE("Speaker Playback ZC Switch", WM8940_SPKVOL, 7, 1, 0),

	SOC_SINGLE("Mono Out Switch", WM8940_MONOMIX, 6, 1, 1),
	SOC_SINGLE_TLV("Mono Mixer Line Bypass Volume", WM8940_MONOMIX,
		       7, 1, 1, wm8940_att_tlv),

	SOC_SINGLE("High Pass Filter Switch", WM8940_ADC, 8, 1, 0),
	SOC_ENUM("High Pass Filter Mode", wm8940_filter_mode_enum),
	SOC_SINGLE("High Pass Filter Cut Off", WM8940_ADC, 4, 7, 0),
	SOC_SINGLE("ADC Inversion Switch", WM8940_ADC, 0, 1, 0),
	SOC_SINGLE("DAC Inversion Switch", WM8940_DAC, 0, 1, 0),
	SOC_SINGLE("DAC Auto Mute Switch", WM8940_DAC, 2, 1, 0),
	SOC_SINGLE("ZC Timeout Clock Switch", WM8940_ADDCNTRL, 0, 1, 0),
};

static const struct snd_kcontrol_new wm8940_speaker_mixer_controls[] = {
	SOC_DAPM_SINGLE("Line Bypass Switch", WM8940_SPKMIX, 1, 1, 0),
	SOC_DAPM_SINGLE("Aux Playback Switch", WM8940_SPKMIX, 5, 1, 0),
	SOC_DAPM_SINGLE("PCM Playback Switch", WM8940_SPKMIX, 0, 1, 0),
};

static const struct snd_kcontrol_new wm8940_mono_mixer_controls[] = {
	SOC_DAPM_SINGLE("Line Bypass Switch", WM8940_MONOMIX, 1, 1, 0),
	SOC_DAPM_SINGLE("Aux Playback Switch", WM8940_MONOMIX, 2, 1, 0),
	SOC_DAPM_SINGLE("PCM Playback Switch", WM8940_MONOMIX, 0, 1, 0),
};

static DECLARE_TLV_DB_SCALE(wm8940_boost_vol_tlv, -1500, 300, 1);
static const struct snd_kcontrol_new wm8940_input_boost_controls[] = {
	SOC_DAPM_SINGLE("Mic PGA Switch", WM8940_PGAGAIN, 6, 1, 1),
	SOC_DAPM_SINGLE_TLV("Aux Volume", WM8940_ADCBOOST,
			    0, 7, 0, wm8940_boost_vol_tlv),
	SOC_DAPM_SINGLE_TLV("Mic Volume", WM8940_ADCBOOST,
			    4, 7, 0, wm8940_boost_vol_tlv),
};

static const struct snd_kcontrol_new wm8940_micpga_controls[] = {
	SOC_DAPM_SINGLE("AUX Switch", WM8940_INPUTCTL, 2, 1, 0),
	SOC_DAPM_SINGLE("MICP Switch", WM8940_INPUTCTL, 0, 1, 0),
	SOC_DAPM_SINGLE("MICN Switch", WM8940_INPUTCTL, 1, 1, 0),
};

static const struct snd_soc_dapm_widget wm8940_dapm_widgets[] = {
	SND_SOC_DAPM_MIXER("Speaker Mixer", WM8940_POWER3, 2, 0,
			   &wm8940_speaker_mixer_controls[0],
			   ARRAY_SIZE(wm8940_speaker_mixer_controls)),
	SND_SOC_DAPM_MIXER("Mono Mixer", WM8940_POWER3, 3, 0,
			   &wm8940_mono_mixer_controls[0],
			   ARRAY_SIZE(wm8940_mono_mixer_controls)),
	SND_SOC_DAPM_DAC("DAC", "HiFi Playback", WM8940_POWER3, 0, 0),

	SND_SOC_DAPM_PGA("SpkN Out", WM8940_POWER3, 5, 0, NULL, 0),
	SND_SOC_DAPM_PGA("SpkP Out", WM8940_POWER3, 6, 0, NULL, 0),
	SND_SOC_DAPM_PGA("Mono Out", WM8940_POWER3, 7, 0, NULL, 0),
	SND_SOC_DAPM_OUTPUT("MONOOUT"),
	SND_SOC_DAPM_OUTPUT("SPKOUTP"),
	SND_SOC_DAPM_OUTPUT("SPKOUTN"),

	SND_SOC_DAPM_PGA("Aux Input", WM8940_POWER1, 6, 0, NULL, 0),
	SND_SOC_DAPM_ADC("ADC", "HiFi Capture", WM8940_POWER2, 0, 0),
	SND_SOC_DAPM_MIXER("Mic PGA", WM8940_POWER2, 2, 0,
			   &wm8940_micpga_controls[0],
			   ARRAY_SIZE(wm8940_micpga_controls)),
	SND_SOC_DAPM_MIXER("Boost Mixer", WM8940_POWER2, 4, 0,
			   &wm8940_input_boost_controls[0],
			   ARRAY_SIZE(wm8940_input_boost_controls)),
	SND_SOC_DAPM_MICBIAS("Mic Bias", WM8940_POWER1, 4, 0),

	SND_SOC_DAPM_INPUT("MICN"),
	SND_SOC_DAPM_INPUT("MICP"),
	SND_SOC_DAPM_INPUT("AUX"),
};

static const struct snd_soc_dapm_route audio_map[] = {
	/* Mono output mixer */
	{"Mono Mixer", "PCM Playback Switch", "DAC"},
	{"Mono Mixer", "Aux Playback Switch", "Aux Input"},
	{"Mono Mixer", "Line Bypass Switch", "Boost Mixer"},

	/* Speaker output mixer */
	{"Speaker Mixer", "PCM Playback Switch", "DAC"},
	{"Speaker Mixer", "Aux Playback Switch", "Aux Input"},
	{"Speaker Mixer", "Line Bypass Switch", "Boost Mixer"},

	/* Outputs */
	{"Mono Out", NULL, "Mono Mixer"},
	{"MONOOUT", NULL, "Mono Out"},
	{"SpkN Out", NULL, "Speaker Mixer"},
	{"SpkP Out", NULL, "Speaker Mixer"},
	{"SPKOUTN", NULL, "SpkN Out"},
	{"SPKOUTP", NULL, "SpkP Out"},

	/*  Microphone PGA */
	{"Mic PGA", "MICN Switch", "MICN"},
	{"Mic PGA", "MICP Switch", "MICP"},
	{"Mic PGA", "AUX Switch", "AUX"},

	/* Boost Mixer */
	{"Boost Mixer", "Mic PGA Switch", "Mic PGA"},
	{"Boost Mixer", "Mic Volume",  "MICP"},
	{"Boost Mixer", "Aux Volume", "Aux Input"},

	{"ADC", NULL, "Boost Mixer"},
};

static int wm8940_add_widgets(struct snd_soc_codec *codec)
{
	struct snd_soc_dapm_context *dapm = &codec->dapm;
	int ret;

	ret = snd_soc_dapm_new_controls(dapm, wm8940_dapm_widgets,
					ARRAY_SIZE(wm8940_dapm_widgets));
	if (ret)
		goto error_ret;
	ret = snd_soc_dapm_add_routes(dapm, audio_map, ARRAY_SIZE(audio_map));

error_ret:
	return ret;
}

#define wm8940_reset(c) snd_soc_write(c, WM8940_SOFTRESET, 0);

static int wm8940_set_dai_fmt(struct snd_soc_dai *codec_dai,
			      unsigned int fmt)
{
	struct snd_soc_codec *codec = codec_dai->codec;
	u16 iface = snd_soc_read(codec, WM8940_IFACE) & 0xFE67;
	u16 clk = snd_soc_read(codec, WM8940_CLOCK) & 0x1fe;

	switch (fmt & SND_SOC_DAIFMT_MASTER_MASK) {
	case SND_SOC_DAIFMT_CBM_CFM:
		clk |= 1;
		break;
	case SND_SOC_DAIFMT_CBS_CFS:
		break;
	default:
		return -EINVAL;
	}
	snd_soc_write(codec, WM8940_CLOCK, clk);

	switch (fmt & SND_SOC_DAIFMT_FORMAT_MASK) {
	case SND_SOC_DAIFMT_I2S:
		iface |= (2 << 3);
		break;
	case SND_SOC_DAIFMT_LEFT_J:
		iface |= (1 << 3);
		break;
	case SND_SOC_DAIFMT_RIGHT_J:
		break;
	case SND_SOC_DAIFMT_DSP_A:
		iface |= (3 << 3);
		break;
	case SND_SOC_DAIFMT_DSP_B:
		iface |= (3 << 3) | (1 << 7);
		break;
	}

	switch (fmt & SND_SOC_DAIFMT_INV_MASK) {
	case SND_SOC_DAIFMT_NB_NF:
		break;
	case SND_SOC_DAIFMT_NB_IF:
		iface |= (1 << 7);
		break;
	case SND_SOC_DAIFMT_IB_NF:
		iface |= (1 << 8);
		break;
	case SND_SOC_DAIFMT_IB_IF:
		iface |= (1 << 8) | (1 << 7);
		break;
	}

	snd_soc_write(codec, WM8940_IFACE, iface);

	return 0;
}

static int wm8940_i2s_hw_params(struct snd_pcm_substream *substream,
				struct snd_pcm_hw_params *params,
				struct snd_soc_dai *dai)
{
	struct snd_soc_pcm_runtime *rtd = substream->private_data;
	struct snd_soc_codec *codec = rtd->codec;
	u16 iface = snd_soc_read(codec, WM8940_IFACE) & 0xFD9F;
	u16 addcntrl = snd_soc_read(codec, WM8940_ADDCNTRL) & 0xFFF1;
	u16 companding =  snd_soc_read(codec,
						WM8940_COMPANDINGCTL) & 0xFFDF;
	int ret;

	/* LoutR control */
	if (substream->stream == SNDRV_PCM_STREAM_CAPTURE
	    && params_channels(params) == 2)
		iface |= (1 << 9);

	switch (params_rate(params)) {
	case 8000:
		addcntrl |= (0x5 << 1);
		break;
	case 11025:
		addcntrl |= (0x4 << 1);
		break;
	case 16000:
		addcntrl |= (0x3 << 1);
		break;
	case 22050:
		addcntrl |= (0x2 << 1);
		break;
	case 32000:
		addcntrl |= (0x1 << 1);
		break;
	case 44100:
	case 48000:
		break;
	}
	ret = snd_soc_write(codec, WM8940_ADDCNTRL, addcntrl);
	if (ret)
		goto error_ret;

	switch (params_format(params)) {
	case SNDRV_PCM_FORMAT_S8:
		companding = companding | (1 << 5);
		break;
	case SNDRV_PCM_FORMAT_S16_LE:
		break;
	case SNDRV_PCM_FORMAT_S20_3LE:
		iface |= (1 << 5);
		break;
	case SNDRV_PCM_FORMAT_S24_LE:
		iface |= (2 << 5);
		break;
	case SNDRV_PCM_FORMAT_S32_LE:
		iface |= (3 << 5);
		break;
	}
	ret = snd_soc_write(codec, WM8940_COMPANDINGCTL, companding);
	if (ret)
		goto error_ret;
	ret = snd_soc_write(codec, WM8940_IFACE, iface);

error_ret:
	return ret;
}

static int wm8940_mute(struct snd_soc_dai *dai, int mute)
{
	struct snd_soc_codec *codec = dai->codec;
	u16 mute_reg = snd_soc_read(codec, WM8940_DAC) & 0xffbf;

	if (mute)
		mute_reg |= 0x40;

	return snd_soc_write(codec, WM8940_DAC, mute_reg);
}

static int wm8940_set_bias_level(struct snd_soc_codec *codec,
				 enum snd_soc_bias_level level)
{
	u16 val;
	u16 pwr_reg = snd_soc_read(codec, WM8940_POWER1) & 0x1F0;
	int ret = 0;

	switch (level) {
	case SND_SOC_BIAS_ON:
		/* ensure bufioen and biasen */
		pwr_reg |= (1 << 2) | (1 << 3);
		/* Enable thermal shutdown */
		val = snd_soc_read(codec, WM8940_OUTPUTCTL);
		ret = snd_soc_write(codec, WM8940_OUTPUTCTL, val | 0x2);
		if (ret)
			break;
		/* set vmid to 75k */
		ret = snd_soc_write(codec, WM8940_POWER1, pwr_reg | 0x1);
		break;
	case SND_SOC_BIAS_PREPARE:
		/* ensure bufioen and biasen */
		pwr_reg |= (1 << 2) | (1 << 3);
		ret = snd_soc_write(codec, WM8940_POWER1, pwr_reg | 0x1);
		break;
	case SND_SOC_BIAS_STANDBY:
		if (codec->dapm.bias_level == SND_SOC_BIAS_OFF) {
			ret = snd_soc_cache_sync(codec);
			if (ret < 0) {
				dev_err(codec->dev, "Failed to sync cache: %d\n", ret);
				return ret;
			}
		}

		/* ensure bufioen and biasen */
		pwr_reg |= (1 << 2) | (1 << 3);
		/* set vmid to 300k for standby */
		ret = snd_soc_write(codec, WM8940_POWER1, pwr_reg | 0x2);
		break;
	case SND_SOC_BIAS_OFF:
		ret = snd_soc_write(codec, WM8940_POWER1, pwr_reg);
		break;
	}

	codec->dapm.bias_level = level;

	return ret;
}

struct pll_ {
	unsigned int pre_scale:2;
	unsigned int n:4;
	unsigned int k;
};

static struct pll_ pll_div;

/* The size in bits of the pll divide multiplied by 10
 * to allow rounding later */
#define FIXED_PLL_SIZE ((1 << 24) * 10)
static void pll_factors(unsigned int target, unsigned int source)
{
	unsigned long long Kpart;
	unsigned int K, Ndiv, Nmod;
	/* The left shift ist to avoid accuracy loss when right shifting */
	Ndiv = target / source;

	if (Ndiv > 12) {
		source <<= 1;
		/* Multiply by 2 */
		pll_div.pre_scale = 0;
		Ndiv = target / source;
	} else if (Ndiv < 3) {
		source >>= 2;
		/* Divide by 4 */
		pll_div.pre_scale = 3;
		Ndiv = target / source;
	} else if (Ndiv < 6) {
		source >>= 1;
		/* divide by 2 */
		pll_div.pre_scale = 2;
		Ndiv = target / source;
	} else
		pll_div.pre_scale = 1;

	if ((Ndiv < 6) || (Ndiv > 12))
		printk(KERN_WARNING
			"WM8940 N value %d outwith recommended range!d\n",
			Ndiv);

	pll_div.n = Ndiv;
	Nmod = target % source;
	Kpart = FIXED_PLL_SIZE * (long long)Nmod;

	do_div(Kpart, source);

	K = Kpart & 0xFFFFFFFF;

	/* Check if we need to round */
	if ((K % 10) >= 5)
		K += 5;

	/* Move down to proper range now rounding is done */
	K /= 10;

	pll_div.k = K;
}

/* Untested at the moment */
static int wm8940_set_dai_pll(struct snd_soc_dai *codec_dai, int pll_id,
		int source, unsigned int freq_in, unsigned int freq_out)
{
	struct snd_soc_codec *codec = codec_dai->codec;
	u16 reg;

	/* Turn off PLL */
	reg = snd_soc_read(codec, WM8940_POWER1);
	snd_soc_write(codec, WM8940_POWER1, reg & 0x1df);

	if (freq_in == 0 || freq_out == 0) {
		/* Clock CODEC directly from MCLK */
		reg = snd_soc_read(codec, WM8940_CLOCK);
		snd_soc_write(codec, WM8940_CLOCK, reg & 0x0ff);
		/* Pll power down */
		snd_soc_write(codec, WM8940_PLLN, (1 << 7));
		return 0;
	}

	/* Pll is followed by a frequency divide by 4 */
	pll_factors(freq_out*4, freq_in);
	if (pll_div.k)
		snd_soc_write(codec, WM8940_PLLN,
			     (pll_div.pre_scale << 4) | pll_div.n | (1 << 6));
	else /* No factional component */
		snd_soc_write(codec, WM8940_PLLN,
			     (pll_div.pre_scale << 4) | pll_div.n);
	snd_soc_write(codec, WM8940_PLLK1, pll_div.k >> 18);
	snd_soc_write(codec, WM8940_PLLK2, (pll_div.k >> 9) & 0x1ff);
	snd_soc_write(codec, WM8940_PLLK3, pll_div.k & 0x1ff);
	/* Enable the PLL */
	reg = snd_soc_read(codec, WM8940_POWER1);
	snd_soc_write(codec, WM8940_POWER1, reg | 0x020);

	/* Run CODEC from PLL instead of MCLK */
	reg = snd_soc_read(codec, WM8940_CLOCK);
	snd_soc_write(codec, WM8940_CLOCK, reg | 0x100);

	return 0;
}

static int wm8940_set_dai_sysclk(struct snd_soc_dai *codec_dai,
				 int clk_id, unsigned int freq, int dir)
{
	struct snd_soc_codec *codec = codec_dai->codec;
	struct wm8940_priv *wm8940 = snd_soc_codec_get_drvdata(codec);

	switch (freq) {
	case 11289600:
	case 12000000:
	case 12288000:
	case 16934400:
	case 18432000:
		wm8940->sysclk = freq;
		return 0;
	}
	return -EINVAL;
}

static int wm8940_set_dai_clkdiv(struct snd_soc_dai *codec_dai,
				 int div_id, int div)
{
	struct snd_soc_codec *codec = codec_dai->codec;
	u16 reg;
	int ret = 0;

	switch (div_id) {
	case WM8940_BCLKDIV:
<<<<<<< HEAD
		reg = snd_soc_read(codec, WM8940_CLOCK) & 0xFEF3;
=======
		reg = snd_soc_read(codec, WM8940_CLOCK) & 0xFFE3;
>>>>>>> 19940b3d
		ret = snd_soc_write(codec, WM8940_CLOCK, reg | (div << 2));
		break;
	case WM8940_MCLKDIV:
		reg = snd_soc_read(codec, WM8940_CLOCK) & 0xFF1F;
		ret = snd_soc_write(codec, WM8940_CLOCK, reg | (div << 5));
		break;
	case WM8940_OPCLKDIV:
		reg = snd_soc_read(codec, WM8940_GPIO) & 0xFFCF;
		ret = snd_soc_write(codec, WM8940_GPIO, reg | (div << 4));
		break;
	}
	return ret;
}

#define WM8940_RATES SNDRV_PCM_RATE_8000_48000

#define WM8940_FORMATS (SNDRV_PCM_FMTBIT_S8 |				\
			SNDRV_PCM_FMTBIT_S16_LE |			\
			SNDRV_PCM_FMTBIT_S20_3LE |			\
			SNDRV_PCM_FMTBIT_S24_LE |			\
			SNDRV_PCM_FMTBIT_S32_LE)

static struct snd_soc_dai_ops wm8940_dai_ops = {
	.hw_params = wm8940_i2s_hw_params,
	.set_sysclk = wm8940_set_dai_sysclk,
	.digital_mute = wm8940_mute,
	.set_fmt = wm8940_set_dai_fmt,
	.set_clkdiv = wm8940_set_dai_clkdiv,
	.set_pll = wm8940_set_dai_pll,
};

static struct snd_soc_dai_driver wm8940_dai = {
	.name = "wm8940-hifi",
	.playback = {
		.stream_name = "Playback",
		.channels_min = 1,
		.channels_max = 2,
		.rates = WM8940_RATES,
		.formats = WM8940_FORMATS,
	},
	.capture = {
		.stream_name = "Capture",
		.channels_min = 1,
		.channels_max = 2,
		.rates = WM8940_RATES,
		.formats = WM8940_FORMATS,
	},
	.ops = &wm8940_dai_ops,
	.symmetric_rates = 1,
};

static int wm8940_suspend(struct snd_soc_codec *codec, pm_message_t state)
{
	return wm8940_set_bias_level(codec, SND_SOC_BIAS_OFF);
}

static int wm8940_resume(struct snd_soc_codec *codec)
{
	wm8940_set_bias_level(codec, SND_SOC_BIAS_STANDBY);
	return 0;
}

static int wm8940_probe(struct snd_soc_codec *codec)
{
	struct wm8940_priv *wm8940 = snd_soc_codec_get_drvdata(codec);
	struct wm8940_setup_data *pdata = codec->dev->platform_data;
	int ret;
	u16 reg;

	ret = snd_soc_codec_set_cache_io(codec, 8, 16, wm8940->control_type);
	if (ret < 0) {
		dev_err(codec->dev, "Failed to set cache I/O: %d\n", ret);
		return ret;
	}

	ret = wm8940_reset(codec);
	if (ret < 0) {
		dev_err(codec->dev, "Failed to issue reset\n");
		return ret;
	}

	wm8940_set_bias_level(codec, SND_SOC_BIAS_STANDBY);

	ret = snd_soc_write(codec, WM8940_POWER1, 0x180);
	if (ret < 0)
		return ret;

	if (!pdata)
		dev_warn(codec->dev, "No platform data supplied\n");
	else {
		reg = snd_soc_read(codec, WM8940_OUTPUTCTL);
		ret = snd_soc_write(codec, WM8940_OUTPUTCTL, reg | pdata->vroi);
		if (ret < 0)
			return ret;
	}

	ret = snd_soc_add_controls(codec, wm8940_snd_controls,
			     ARRAY_SIZE(wm8940_snd_controls));
	if (ret)
		return ret;
	ret = wm8940_add_widgets(codec);
	return ret;
}

static int wm8940_remove(struct snd_soc_codec *codec)
{
	wm8940_set_bias_level(codec, SND_SOC_BIAS_OFF);
	return 0;
}

static struct snd_soc_codec_driver soc_codec_dev_wm8940 = {
	.probe =	wm8940_probe,
	.remove =	wm8940_remove,
	.suspend =	wm8940_suspend,
	.resume =	wm8940_resume,
	.set_bias_level = wm8940_set_bias_level,
	.reg_cache_size = ARRAY_SIZE(wm8940_reg_defaults),
	.reg_word_size = sizeof(u16),
	.reg_cache_default = wm8940_reg_defaults,
	.volatile_register = wm8940_volatile_register,
};

#if defined(CONFIG_I2C) || defined(CONFIG_I2C_MODULE)
static __devinit int wm8940_i2c_probe(struct i2c_client *i2c,
				      const struct i2c_device_id *id)
{
	struct wm8940_priv *wm8940;
	int ret;

	wm8940 = kzalloc(sizeof(struct wm8940_priv), GFP_KERNEL);
	if (wm8940 == NULL)
		return -ENOMEM;

	i2c_set_clientdata(i2c, wm8940);
	wm8940->control_type = SND_SOC_I2C;

	ret = snd_soc_register_codec(&i2c->dev,
			&soc_codec_dev_wm8940, &wm8940_dai, 1);
	if (ret < 0)
		kfree(wm8940);
	return ret;
}

static __devexit int wm8940_i2c_remove(struct i2c_client *client)
{
	snd_soc_unregister_codec(&client->dev);
	kfree(i2c_get_clientdata(client));
	return 0;
}

static const struct i2c_device_id wm8940_i2c_id[] = {
	{ "wm8940", 0 },
	{ }
};
MODULE_DEVICE_TABLE(i2c, wm8940_i2c_id);

static struct i2c_driver wm8940_i2c_driver = {
	.driver = {
		.name = "wm8940-codec",
		.owner = THIS_MODULE,
	},
	.probe =    wm8940_i2c_probe,
	.remove =   __devexit_p(wm8940_i2c_remove),
	.id_table = wm8940_i2c_id,
};
#endif

static int __init wm8940_modinit(void)
{
	int ret = 0;
#if defined(CONFIG_I2C) || defined(CONFIG_I2C_MODULE)
	ret = i2c_add_driver(&wm8940_i2c_driver);
	if (ret != 0) {
		printk(KERN_ERR "Failed to register wm8940 I2C driver: %d\n",
		       ret);
	}
#endif
	return ret;
}
module_init(wm8940_modinit);

static void __exit wm8940_exit(void)
{
#if defined(CONFIG_I2C) || defined(CONFIG_I2C_MODULE)
	i2c_del_driver(&wm8940_i2c_driver);
#endif
}
module_exit(wm8940_exit);

MODULE_DESCRIPTION("ASoC WM8940 driver");
MODULE_AUTHOR("Jonathan Cameron");
MODULE_LICENSE("GPL");<|MERGE_RESOLUTION|>--- conflicted
+++ resolved
@@ -621,11 +621,7 @@
 
 	switch (div_id) {
 	case WM8940_BCLKDIV:
-<<<<<<< HEAD
-		reg = snd_soc_read(codec, WM8940_CLOCK) & 0xFEF3;
-=======
 		reg = snd_soc_read(codec, WM8940_CLOCK) & 0xFFE3;
->>>>>>> 19940b3d
 		ret = snd_soc_write(codec, WM8940_CLOCK, reg | (div << 2));
 		break;
 	case WM8940_MCLKDIV:
